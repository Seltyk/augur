--- conflicted
+++ resolved
@@ -75,11 +75,8 @@
                     "gh_repo_id": cntrb_repo['repo']['id'],
                     "cntrb_category": cntrb_repo['type'],
                     "event_id": cntrb_repo['id'],
-<<<<<<< HEAD
                     "created_at": cntrb_repo['created_at']['created_at']
-=======
-                    "created_at": cntrb_repo['created_at']
->>>>>>> 1fa2273d
+
                 } for cntrb_repo in source_cntrb_repos['insert']
             ]
 
