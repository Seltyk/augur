#SPDX-License-Identifier: MIT
""" Helper methods constant across all workers """
import requests, datetime, time, traceback, json, os, sys, math, logging, numpy, copy, concurrent, multiprocessing

from logging import FileHandler, Formatter, StreamHandler
from multiprocessing import Process, Queue, Pool
from os import getpid
import sqlalchemy as s
import pandas as pd
from pathlib import Path
from urllib.parse import urlparse, quote
from sqlalchemy.ext.automap import automap_base
from augur.config import AugurConfig
from augur.logging import AugurLogging
from sqlalchemy.sql.expression import bindparam
from concurrent import futures

class Worker():

    ROOT_AUGUR_DIR = os.path.dirname(os.path.dirname(os.path.realpath(__file__)))

    ## Set Thread Safety for OSX
    os.system("./osx-thread.sh")

    def __init__(self, worker_type, config={}, given=[], models=[], data_tables=[], operations_tables=[], platform="github"):

        self.worker_type = worker_type
        self.collection_start_time = None
        self._task = None # task currently being worked on (dict)
        self._child = None # process of currently running task (multiprocessing process)
        self._queue = Queue() # tasks stored here 1 at a time (in a mp queue so it can translate across multiple processes)
        self.data_tables = data_tables
        self.operations_tables = operations_tables
        self._root_augur_dir = Worker.ROOT_AUGUR_DIR
        self.platform = platform

        # count of tuples inserted in the database (to store stats for each task in op tables)
        self.update_counter = 0
        self.insert_counter = 0
        self._results_counter = 0

        # if we are finishing a previous task, certain operations work differently
        self.finishing_task = False
        # Update config with options that are general and not specific to any worker
        self.augur_config = AugurConfig(self._root_augur_dir)

        self.config = {
                'worker_type': self.worker_type,
                'host': self.augur_config.get_value('Server', 'host'),
                'gh_api_key': self.augur_config.get_value('Database', 'key'),
                'gitlab_api_key': self.augur_config.get_value('Database', 'gitlab_api_key'),
                'offline_mode': False
            }
        self.config.update(self.augur_config.get_section("Logging"))

        try:
            worker_defaults = self.augur_config.get_default_config()['Workers'][self.config['worker_type']]
            self.config.update(worker_defaults)
        except KeyError as e:
            logging.warn('Could not get default configuration for {}'.format(self.config['worker_type']))

        worker_info = self.augur_config.get_value('Workers', self.config['worker_type'])
        self.config.update(worker_info)

        worker_port = self.config['port']
        while True:
            try:
                r = requests.get('http://{}:{}/AUGWOP/heartbeat'.format(
                    self.config['host'], worker_port)).json()
                if 'status' in r:
                    if r['status'] == 'alive':
                        worker_port += 1
            except:
                break

        self.config.update({ 
            'port': worker_port,
            'id': "workers.{}.{}".format(self.worker_type, worker_port),
            "capture_output": False,
            'location': 'http://{}:{}'.format(self.config['host'], worker_port),
            'port_broker': self.augur_config.get_value('Server', 'port'),
            'host_broker': self.augur_config.get_value('Server', 'host'),
            'host_database': self.augur_config.get_value('Database', 'host'),
            'port_database': self.augur_config.get_value('Database', 'port'),
            'user_database': self.augur_config.get_value('Database', 'user'),
            'name_database': self.augur_config.get_value('Database', 'name'),
            'password_database': self.augur_config.get_value('Database', 'password')
        })
        self.config.update(config)

        # Initialize logging in the main process
        self.initialize_logging()

        # Clear log contents from previous runs
        open(self.config["server_logfile"], "w").close()
        open(self.config["collection_logfile"], "w").close()

        # Get configured collection logger
        self.logger = logging.getLogger(self.config["id"])
        self.logger.info('Worker (PID: {}) initializing...'.format(str(os.getpid())))

        self.given = given
        self.models = models
        self.specs = {
            'id': self.config['id'], # what the broker knows this worker as
            'location': self.config['location'], # host + port worker is running on (so broker can send tasks here)
            'qualifications':  [
                {
                    'given': self.given, # type of repo this worker can be given as a task
                    'models': self.models # models this worker can fill for a repo as a task
                }
            ],
            'config': self.config
        }

        # Send broker hello message
        if self.config['offline_mode'] is False:
            self.connect_to_broker()

        try:
            self.tool_source
            self.tool_version
            self.data_source
        except:
            self.tool_source = 'Augur Worker Testing'
            self.tool_version = '0.0.0'
            self.data_source = 'Augur Worker Testing'

    def __repr__(self):
        return f"{self.config['id']}"

    def initialize_logging(self):
        self.config['log_level'] = self.config['log_level'].upper()
        if self.config['debug']:
            self.config['log_level'] = 'DEBUG'

        if self.config['verbose']:
            format_string = AugurLogging.verbose_format_string
        else:
            format_string = AugurLogging.simple_format_string

        formatter = Formatter(fmt=format_string)
        error_formatter = Formatter(fmt=AugurLogging.error_format_string)

        worker_dir = AugurLogging.get_log_directories(self.augur_config, reset_logfiles=False) + "/workers/"
        Path(worker_dir).mkdir(exist_ok=True)
        logfile_dir = worker_dir + f"/{self.worker_type}/"
        Path(logfile_dir).mkdir(exist_ok=True)

        server_logfile = logfile_dir + '{}_{}_server.log'.format(self.worker_type, self.config["port"])
        collection_logfile = logfile_dir + '{}_{}_collection.log'.format(self.worker_type, self.config["port"])
        collection_errorfile = logfile_dir + '{}_{}_collection.err'.format(self.worker_type, self.config["port"])
        self.config.update({
            'logfile_dir': logfile_dir,
            'server_logfile': server_logfile,
            'collection_logfile': collection_logfile,
            'collection_errorfile': collection_errorfile
        })

        collection_file_handler = FileHandler(filename=self.config['collection_logfile'], mode="a")
        collection_file_handler.setFormatter(formatter)
        collection_file_handler.setLevel(self.config['log_level'])

        collection_errorfile_handler = FileHandler(filename=self.config['collection_errorfile'], mode="a")
        collection_errorfile_handler.setFormatter(error_formatter)
        collection_errorfile_handler.setLevel(logging.WARNING)

        logger = logging.getLogger(self.config['id'])
        logger.handlers = []
        logger.addHandler(collection_file_handler)
        logger.addHandler(collection_errorfile_handler)
        logger.setLevel(self.config['log_level'])
        logger.propagate = False

        if self.config['debug']:
            self.config['log_level'] = 'DEBUG'
            console_handler = StreamHandler()
            console_handler.setFormatter(formatter)
            console_handler.setLevel(self.config['log_level'])
            logger.addHandler(console_handler)

        if self.config['quiet']:
            logger.disabled = True

        self.logger = logger

    def initialize_database_connections(self):
        DB_STR = 'postgresql://{}:{}@{}:{}/{}'.format(
            self.config['user_database'], self.config['password_database'], self.config['host_database'], self.config['port_database'], self.config['name_database']
        )

        # Create an sqlalchemy engine for both database schemas
        self.logger.info("Making database connections")

        db_schema = 'augur_data'
        self.db = s.create_engine(DB_STR,  poolclass=s.pool.NullPool,
            connect_args={'options': '-csearch_path={}'.format(db_schema)})

        helper_schema = 'augur_operations'
        self.helper_db = s.create_engine(DB_STR, poolclass=s.pool.NullPool,
            connect_args={'options': '-csearch_path={}'.format(helper_schema)})

        metadata = s.MetaData()
        helper_metadata = s.MetaData()

        # Reflect only the tables we will use for each schema's metadata object
        metadata.reflect(self.db, only=self.data_tables)
        helper_metadata.reflect(self.helper_db, only=self.operations_tables)

        Base = automap_base(metadata=metadata)
        HelperBase = automap_base(metadata=helper_metadata)

        Base.prepare()
        HelperBase.prepare()

        # So we can access all our tables when inserting, updating, etc
        for table in self.data_tables:
            setattr(self, '{}_table'.format(table), Base.classes[table].__table__)

        try:
            self.logger.info(HelperBase.classes.keys())
        except:
            pass

        for table in self.operations_tables:
            try:
                setattr(self, '{}_table'.format(table), HelperBase.classes[table].__table__)
            except Exception as e:
                self.logger.error("Error setting attribute for table: {} : {}".format(table, e))

        # Increment so we are ready to insert the 'next one' of each of these most recent ids
        self.history_id = self.get_max_id('worker_history', 'history_id', operations_table=True) + 1

        # Organize different api keys/oauths available
        self.logger.info("Initializing API key.")
        if 'gh_api_key' in self.config or 'gitlab_api_key' in self.config:
            self.init_oauths(self.platform)
        else:
            self.oauths = [{'oauth_id': 0}]

    @property
    def results_counter(self):
        """ Property that is returned when the worker's current results_counter is referenced
        """
        if self.worker_type == 'facade_worker':
            return self.cfg.repos_processed #TODO: figure out why this doesn't work...
        else:
            return self._results_counter

    @results_counter.setter
    def results_counter(self, value):
        """ entry point for the broker to add a task to the queue
        Adds this task to the queue, and calls method to process queue
        """
        self._results_counter = value


    @property
    def task(self):
        """ Property that is returned when the worker's current task is referenced
        """
        return self._task

    @task.setter
    def task(self, value):
        """ entry point for the broker to add a task to the queue
        Adds this task to the queue, and calls method to process queue
        """
        # If the task has one of our "valid" job types
        if value['job_type'] == "UPDATE" or value['job_type'] == "MAINTAIN":
            self._queue.put(value)

        # Setting that causes paginating through ALL pages, not just unknown ones
        # This setting is set by the housekeeper and is attached to the task before it gets sent here
        if 'focused_task' in value:
            if value['focused_task'] == 1:
                self.logger.debug("Focused task is ON\n")
                self.finishing_task = True

        self._task = value
        self.run()

    def cancel(self):
        """ Delete/cancel current task
        """
        self._task = None

    def run(self):
        """ Kicks off the processing of the queue if it is not already being processed
        Gets run whenever a new task is added
        """
        # Spawn a subprocess to handle message reading and performing the tasks
        self._child = Process(target=self.collect, args=())
        self._child.start()

    def collect(self):
        """ Function to process each entry in the worker's task queue
        Determines what action to take based off the message type
        """
        self.initialize_logging() # need to initialize logging again in child process cause multiprocessing
        self.logger.info("Starting data collection process\n")
        self.initialize_database_connections()
        
        while True:
            if not self._queue.empty():
                message = self._queue.get() # Get the task off our MP queue
            else:
                self.logger.info("No job found.")
                break
            self.logger.info("Popped off message: {}\n".format(str(message)))

            if message['job_type'] == 'STOP':
                break

            # If task is not a valid job type
            if message['job_type'] != 'MAINTAIN' and message['job_type'] != 'UPDATE':
                raise ValueError('{} is not a recognized task type'.format(message['job_type']))
                pass

            # Query repo_id corresponding to repo url of given task
            repoUrlSQL = s.sql.text("""
                SELECT min(repo_id) as repo_id FROM repo WHERE repo_git = '{}'
                """.format(message['given'][self.given[0][0]]))
            repo_id = int(pd.read_sql(repoUrlSQL, self.db, params={}).iloc[0]['repo_id'])
            self.logger.info("repo_id for which data collection is being initiated: {}".format(str(repo_id)))
            # Call method corresponding to model sent in task
            try:
                model_method = getattr(self, '{}_model'.format(message['models'][0]))
                self.record_model_process(repo_id, 'repo_info')
            except Exception as e:
                self.logger.error('Error: {}.\nNo defined method for model: {}, '.format(e, message['models'][0]) +
                    'must have name of {}_model'.format(message['models'][0]))
                self.register_task_failure(message, repo_id, e)
                break

            # Model method calls wrapped in try/except so that any unexpected error that occurs can be caught
            #   and worker can move onto the next task without stopping
            try:
                self.logger.info("Calling model method {}_model".format(message['models'][0]))
                model_method(message, repo_id)
            except Exception as e: # this could be a custom exception, might make things easier
                self.register_task_failure(message, repo_id, e)
                break

        self.logger.debug('Closing database connections\n')
        self.db.dispose()
        self.helper_db.dispose()
        self.logger.info("Collection process finished")

    def sync_df_types(self, subject, source, subject_columns, source_columns):

        type_dict = {}
        for index in range(len(source_columns)):
            if type(source[source_columns[index]].values[0]) == numpy.datetime64:
                subject[subject_columns[index]] = pd.to_datetime(subject[subject_columns[index]], utc=True)
                source[source_columns[index]] = pd.to_datetime(
                    source[source_columns[index]], utc=True)
                continue
            type_dict[subject_columns[index]] = type(source[source_columns[index]].values[0])

        subject = subject.astype(type_dict)
  
        return subject, source

    def organize_needed_data(self, new_data, table_values, table_pkey, action_map={}):

        if len(table_values) == 0:
            return new_data, []

        if len(new_data) == 0:
            return [], []

        need_insertion = pd.DataFrame()
        need_updates = pd.DataFrame()

        table_values_df = pd.DataFrame(table_values, columns=table_values[0].keys())
        new_data_df = pd.DataFrame(new_data).dropna(subset=action_map['insert']['source'])

        new_data_df, table_values_df = self.sync_df_types(new_data_df, table_values_df, action_map['insert']['source'], action_map['insert']['augur'])

        need_insertion = new_data_df.merge(table_values_df, suffixes=('','_table'),
                how='outer', indicator=True, left_on=action_map['insert']['source'],
                right_on=action_map['insert']['augur']).loc[lambda x : x['_merge']=='left_only']

        if 'update' in action_map:
            new_data_df, table_values_df = self.sync_df_types(new_data_df, table_values_df, 
                action_map['update']['source'], action_map['update']['augur'])                

            partitions = math.ceil(len(new_data_df) / 3000)
            attempts = 0 
            while attempts < 50:
                try:
                    need_updates = pd.DataFrame()
                    self.logger.info(f"Trying {partitions} partitions\n")
                    for sub_df in numpy.array_split(new_data_df, partitions):
                        self.logger.info(f"Trying a partition, len {len(sub_df)}\n")
                        need_updates = pd.concat([ need_updates, sub_df.merge(table_values_df, left_on=action_map['insert']['source'],
                            right_on=action_map['insert']['augur'], suffixes=('','_table'), how='inner', 
                            indicator=False).merge(table_values_df, left_on=action_map['update']['source'],
                            right_on=action_map['update']['augur'], suffixes=('','_table'), how='outer', 
                            indicator=True).loc[lambda x : x['_merge']=='left_only'] ])
                        self.logger.info(f"need_updates merge: {len(sub_df)} worked\n")
                    break
                    
                except MemoryError as e:
                    self.logger.info(f"new_data ({sub_df.shape}) is too large to allocate memory for " +
                        f"need_updates df merge.\nMemoryError: {e}\nTrying again with {partitions + 1} partitions...\n")
                    partitions += 1
                    attempts += 1
                self.logger.info(f"End attempt # {attempts}\n")
            if attempts >= 50:
                self.loggger.info("Max need_updates merge attempts exceeded, cannot perform " +
                    "updates on this repo.\n")
            else:
                need_updates = need_updates.drop([column for column in list(need_updates.columns) if \
                    column not in action_map['update']['augur'] and column not in action_map['insert']['augur']], 
                    axis='columns')

                for column in action_map['insert']['augur']:
                    need_updates[f'b_{column}'] = need_updates[column]

                need_updates = need_updates.drop([column for column in action_map['insert']['augur']], axis='columns')

<<<<<<< HEAD
        self.logger.info(f"final need updates enacted for action map.")
=======
>>>>>>> 63a2093d

        self.logger.info(f"final need updates enacted for action map.")

        # self.logger.info(f'Page needs {len(need_insertion)} insertions and '
        #     f'{len(need_updates)} updates.\n')

        return need_insertion.to_dict('records'), need_updates.to_dict('records')

    def assign_tuple_action(self, new_data, table_values, update_col_map, duplicate_col_map, table_pkey, value_update_col_map={}):
        """ DEPRECATED
            Include an extra key-value pair on each element of new_data that represents
            the action that should be taken with this element (i.e. 'need_insertion')

        :param new_data: List of dictionaries, data to be assigned an action to
        :param table_values: Pandas DataFrame, existing data in the database to check
            what action should be taken on the new_data depending on the presence of
            each element in this DataFrame
        :param update_col_map: Dictionary, maps the column names of the source data
            to the field names in our database for columns that should be checked for
            updates (if source data value != value in existing database row, then an
            update is needed). Key is source data column name, value is database field name.
            Example: {'id': 'gh_issue_id'}
        :param duplicate_col_map: Dictionary, maps the column names of the source data
            to the field names in our database for columns that should be checked for
            duplicates (if source data value == value in existing database row, then this
            element is a duplicate and would not need an insertion). Key is source data
            column name, value is database field name. Example: {'id': 'gh_issue_id'}
        :param table_pkey: String, the field name of the primary key of the table in
            the database that we are checking the table_values for.
        :param value_update_col_map: Dictionary, sometimes we add a new field to a table,
            and we want to trigger an update of that row in the database even if all of the
            data values are the same and would not need an update ordinarily. Checking for
            a specific existing value in the database field allows us to do this. The key is the
            name of the field in the database we are checking for a specific value to trigger
            an update, the value is the value we are checking for equality to trigger an update.
            Example: {'cntrb_id': None}
        :return: List of dictionaries, contains all the same elements of new_data, except
            each element now has an extra key-value pair with the key being 'flag', and
            the value being 'need_insertion', 'need_update', or 'none'
        """
        need_insertion_count = 0
        need_update_count = 0

        if type(table_values) == list:
            if len(table_values) > 0:
                table_values = pd.DataFrame(table_values, columns=table_values[0].keys())
            else:
                table_values = pd.DataFrame(table_values)

        for i, obj in enumerate(new_data):
            if type(obj) != dict:
                new_data[i] = {'flag': 'none'}
                continue

            obj['flag'] = 'none' # default of no action needed
            existing_tuple = None
            for db_dupe_key in list(duplicate_col_map.keys()):

                if table_values.isin([obj[duplicate_col_map[db_dupe_key]]]).any().any():
                    if table_values[table_values[db_dupe_key].isin(
                        [obj[duplicate_col_map[db_dupe_key]]])].to_dict('records'):

                        existing_tuple = table_values[table_values[db_dupe_key].isin(
                            [obj[duplicate_col_map[db_dupe_key]]])].to_dict('records')[0]
                    continue

                obj['flag'] = 'need_insertion'
                need_insertion_count += 1
                break

            if obj['flag'] == 'need_insertion':
                continue

            if not existing_tuple:
                self.logger.info('An existing tuple was not found for this data ' +
                    'point and we have reached the check-updates portion of assigning ' +
                    'tuple action, so we will now move to next data point\n')
                continue

            # If we need to check the values of the existing tuple to determine if an update is needed
            for augur_col, value_check in value_update_col_map.items():
                not_nan_check = not (math.isnan(value_check) and math.isnan(existing_tuple[augur_col])) if value_check is not None else True
                if existing_tuple[augur_col] != value_check and not_nan_check:
                    continue
                self.logger.info("Found a tuple that needs an update for column: {}\n".format(augur_col))
                obj['flag'] = 'need_update'
                obj['pkey'] = existing_tuple[table_pkey]
                need_update_count += 1

            if obj['flag'] == 'need_update':
                self.logger.info('Already determined that current tuple needs update, skipping checking further updates. '
                    'Moving to next tuple.\n')
                continue

            # Now check the existing tuple's values against the response values to determine if an update is needed
            for col in update_col_map.keys():
                if update_col_map[col] not in obj:
                    continue
                if obj[update_col_map[col]] == existing_tuple[col]:
                    continue
                self.logger.info("Found a tuple that needs an update for column: {}\n".format(col))
                obj['flag'] = 'need_update'
                self.logger.info(existing_tuple)
                obj['pkey'] = existing_tuple[table_pkey]
                need_update_count += 1

        self.logger.info("Page recieved has {} tuples, while filtering duplicates this ".format(len(new_data)) +
            "was reduced to {} tuples, and {} tuple updates are needed.\n".format(need_insertion_count, need_update_count))
        return new_data

    def check_duplicates(self, new_data, table_values, key):
        """ Filters what items of the new_data json (list of dictionaries) that are not
        present in the table_values df

        :param new_data: List of dictionaries, new data to filter duplicates out of
        :param table_values: Pandas DataFrame, existing data to check what data is already
            present in the database
        :param key: String, key of each dict in new_data whose value we are checking
            duplicates with
        :return: List of dictionaries, contains elements of new_data that are not already
            present in the database
        """
        need_insertion = []
        for obj in new_data:
            if type(obj) != dict:
                continue
            if not table_values.isin([obj[key]]).any().any():
                need_insertion.append(obj)
        self.logger.info("Page recieved has {} tuples, while filtering duplicates this ".format(str(len(new_data))) +
            "was reduced to {} tuples.\n".format(str(len(need_insertion))))
        return need_insertion

    def connect_to_broker(self):
        connected = False
        for i in range(5):
            try:
                self.logger.debug("Connecting to broker, attempt {}\n".format(i))
                if i > 0:
                    time.sleep(10)
                requests.post('http://{}:{}/api/unstable/workers'.format(
                    self.config['host_broker'],self.config['port_broker']), json=self.specs)
                self.logger.info("Connection to the broker was successful\n")
                connected = True
                break
            except requests.exceptions.ConnectionError:
                self.logger.error('Cannot connect to the broker. Trying again...\n')
        if not connected:
            sys.exit('Could not connect to the broker after 5 attempts! Quitting...\n')

    @staticmethod
    def dump_queue(queue):
        """ Empties all pending items in a queue and returns them in a list.
        """
        result = []
        queue.put("STOP")
        for i in iter(queue.get, 'STOP'):
            result.append(i)
        # time.sleep(.1)
        return result

    def find_id_from_login(self, login, platform='github'):
        """ Retrieves our contributor table primary key value for the contributor with
            the given GitHub login credentials, if this contributor is not there, then
            they get inserted.

        :param login: String, the GitHub login username to find the primary key id for
        :return: Integer, the id of the row in our database with the matching GitHub login
        """
        idSQL = s.sql.text("""
            SELECT cntrb_id FROM contributors WHERE cntrb_login = '{}' \
            AND LOWER(data_source) = '{} api'
            """.format(login, platform))
                
        rs = pd.read_sql(idSQL, self.db, params={})
        data_list = [list(row) for row in rs.itertuples(index=False)]
        try:
            return data_list[0][0]
        except:
            self.logger.info('contributor needs to be added...')

        if platform == 'github':
            cntrb_url = ("https://api.github.com/users/" + login)
        elif platform == 'gitlab':
            cntrb_url = ("https://gitlab.com/api/v4/users?username=" + login )
        self.logger.info("Hitting endpoint: {} ...\n".format(cntrb_url))
        r = requests.get(url=cntrb_url, headers=self.headers)
        self.update_rate_limit(r)
        contributor = r.json()


        company = None
        location = None
        email = None
        if 'company' in contributor:
            company = contributor['company']
        if 'location' in contributor:
            location = contributor['location']
        if 'email' in contributor:
            email = contributor['email']


        if platform == 'github':
            cntrb = {
                'cntrb_login': contributor['login'] if 'login' in contributor else None,
                'cntrb_email': contributor['email'] if 'email' in contributor else None,
                'cntrb_company': contributor['company'] if 'company' in contributor else None,
                'cntrb_location': contributor['location'] if 'location' in contributor else None,
                'cntrb_created_at': contributor['created_at'] if 'created_at' in contributor else None,                
                'cntrb_canonical': None,
                'gh_user_id': contributor['id'] if 'id' in contributor else None,
                'gh_login': contributor['login'] if 'login' in contributor else None,
                'gh_url': contributor['url'] if 'url' in contributor else None,
                'gh_html_url': contributor['html_url'] if 'html_url' in contributor else None,
                'gh_node_id': contributor['node_id'] if 'node_id' in contributor else None,
                'gh_avatar_url': contributor['avatar_url'] if 'avatar_url' in contributor else None,
                'gh_gravatar_id': contributor['gravatar_id'] if 'gravatar_id' in contributor else None,
                'gh_followers_url': contributor['followers_url'] if 'followers_url' in contributor else None,
                'gh_following_url': contributor['following_url'] if 'following_url' in contributor else None,
                'gh_gists_url': contributor['gists_url'] if 'gists_url' in contributor else None,
                'gh_starred_url': contributor['starred_url'] if 'starred_url' in contributor else None,
                'gh_subscriptions_url': contributor['subscriptions_url'] if 'subscriptions_url' in contributor else None,
                'gh_organizations_url': contributor['organizations_url'] if 'organizations_url' in contributor else None,
                'gh_repos_url': contributor['repos_url'] if 'repos_url' in contributor else None,
                'gh_events_url': contributor['events_url'] if 'events_url' in contributor else None,
                'gh_received_events_url': contributor['received_events_url'] if 'received_events_url' in contributor else None,
                'gh_type': contributor['type'] if 'type' in contributor else None,
                'gh_site_admin': contributor['site_admin'] if 'site_admin' in contributor else None,
                'tool_source': self.tool_source,
                'tool_version': self.tool_version,
                'data_source': self.data_source
            }

        elif platform == 'gitlab':
            cntrb =  {
                'cntrb_login': contributor[0]['username'] if 'username' in contributor[0] else None,
                'cntrb_email': email,
                'cntrb_company': company,
                'cntrb_location': location,
                'cntrb_created_at': contributor[0]['created_at'] if 'created_at' in contributor[0] else None,                
                'cntrb_canonical': None,
                'gh_user_id': contributor[0]['id'],
                'gh_login': contributor[0]['username'],
                'gh_url': contributor[0]['web_url'],
                'gh_html_url': None,
                'gh_node_id': None,
                'gh_avatar_url': contributor[0]['avatar_url'],
                'gh_gravatar_id': None,
                'gh_followers_url': None,
                'gh_following_url': None,
                'gh_gists_url': None,
                'gh_starred_url': None,
                'gh_subscriptions_url': None,
                'gh_organizations_url': None,
                'gh_repos_url': None,
                'gh_events_url': None,
                'gh_received_events_url': None,
                'gh_type': None,
                'gh_site_admin': None,
                'tool_source': self.tool_source,
                'tool_version': self.tool_version,
                'data_source': self.data_source
            }
        result = self.db.execute(self.contributors_table.insert().values(cntrb))
        self.logger.info("Primary key inserted into the contributors table: " + str(result.inserted_primary_key))
        self.results_counter += 1
        self.cntrb_id_inc = int(result.inserted_primary_key[0])

        self.logger.info("Inserted contributor: " + cntrb['cntrb_login'] + "\n")

        return self.find_id_from_login(login, platform)

    def get_owner_repo(self, git_url):
        """ Gets the owner and repository names of a repository from a git url

        :param git_url: String, the git url of a repository
        :return: Tuple, includes the owner and repository names in that order
        """
        split = git_url.split('/')

        owner = split[-2]
        repo = split[-1]

        if '.git' == repo[-4:]:
            repo = repo[:-4]

        return owner, repo

    def get_max_id(self, table, column, default=25150, operations_table=False):
        """ Gets the max value (usually used for id/pk's) of any Integer column
            of any table

        :param table: String, the table that consists of the column you want to
            query a max value for
        :param column: String, the column that you want to query the max value for
        :param default: Integer, if there are no values in the
            specified column, the value of this parameter will be returned
        :param operations_table: Boolean, if True, this signifies that the table/column
            that is wanted to be queried is in the augur_operations schema rather than
            the augur_data schema. Default False
        :return: Integer, the max value of the specified column/table
        """
        maxIdSQL = s.sql.text("""
            SELECT max({0}.{1}) AS {1}
            FROM {0}
        """.format(table, column))
        db = self.db if not operations_table else self.helper_db
        rs = pd.read_sql(maxIdSQL, db, params={})
        if rs.iloc[0][column] is not None:
            max_id = int(rs.iloc[0][column]) + 1
            self.logger.info("Found max id for {} column in the {} table: {}\n".format(column, table, max_id))
        else:
            max_id = default
            self.logger.warning("Could not find max id for {} column in the {} table... " +
                "using default set to: {}\n".format(column, table, max_id))
        return max_id

    def get_table_values(self, cols, tables, where_clause=""):
        """ Can query all values of any column(s) from any table(s)
            with an optional where clause

        :param cols: List of Strings, column(s) that user wants to query
        :param tables: List of Strings, table(s) that user wants to query
        :param where_clause: String, optional where clause to filter the values
            queried
        :return: Pandas DataFrame, contains all values queried in the columns, tables, and
            optional where clause provided
        """
        table_str = tables[0]
        del tables[0]

        col_str = cols[0]
        del cols[0]

        for table in tables:
            table_str += ", " + table
        for col in cols:
            col_str += ", " + col

        table_values_sql = s.sql.text("""
            SELECT {} FROM {} {}
        """.format(col_str, table_str, where_clause))
        self.logger.info("Getting table values with the following PSQL query: \n{}\n".format(
            table_values_sql))
        values = pd.read_sql(table_values_sql, self.db, params={})
        return values

    def init_oauths(self, platform='github'):
        self.oauths = []
        self.headers = None
        self.logger.info("Trying initialization.")
        # Make a list of api key in the config combined w keys stored in the database
        # Select endpoint to hit solely to retrieve rate limit information from headers of the response
        # Adjust header keys needed to fetch rate limit information from the API responses
        if platform == 'github':
            url = "https://api.github.com/users/gabe-heim"
            oauthSQL = s.sql.text("""
                SELECT * FROM worker_oauth WHERE access_token <> '{}' and platform = 'github'
                """.format(self.config['gh_api_key']))
            key_name = 'gh_api_key'
            rate_limit_header_key = "X-RateLimit-Remaining"
            rate_limit_reset_header_key = "X-RateLimit-Reset"
        elif platform == 'gitlab':
            url = "https://gitlab.com/api/v4/version"
            oauthSQL = s.sql.text("""
                SELECT * FROM worker_oauth WHERE access_token <> '{}' and platform = 'gitlab'
                """.format(self.config['gitlab_api_key']))
            key_name = 'gitlab_api_key'
            rate_limit_header_key = 'ratelimit-remaining'
            rate_limit_reset_header_key = 'ratelimit-reset'

        for oauth in [{'oauth_id': 0, 'access_token': self.config[key_name]}] + json.loads(pd.read_sql(oauthSQL, self.helper_db, params={}).to_json(orient="records")):
            if platform == 'github':
                self.headers = {'Authorization': 'token %s' % oauth['access_token']}
            elif platform == 'gitlab':
                self.headers = {'Authorization': 'Bearer %s' % oauth['access_token']}
            self.logger.debug("Getting rate limit info for oauth: {}\n".format(oauth))
            response = requests.get(url=url, headers=self.headers)
            self.oauths.append({
                    'oauth_id': oauth['oauth_id'],
                    'access_token': oauth['access_token'],
                    'rate_limit': int(response.headers[rate_limit_header_key]),
                    'seconds_to_reset': (datetime.datetime.fromtimestamp(int(response.headers[rate_limit_reset_header_key])) - datetime.datetime.now()).total_seconds()
                })
            self.logger.debug("Found OAuth available for use: {}\n\n".format(self.oauths[-1]))

        if len(self.oauths) == 0:
            self.logger.info("No API keys detected, please include one in your config or in the worker_oauths table in the augur_operations schema of your database\n")

        # First key to be used will be the one specified in the config (first element in
        #   self.oauths array will always be the key in use)
        if platform == 'github':
            self.headers = {'Authorization': 'token %s' % self.oauths[0]['access_token']}
        elif platform == 'gitlab':
            self.headers = {'Authorization': 'Bearer %s' % self.oauths[0]['access_token']}

        self.logger.info("OAuth initialized")

    def bulk_insert(self, table, insert=[], update=[], unique_columns=[], update_columns=[], \
            max_attempts=10, attempt_delay=5):
        """ Performs bulk inserts/updates of the given data to the given table

            :param table: String, name of the table that we are inserting/updating rows
            :param insert: List of dicts, data points to insert
            :param update: List of dicts, data points to update, only needs key/value
                pairs of the update_columns and the unique_columns
            :param unique_columns: List of strings, column names that would uniquely identify any
                given data point
            :param update_columns: List of strings, names of columns that are being updated
            :param max_attempts: Integer, number of attempts to perform on inserting/updating
                before moving on
            :param attempt_delay: Integer, number of seconds to wait in between attempts
            :returns: SQLAlchemy database execution response object(s), contains metadata
                about number of rows inserted etc. This data is not often used.
        """
        
        self.logger.info(f"{len(insert)} insertions are needed and {len(update)} "
            f"updates are needed for {table}\n")

        update_result = None
        insert_result = None

        if len(update) > 0:
            attempts = 0
            update_start_time = time.time()
            while attempts < max_attempts:
                try:
                    update_result = self.db.execute(
                        table.update().where(
                                eval(' and '.join([f"self.{table}_table.c.{key} == bindparam('b_{key}')" for \
                                    key in unique_columns]))
                            ).values(
                                {key: key for key in update_columns}
                            ),
                        update
                    )
                    break
                except Exception as e:
                    self.logger.info(f"Warning! Error bulk updating data: {e}\n")
                    time.sleep(attempt_delay)
                attempts += 1

            self.update_counter += update_result.rowcount
            self.logger.info(f"Updated {update_result.rowcount} rows in "
                f"{time.time() - update_start_time} seconds")

        if len(insert) > 0:
            attempts = 0
            insert_start_time = time.time()
            while attempts < max_attempts:
                try:
                    insert_result = self.db.execute(
                        table.insert(),
                        insert
                    )
                    break
                except Exception as e:
                    self.logger.info(f"Warning! Error bulk inserting data: {e}\n")
                    time.sleep(attempt_delay)
                attempts += 1

            self.insert_counter += insert_result.rowcount
            self.logger.info(f"Inserted {insert_result.rowcount} rows in "
                f"{time.time() - insert_start_time} seconds")

        return insert_result, update_result

    def text_clean(self, data, field):
        """ "Cleans" the provided field of each dict in the list of dicts provided
            by removing NUL (C text termination) characters
            Example: "\u0000"

            :param data: List of dicts
            :param field: String
            :returns: Same data list with each element's field updated with NUL characters
                removed
        """
        return [
            {
                **data_point,
                field: data_point[field].replace("\x00", "\uFFFD")
            } for data_point in data
        ]


    def enrich_data_primary_keys(self, source_data, table, gh_merge_fields, augur_merge_fields):

        self.logger.info("Preparing to enrich data.\n")

        if len(source_data) == 0:
            self.logger.info("There is no source data to enrich.\n")
            return []

        source_df = pd.DataFrame(source_data)


        s_tuple = s.tuple_([table.c[field] for field in augur_merge_fields])
        s_tuple.__dict__['clauses'] = s_tuple.__dict__['clauses'][0].effective_value
        s_tuple.__dict__['_type_tuple'] = []
        for field in augur_merge_fields:
            s_tuple.__dict__['_type_tuple'].append(table.c[field].__dict__['type'])

        for column in gh_merge_fields:
            if '.' not in column:
                continue
            root = column.split('.')[0]
            expanded_column = pd.DataFrame(source_df[root].tolist())
            expanded_column.columns = [f'{root}.{attribute}' for attribute in expanded_column.columns]
            source_df = source_df.join(expanded_column)

        primary_keys = self.db.execute(s.sql.select(
                [table.c[field] for field in augur_merge_fields] + [table.c[list(table.primary_key)[0].name]]
            ).where(
                s_tuple.in_(

                    list(source_df[gh_merge_fields].itertuples(index=False))
                ))).fetchall()

        if len(primary_keys) > 0:
            primary_keys_df = pd.DataFrame(primary_keys, 
                columns=augur_merge_fields + [list(table.primary_key)[0].name])
        else:
            self.logger.info("There are no inserted primary keys to enrich the source data with.\n")
            return []


        source_df, primary_keys_df = self.sync_df_types(source_df, primary_keys_df, 
                gh_merge_fields, augur_merge_fields)

        result = json.loads(source_df.merge(primary_keys_df, suffixes=('','_table'),
            how='inner', left_on=gh_merge_fields, right_on=augur_merge_fields).to_json(
            default_handler=str, orient='records'))

        self.logger.info("Data enrichment successful.\n")
        return result

    def multi_thread_urls(self, urls, max_attempts=5, platform='github'):
        """
        :param urls: list of tuples
        """
        
        def load_url(url, extra_data={}):
            try:
                html = requests.get(url, stream=True, headers=self.headers)
                return html, extra_data
            except requests.exceptions.RequestException as e:
                self.logger.info(e, url)

        self.logger.info("Beginning to multithread API endpoints.\n")
                
        start = time.time()
        attempts = 0
        all_data = []
        valid_url_count = len(urls)
        
        while len(urls) > 0 and attempts < max_attempts:
            with concurrent.futures.ThreadPoolExecutor(max_workers=max(multiprocessing.cpu_count()/8, 1)) as executor:
                # Start the load operations and mark each future with its URL
                future_to_url = {executor.submit(load_url, *url): url for url in urls}
                self.logger.info("Multithreaded urls and returned status codes:\n")
                for future in concurrent.futures.as_completed(future_to_url):
                    
                    url = future_to_url[future]
                    try:
                        response, extra_data = future.result()

                        if response.status_code != 200:
                            self.logger.info(f"Url: {url[0]} ; Status code: {response.status_code}")

                        if response.status_code == 403 or response.status_code == 401: # 403 is rate limit, 404 is not found, 401 is bad credentials
                            self.update_rate_limit(response, platform=platform)
                            continue

                        elif response.status_code == 200:
                            try:
                                page_data = response.json()
                            except:
                                page_data = json.loads(json.dumps(response.text))
                            
                            page_data = [{**data, **extra_data} for data in page_data]
                            all_data += page_data
                            
                            if 'last' in response.links and "&page=" not in url[0]:
                                urls += [(url[0] + f"&page={page}", extra_data) for page in range(
                                    2, int(response.links['last']['url'].split('=')[-1]) + 1)]
                            urls.remove(url)

                        elif response.status_code == 404:
                            urls.remove(url)
                            self.logger.info(f"Not found url: {url}\n")
                        else:
                            self.logger.info(f"Unhandled response code: {response.status_code} {url}\n")
                        
                    except Exception as e:
                        self.logger.info(f"{url} generated an exception: {e}\n")
                                            
            attempts += 1
                    
        self.logger.info(f"Processed {valid_url_count} urls and got {len(all_data)} data points " +
            f"in {time.time() - start} seconds thanks to multithreading!\n")
        return all_data


    def paginate_endpoint(self, url, action_map={}, table=None, where_clause=True, platform='github'):

        table_values = self.db.execute(s.sql.select(self.get_relevant_columns(
            table, action_map)).where(where_clause)).fetchall()

        page_number = 1
        multiple_pages = False
        need_insertion = []
        need_update = []
        all_data = []
        forward_pagination = True
        backwards_activation = False
        last_page_number = -1
        while True:

            # Multiple attempts to hit endpoint
            num_attempts = 0
            success = False
            while num_attempts < 3:
                self.logger.info(f"Hitting endpoint: {url.format(page_number)}...\n")
                try:
                    response = requests.get(url=url.format(page_number), headers=self.headers)
                except TimeoutError as e:
                    self.logger.info("Request timed out. Sleeping 10 seconds and trying again...\n")
                    time.sleep(10)
                    continue

                self.update_rate_limit(response, platform=platform)

                try:
                    page_data = response.json()
                except:
                    page_data = json.loads(json.dumps(response.text))

                if type(page_data) == list:
                    success = True
                    break
                elif type(page_data) == dict:
                    self.logger.info("Request returned a dict: {}\n".format(page_data))
                    if page_data['message'] == "Not Found":
                        self.logger.warning(
                            f"Github repo was not found or does not exist for endpoint: {url.format(page_number)}\n")
                        break
                    if "You have triggered an abuse detection mechanism." in page_data['message']:
                        num_attempts -= 1
                        self.update_rate_limit(response, temporarily_disable=True,platform=platform)
                    if page_data['message'] == "Bad credentials":
                        self.update_rate_limit(response, bad_credentials=True, platform=platform)
                elif type(page_data) == str:
                    self.logger.info(f"Warning! page_data was string: {page_data}\n")
                    if "<!DOCTYPE html>" in page_data:
                        self.logger.info("HTML was returned, trying again...\n")
                    elif len(page_data) == 0:
                        self.logger.warning("Empty string, trying again...\n")
                    else:
                        try:
                            page_data = json.loads(page_data)
                            success = True
                            break
                        except:
                            pass
                num_attempts += 1
            if not success:
                break

            # Success

            # Determine if continued pagination is needed

            if len(page_data) == 0:
                self.logger.info("Response was empty, breaking from pagination.\n")
                break

            all_data += page_data

            if not forward_pagination:

                # Checking contents of requests with what we already have in the db
                page_insertions, page_updates = self.organize_needed_data(page_data, table_values, list(table.primary_key)[0].name, 
                    action_map)

                # Reached a page where we already have all tuples
                if len(need_insertion) == 0 and len(need_update) == 0 and \
                        backwards_activation:
                    self.logger.info("No more pages with unknown tuples, breaking from pagination.\n")
                    break

                need_insertion += page_insertions
                need_update += page_updates

            # Find last page so we can decrement from there
            if 'last' in response.links and last_page_number == -1:
                if platform == 'github':
                    last_page_number = int(response.links['last']['url'][-6:].split('=')[1])
                elif platform == 'gitlab':
                    last_page_number = int(response.links['last']['url'].split('&')[2].split('=')[1])

                if not forward_pagination and not backwards_activation:
                    page_number = last_page_number
                    backwards_activation = True

            self.logger.info("Analyzation of page {} of {} complete\n".format(page_number, 
                int(last_page_number) if last_page_number != -1 else "*last page not known*"))

            if (page_number <= 1 and not forward_pagination) or \
                    (page_number >= last_page_number and forward_pagination):
                self.logger.info("No more pages to check, breaking from pagination.\n")
                break

            page_number = page_number + 1 if forward_pagination else page_number - 1

        if forward_pagination:
            need_insertion, need_update = self.organize_needed_data(all_data, table_values, 
                list(table.primary_key)[0].name, action_map)

        return {
            'insert': need_insertion, 
            'update': need_update,
            'all': all_data
        }

    def paginate(self, url, duplicate_col_map, update_col_map, table, table_pkey, where_clause="", value_update_col_map={}, platform="github"):
        """ DEPRECATED
            Paginate either backwards or forwards (depending on the value of the worker's
            finishing_task attribute) through all the GitHub or GitLab api endpoint pages.

        :param url: String, the url of the API endpoint we are paginating through, expects
            a curly brace string formatter within the string to format the Integer
            representing the page number that is wanted to be returned
        :param duplicate_col_map: Dictionary, maps the column names of the source data
            to the field names in our database for columns that should be checked for
            duplicates (if source data value == value in existing database row, then this
            element is a duplicate and would not need an insertion). Key is source data
            column name, value is database field name. Example: {'id': 'gh_issue_id'}
        :param update_col_map: Dictionary, maps the column names of the source data
            to the field names in our database for columns that should be checked for
            updates (if source data value != value in existing database row, then an
            update is needed). Key is source data column name, value is database field name.
            Example: {'id': 'gh_issue_id'}
        :param table: String, the name of the table that holds the values to check for
            duplicates/updates against
        :param table_pkey: String, the field name of the primary key of the table in
            the database that we are getting the values for to cross-reference to check
            for duplicates.
        :param where_clause: String, optional where clause to filter the values
            that are queried when preparing the values that will be cross-referenced
            for duplicates/updates
        :param value_update_col_map: Dictionary, sometimes we add a new field to a table,
            and we want to trigger an update of that row in the database even if all of the
            data values are the same and would not need an update ordinarily. Checking for
            a specific existing value in the database field allows us to do this. The key is the
            name of the field in the database we are checking for a specific value to trigger
            an update, the value is the value we are checking for equality to trigger an update.
            Example: {'cntrb_id': None}
        :return: List of dictionaries, all data points from the pages of the specified API endpoint
            each with a 'flag' key-value pair representing the required action to take with that
            data point (i.e. 'need_insertion', 'need_update', 'none')
        """

        update_keys = list(update_col_map.keys()) if update_col_map else []
        update_keys += list(value_update_col_map.keys()) if value_update_col_map else []
        cols_to_query = list(duplicate_col_map.keys()) + update_keys + [table_pkey]
        table_values = self.get_table_values(cols_to_query, [table], where_clause)

        i = 1
        multiple_pages = False
        tuples = []
        while True:
            num_attempts = 0
            success = False
            while num_attempts < 3:
                self.logger.info(f'Hitting endpoint: {url.format(i)}...\n')
                r = requests.get(url=url.format(i), headers=self.headers)

                self.update_rate_limit(r, platform=platform)
                if 'last' not in r.links:
                    last_page = None
                else:
                    if platform == "github":
                        last_page = r.links['last']['url'][-6:].split('=')[1]
                    elif platform == "gitlab":
                        last_page =  r.links['last']['url'].split('&')[2].split("=")[1]
                    self.logger.info("Analyzing page {} of {}\n".format(i, int(last_page) + 1 if last_page is not None else '*last page not known*'))

                try:
                    j = r.json()
                except:
                    j = json.loads(json.dumps(r.text))

                if type(j) != dict and type(j) != str:
                    success = True
                    break
                elif type(j) == dict:
                    self.logger.info("Request returned a dict: {}\n".format(j))
                    if j['message'] == 'Not Found':
                        self.logger.warning("Github repo was not found or does not exist for endpoint: {}\n".format(url))
                        break
                    if j['message'] == 'You have triggered an abuse detection mechanism. Please wait a few minutes before you try again.':
                        num_attempts -= 1
                        self.logger.info("rate limit update code goes here")
                        self.update_rate_limit(r, temporarily_disable=True,platform=platform)
                    if j['message'] == 'Bad credentials':
                        self.logger.info("rate limit update code goes here")
                        self.update_rate_limit(r, bad_credentials=True, platform=platform)
                elif type(j) == str:
                    self.logger.info(f'J was string: {j}\n')
                    if '<!DOCTYPE html>' in j:
                        self.logger.info('HTML was returned, trying again...\n')
                    elif len(j) == 0:
                        self.logger.warning('Empty string, trying again...\n')
                    else:
                        try:
                            j = json.loads(j)
                            success = True
                            break
                        except:
                            pass
                num_attempts += 1
            if not success:
                break

            # Find last page so we can decrement from there
            if 'last' in r.links and not multiple_pages and not self.finishing_task:
                if platform == "github":
                    param = r.links['last']['url'][-6:]
                    i = int(param.split('=')[1]) + 1
                elif platform == "gitlab":
                    i = int(r.links['last']['url'].split('&')[2].split("=")[1]) + 1
                self.logger.info("Multiple pages of request, last page is " + str(i - 1) + "\n")
                multiple_pages = True
            elif not multiple_pages and not self.finishing_task:
                self.logger.info("Only 1 page of request\n")
            elif self.finishing_task:
                self.logger.info("Finishing a previous task, paginating forwards ..."
                    " excess rate limit requests will be made\n")

            if len(j) == 0:
                self.logger.info("Response was empty, breaking from pagination.\n")
                break

            # Checking contents of requests with what we already have in the db
            j = self.assign_tuple_action(j, table_values, update_col_map, duplicate_col_map, table_pkey, value_update_col_map)

            if not j:
                self.logger.error("Assigning tuple action failed, moving to next page.\n")
                i = i + 1 if self.finishing_task else i - 1
                continue
            try:
                to_add = [obj for obj in j if obj not in tuples and (obj['flag'] != 'none')]
            except Exception as e:
                self.logger.error("Failure accessing data of page: {}. Moving to next page.\n".format(e))
                i = i + 1 if self.finishing_task else i - 1
                continue
            if len(to_add) == 0 and multiple_pages and 'last' in r.links:
                self.logger.info("{}".format(r.links['last']))
                if platform == "github":
                    page_number = int(r.links['last']['url'][-6:].split('=')[1])
                elif platform == "gitlab":
                    page_number = int(r.links['last']['url'].split('&')[2].split("=")[1])
                if i - 1 != page_number:
                    self.logger.info("No more pages with unknown tuples, breaking from pagination.\n")
                    break

            tuples += to_add

            i = i + 1 if self.finishing_task else i - 1

            # Since we already wouldve checked the first page... break
            if (i == 1 and multiple_pages and not self.finishing_task) or i < 1 or len(j) == 0:
                self.logger.info("No more pages to check, breaking from pagination.\n")
                break

        return tuples

    def query_github_contributors(self, entry_info, repo_id):

        """ Data collection function
        Query the GitHub API for contributors
        """
        self.logger.info(f"Querying contributors with given entry info: {entry_info}\n")

        github_url = entry_info['given']['github_url'] if 'github_url' in entry_info['given'] else entry_info['given']['git_url']

        # Extract owner/repo from the url for the endpoint
        owner, name = self.get_owner_repo(github_url)

        # Set the base of the url and place to hold contributors to insert
        contributors_url = (f"https://api.github.com/repos/{owner}/{name}/" + 
            "contributors?per_page=100&page={}")

        # Get contributors that we already have stored
        #   Set our duplicate and update column map keys (something other than PK) to
        #   check dupicates/needed column updates with
        table = 'contributors'
        table_pkey = 'cntrb_id'
        update_col_map = {'cntrb_email': 'email'}
        duplicate_col_map = {'cntrb_login': 'login'}

        #list to hold contributors needing insertion or update
        contributors = self.paginate(contributors_url, duplicate_col_map, update_col_map, table, table_pkey)

        self.logger.info("Count of contributors needing insertion: " + str(len(contributors)) + "\n")

        for repo_contributor in contributors:
            try:
                # Need to hit this single contributor endpoint to get extra data including...
                #   `created at`
                #   i think that's it
                cntrb_url = ("https://api.github.com/users/" + repo_contributor['login'])
                self.logger.info("Hitting endpoint: " + cntrb_url + " ...\n")
                r = requests.get(url=cntrb_url, headers=self.headers)
                self.update_gh_rate_limit(r)
                contributor = r.json()

                company = None
                location = None
                email = None
                if 'company' in contributor:
                    company = contributor['company']
                if 'location' in contributor:
                    location = contributor['location']
                if 'email' in contributor:
                    email = contributor['email']
                    canonical_email = contributor['email']

                cntrb = {
                    "cntrb_login": contributor['login'],
                    "cntrb_created_at": contributor['created_at'],
                    "cntrb_email": email,
                    "cntrb_company": company,
                    "cntrb_location": location,
                    # "cntrb_type": , dont have a use for this as of now ... let it default to null
                    "cntrb_canonical": canonical_email,
                    "gh_user_id": contributor['id'],
                    "gh_login": contributor['login'],
                    "gh_url": contributor['url'],
                    "gh_html_url": contributor['html_url'],
                    "gh_node_id": contributor['node_id'],
                    "gh_avatar_url": contributor['avatar_url'],
                    "gh_gravatar_id": contributor['gravatar_id'],
                    "gh_followers_url": contributor['followers_url'],
                    "gh_following_url": contributor['following_url'],
                    "gh_gists_url": contributor['gists_url'],
                    "gh_starred_url": contributor['starred_url'],
                    "gh_subscriptions_url": contributor['subscriptions_url'],
                    "gh_organizations_url": contributor['organizations_url'],
                    "gh_repos_url": contributor['repos_url'],
                    "gh_events_url": contributor['events_url'],
                    "gh_received_events_url": contributor['received_events_url'],
                    "gh_type": contributor['type'],
                    "gh_site_admin": contributor['site_admin'],
                    "tool_source": self.tool_source,
                    "tool_version": self.tool_version,
                    "data_source": self.data_source
                }

                # Commit insertion to table
                if repo_contributor['flag'] == 'need_update':
                    result = self.db.execute(self.contributors_table.update().where(
                        self.worker_history_table.c.cntrb_email==email).values(cntrb))
                    self.logger.info("Updated tuple in the contributors table with existing email: {}".format(email))
                    self.cntrb_id_inc = repo_contributor['pkey']
                elif repo_contributor['flag'] == 'need_insertion':
                    result = self.db.execute(self.contributors_table.insert().values(cntrb))
                    self.logger.info("Primary key inserted into the contributors table: {}".format(result.inserted_primary_key))
                    self.results_counter += 1

                    self.logger.info("Inserted contributor: " + contributor['login'] + "\n")

                    # Increment our global track of the cntrb id for the possibility of it being used as a FK
                    self.cntrb_id_inc = int(result.inserted_primary_key[0])

            except Exception as e:
                self.logger.error("Caught exception: {}".format(e))
                self.logger.error("Cascading Contributor Anomalie from missing repo contributor data: {} ...\n".format(cntrb_url))
                continue


    def query_github_contributors_bulk(self, entry_info, repo_id):

        """ Data collection function
        Query the GitHub API for contributors
        """
        self.logger.info(f"Querying contributors with given entry info: {entry_info}\n")

        github_url = entry_info['given']['github_url'] if 'github_url' in entry_info['given'] else entry_info['given']['git_url']

        owner, name = self.get_owner_repo(github_url)

        contributors_url = (f"https://api.github.com/repos/{owner}/{name}/" + 
            "contributors?per_page=100&page={}")

        action_map = {
            'insert': {
                'source': ['login'],
                'augur': ['cntrb_login']
            },
            'update': {
                'source': ['email'],
                'augur': ['cntrb_email']
            }
        }

        source_contributors = self.paginate_endpoint(contributors_url, action_map=action_map, 
            table=self.contributors_table)

        contributors_insert_result = []
                
        for repo_contributor in source_contributors['insert']:
            # Need to hit this single contributor endpoint to get extra data
            cntrb_url = (f"https://api.github.com/users/{repo_contributor['login']}")
            self.logger.info(f"Hitting endpoint: {cntrb_url} ...\n")
            r = requests.get(url=cntrb_url, headers=self.headers)
            self.update_gh_rate_limit(r)
            contributor = r.json()

            contributors_insert_result.append({
                'cntrb_login': contributor['login'],
                'cntrb_created_at': contributor['created_at'],
                'cntrb_email': contributor['email'] if 'email' in contributor else None,
                'cntrb_company': contributor['company'] if 'company' in contributor else None,
                'cntrb_location': contributor['location'] if 'location' in contributor else None,
                'cntrb_canonical': contributor['email'] if 'email' in contributor else None,
                'gh_user_id': contributor['id'],
                'gh_login': contributor['login'],
                'gh_url': contributor['url'],
                'gh_html_url': contributor['html_url'],
                'gh_node_id': contributor['node_id'],
                'gh_avatar_url': contributor['avatar_url'],
                'gh_gravatar_id': contributor['gravatar_id'],
                'gh_followers_url': contributor['followers_url'],
                'gh_following_url': contributor['following_url'],
                'gh_gists_url': contributor['gists_url'],
                'gh_starred_url': contributor['starred_url'],
                'gh_subscriptions_url': contributor['subscriptions_url'],
                'gh_organizations_url': contributor['organizations_url'],
                'gh_repos_url': contributor['repos_url'],
                'gh_events_url': contributor['events_url'],
                'gh_received_events_url': contributor['received_events_url'],
                'gh_type': contributor['type'],
                'gh_site_admin': contributor['site_admin'],
                'tool_source': self.tool_source,
                'tool_version': self.tool_version,
                'data_source': self.data_source
            })

        contributors_insert_result, contributors_update_result = self.bulk_insert(self.contributors_table, 
            update=source_contributors['update'], unique_columns=action_map['insert']['augur'], 
            insert=contributors_insert, update_columns=action_map['update']['augur'])

    def query_gitlab_contribtutors(self, entry_info, repo_id):

        gitlab_url = entry_info['given']['gitlab_url'] if 'gitlab_url' in entry_info['given'] else entry_info['given']['git_url']

        self.logger.info("Querying contributors with given entry info: " + str(entry_info) + "\n")

        path = urlparse(gitlab_url)
        split = path[2].split('/')

        owner = split[1]
        name = split[2]

        # Handles git url case by removing the extension
        if ".git" in name:
            name = name[:-4]

        url_encoded_format = quote(owner + '/' + name, safe='')

        table = 'contributors'
        table_pkey = 'cntrb_id'
        ### %TODO Remap this to a GitLab Contributor ID like the GitHub Worker. 
        ### Following Gabe's rework of the contributor worker. 
        update_col_map = {'cntrb_email': 'email'}
        duplicate_col_map = {'cntrb_login': 'email'}

        # list to hold contributors needing insertion or update
        contributors = self.paginate("https://gitlab.com/api/v4/projects/" + url_encoded_format + "/repository/contributors?per_page=100&page={}", duplicate_col_map, update_col_map, table, table_pkey, platform='gitlab')

        for repo_contributor in contributors:
            try:
                cntrb_compressed_url = ("https://gitlab.com/api/v4/users?search=" + repo_contributor['email'])
                self.logger.info("Hitting endpoint: " + cntrb_compressed_url + " ...\n")
                r = requests.get(url=cntrb_compressed_url, headers=self.headers)
                contributor_compressed = r.json()

                email = repo_contributor['email']
                self.logger.info(contributor_compressed)
                if len(contributor_compressed) == 0 or type(contributor_compressed) is dict or "id" not in contributor_compressed[0]:
                    continue

                self.logger.info("Fetching for user: " + str(contributor_compressed[0]["id"]))

                cntrb_url = ("https://gitlab.com/api/v4/users/" + str(contributor_compressed[0]["id"]))
                self.logger.info("Hitting end point to get complete contributor info now: " + cntrb_url + "...\n")
                r = requests.get(url=cntrb_url, headers=self.headers)
                contributor = r.json()

                cntrb = {
                    "cntrb_login": contributor.get('username', None),
                    "cntrb_created_at": contributor.get('created_at', None),
                    "cntrb_email": email,
                    "cntrb_company": contributor.get('organization', None),
                    "cntrb_location": contributor.get('location', None),
                    # "cntrb_type": , dont have a use for this as of now ... let it default to null
                    "cntrb_canonical": contributor.get('public_email', None),
                    "gh_user_id": contributor.get('id', None),
                    "gh_login": contributor.get('username', None),
                    "gh_url": contributor.get('web_url', None),
                    "gh_html_url": contributor.get('web_url', None),
                    "gh_node_id": None,
                    "gh_avatar_url": contributor.get('avatar_url', None),
                    "gh_gravatar_id": None,
                    "gh_followers_url": None,
                    "gh_following_url": None,
                    "gh_gists_url": None,
                    "gh_starred_url": None,
                    "gh_subscriptions_url": None,
                    "gh_organizations_url": None,
                    "gh_repos_url": None,
                    "gh_events_url": None,
                    "gh_received_events_url": None,
                    "gh_type": None,
                    "gh_site_admin": None,
                    "tool_source": self.tool_source,
                    "tool_version": self.tool_version,
                    "data_source": self.data_source
                }

                # Commit insertion to table
                if repo_contributor['flag'] == 'need_update':
                    result = self.db.execute(self.contributors_table.update().where(
                        self.worker_history_table.c.cntrb_email == email).values(cntrb))
                    self.logger.info("Updated tuple in the contributors table with existing email: {}".format(email))
                    self.cntrb_id_inc = repo_contributor['pkey']
                elif repo_contributor['flag'] == 'need_insertion':
                    result = self.db.execute(self.contributors_table.insert().values(cntrb))
                    self.logger.info("Primary key inserted into the contributors table: {}".format(result.inserted_primary_key))
                    self.results_counter += 1

                    self.logger.info("Inserted contributor: " + contributor['username'] + "\n")

                    # Increment our global track of the cntrb id for the possibility of it being used as a FK
                    self.cntrb_id_inc = int(result.inserted_primary_key[0])

            except Exception as e:
                self.logger.info("Caught exception: {}".format(e))
                self.logger.info("Cascading Contributor Anomalie from missing repo contributor data: {} ...\n".format(cntrb_url))
                continue

    def record_model_process(self, repo_id, model):

        task_history = {
            "repo_id": repo_id,
            "worker": self.config['id'],
            "job_model": model,
            "oauth_id": self.oauths[0]['oauth_id'],
            "timestamp": datetime.datetime.now(),
            "status": "Stopped",
            "total_results": self.results_counter
        }
        if self.finishing_task:
            result = self.helper_db.execute(self.worker_history_table.update().where(
                self.worker_history_table.c.history_id==self.history_id).values(task_history))
            self.history_id += 1
        else:
            result = self.helper_db.execute(self.worker_history_table.insert().values(task_history))
            self.logger.info("Record incomplete history tuple: {}\n".format(result.inserted_primary_key))
            self.history_id = int(result.inserted_primary_key[0])

        self.collection_start_time = time.time()

    def register_task_completion(self, task, repo_id, model):

        self.logger.info(f"Worker completed this task in {self.collection_start_time - time.time()} seconds.\n")

        # Task to send back to broker
        task_completed = {
            'worker_id': self.config['id'],
            'job_type': "MAINTAIN",
            'repo_id': repo_id,
            'job_model': model
        }
        key = 'github_url' if 'github_url' in task['given'] else 'git_url' if 'git_url' in task['given'] else \
            'gitlab_url' if 'gitlab_url' in task['given'] else 'INVALID_GIVEN'
        task_completed[key] = task['given']['github_url'] if 'github_url' in task['given'] else task['given']['git_url'] \
            if 'git_url' in task['given'] else task['given']['gitlab_url'] if 'gitlab_url' in task['given'] else 'INVALID_GIVEN'
        if key == 'INVALID_GIVEN':
            self.register_task_failure(task, repo_id, "INVALID_GIVEN: Not a github/gitlab/git url.")
            return

        # Add to history table
        task_history = {
            'repo_id': repo_id,
            'worker': self.config['id'],
            'job_model': model,
            'oauth_id': self.oauths[0]['oauth_id'],
            'timestamp': datetime.datetime.now(),
            'status': "Success",
            'total_results': self.results_counter
        }
        self.helper_db.execute(self.worker_history_table.update().where(
            self.worker_history_table.c.history_id==self.history_id).values(task_history))

        self.logger.info(f"Recorded job completion for: {task_completed}\n")

        # Update job process table
        updated_job = {
            'since_id_str': repo_id,
            'last_count': self.results_counter,
            'last_run': datetime.datetime.now(),
            'analysis_state': 0
        }
        self.helper_db.execute(self.worker_job_table.update().where(
            self.worker_job_table.c.job_model==model).values(updated_job))
        self.logger.info(f"Updated job process for model: {model}\n")

        if self.config['offline_mode'] is False:
            
            # Notify broker of completion
            self.logger.info(f"Telling broker we completed task: {task_completed}\n") 
            self.logger.info(f"This task inserted: {self.results_counter + self.insert_counter} tuples " +
                f"and updated {self.update_counter} tuples.\n")

            requests.post('http://{}:{}/api/unstable/completed_task'.format(
                self.config['host_broker'],self.config['port_broker']), json=task_completed)

        # Reset results counter for next task
        self.results_counter = 0
        self.insert_counter = 0
        self.update_counter = 0

    def register_task_failure(self, task, repo_id, e):

        self.logger.error(f"Worker ran into an error for task: {task}\n")
        self.logger.error(f"Worker was processing this task for {self.collection_start_time - time.time()} seconds.\n")
        self.logger.error("Printing traceback...\n")
        self.logger.error(e)
        tb = traceback.format_exc()
        self.logger.error(tb)

        self.logger.info(f'This task inserted {self.results_counter} tuples before failure.\n')
        self.logger.info("Notifying broker and logging task failure in database...\n")
        key = 'github_url' if 'github_url' in task['given'] else 'git_url' if 'git_url' in task['given'] else \
            'gitlab_url' if 'gitlab_url' in task['given'] else 'INVALID_GIVEN'
        url = task['given'][key]

        """ Query all repos with repo url of given task """
        repoUrlSQL = s.sql.text("""
            SELECT min(repo_id) as repo_id FROM repo WHERE repo_git = '{}'
            """.format(url))
        repo_id = int(pd.read_sql(repoUrlSQL, self.db, params={}).iloc[0]['repo_id'])

        task['worker_id'] = self.config['id']
        try:
            requests.post("http://{}:{}/api/unstable/task_error".format(
                self.config['host_broker'],self.config['port_broker']), json=task)
        except requests.exceptions.ConnectionError:
            self.logger.error('Could not send task failure message to the broker\n')
            self.logger.error(e)
        except Exception:
            self.logger.error('An error occured while informing broker about task failure\n')
            self.logger.error(e)

        # Add to history table
        task_history = {
            "repo_id": repo_id,
            "worker": self.config['id'],
            "job_model": task['models'][0],
            "oauth_id": self.oauths[0]['oauth_id'],
            "timestamp": datetime.datetime.now(),
            "status": "Error",
            "total_results": self.results_counter
        }
        self.helper_db.execute(self.worker_history_table.update().where(self.worker_history_table.c.history_id==self.history_id).values(task_history))

        self.logger.error("Recorded job error in the history table for: " + str(task) + "\n")

        # Update job process table
        updated_job = {
            "since_id_str": repo_id,
            "last_count": self.results_counter,
            "last_run": datetime.datetime.now(),
            "analysis_state": 0
        }
        self.helper_db.execute(self.worker_job_table.update().where(self.worker_job_table.c.job_model==task['models'][0]).values(updated_job))
        self.logger.info("Updated job process for model: " + task['models'][0] + "\n")

        # Reset results counter for next task
        self.results_counter = 0

    def get_relevant_columns(self, table, action_map={}):
        columns = copy.deepcopy(action_map['update']['augur']) if 'update' in action_map else []
        columns += action_map['value_update']['augur'] if 'value_update' in action_map else []
        columns += action_map['insert']['augur'] if 'insert' in action_map else []
        return [table.c[column] for column in
            columns + [list(table.primary_key)[0].name]]

    def retrieve_tuple(self, key_values, tables):
        table_str = tables[0]
        del tables[0]

        key_values_items = list(key_values.items())
        for col, value in [key_values_items[0]]:
            where_str = col + " = '" + value + "'"
        del key_values_items[0]

        for col, value in key_values_items:
            where_str += ' AND ' + col + " = '" + value + "'"
        for table in tables:
            table_str += ", " + table

        retrieveTupleSQL = s.sql.text("""
            SELECT * FROM {} WHERE {}
            """.format(table_str, where_str))
        values = json.loads(pd.read_sql(retrieveTupleSQL, self.db, params={}).to_json(orient="records"))
        return values

    def update_gitlab_rate_limit(self, response, bad_credentials=False, temporarily_disable=False):
        # Try to get rate limit from request headers, sometimes it does not work (GH's issue)
        #   In that case we just decrement from last recieved header count
        if bad_credentials and len(self.oauths) > 1:
            self.logger.info("Removing oauth with bad credentials from consideration: {}".format(self.oauths[0]))
            del self.oauths[0]

        if temporarily_disable:
            self.logger.info("Gitlab rate limit reached. Temp. disabling...\n")
            self.oauths[0]['rate_limit'] = 0
        else:
            try:
                self.oauths[0]['rate_limit'] = int(response.headers['RateLimit-Remaining'])
            except:
                self.oauths[0]['rate_limit'] -= 1
        self.logger.info("Updated rate limit, you have: " + 
            str(self.oauths[0]['rate_limit']) + " requests remaining.\n")
        if self.oauths[0]['rate_limit'] <= 0:
            try:
                reset_time = response.headers['RateLimit-Reset']
            except Exception as e:
                self.logger.info("Could not get reset time from headers because of error: {}".format(e))
                reset_time = 3600
            time_diff = datetime.datetime.fromtimestamp(int(reset_time)) - datetime.datetime.now()
            self.logger.info("Rate limit exceeded, checking for other available keys to use.\n")

            # We will be finding oauth with the highest rate limit left out of our list of oauths
            new_oauth = self.oauths[0]
            # Endpoint to hit solely to retrieve rate limit information from headers of the response
            url = "https://gitlab.com/api/v4/version"

            other_oauths = self.oauths[0:] if len(self.oauths) > 1 else []
            for oauth in other_oauths:
                self.logger.info("Inspecting rate limit info for oauth: {}\n".format(oauth))
                self.headers = {"PRIVATE-TOKEN" : oauth['access_token']}
                response = requests.get(url=url, headers=self.headers)
                oauth['rate_limit'] = int(response.headers['RateLimit-Remaining'])
                oauth['seconds_to_reset'] = (datetime.datetime.fromtimestamp(int(response.headers['RateLimit-Reset'])) - datetime.datetime.now()).total_seconds()

                # Update oauth to switch to if a higher limit is found
                if oauth['rate_limit'] > new_oauth['rate_limit']:
                    self.logger.info("Higher rate limit found in oauth: {}\n".format(oauth))
                    new_oauth = oauth
                elif oauth['rate_limit'] == new_oauth['rate_limit'] and oauth['seconds_to_reset'] < new_oauth['seconds_to_reset']:
                    self.logger.info("Lower wait time found in oauth with same rate limit: {}\n".format(oauth))
                    new_oauth = oauth

            if new_oauth['rate_limit'] <= 0 and new_oauth['seconds_to_reset'] > 0:
                self.logger.info("No oauths with >0 rate limit were found, waiting for oauth with smallest wait time: {}\n".format(new_oauth))
                time.sleep(new_oauth['seconds_to_reset'])

            # Make new oauth the 0th element in self.oauths so we know which one is in use
            index = self.oauths.index(new_oauth)
            self.oauths[0], self.oauths[index] = self.oauths[index], self.oauths[0]
            self.logger.info("Using oauth: {}\n".format(self.oauths[0]))

            # Change headers to be using the new oauth's key
            self.headers = {"PRIVATE-TOKEN" : self.oauths[0]['access_token']}


    def update_gh_rate_limit(self, response, bad_credentials=False, temporarily_disable=False):
        # Try to get rate limit from request headers, sometimes it does not work (GH's issue)
        #   In that case we just decrement from last recieved header count
        if bad_credentials and len(self.oauths) > 1:
            self.logger.warning("Removing oauth with bad credentials from consideration: {}".format(self.oauths[0]))
            del self.oauths[0]

        if temporarily_disable:
            self.logger.debug("Github thinks we are abusing their api. Preventing use of this key until it resets...\n")
            self.oauths[0]['rate_limit'] = 0
        else:
            try:
                self.oauths[0]['rate_limit'] = int(response.headers['X-RateLimit-Remaining'])
                self.logger.info("Recieved rate limit from headers\n")
            except:
                self.oauths[0]['rate_limit'] -= 1
                self.logger.info("Headers did not work, had to decrement\n")
        self.logger.info("Updated rate limit, you have: " +
            str(self.oauths[0]['rate_limit']) + " requests remaining.\n")
        if self.oauths[0]['rate_limit'] <= 0:
            try:
                reset_time = response.headers['X-RateLimit-Reset']
            except Exception as e:
                self.logger.error("Could not get reset time from headers because of error: {}".format(e))
                reset_time = 3600
            time_diff = datetime.datetime.fromtimestamp(int(reset_time)) - datetime.datetime.now()
            self.logger.info("Rate limit exceeded, checking for other available keys to use.\n")

            # We will be finding oauth with the highest rate limit left out of our list of oauths
            new_oauth = self.oauths[0]
            # Endpoint to hit solely to retrieve rate limit information from headers of the response
            url = "https://api.github.com/users/gabe-heim"

            other_oauths = self.oauths[0:] if len(self.oauths) > 1 else []
            for oauth in other_oauths:
                self.logger.info("Inspecting rate limit info for oauth: {}\n".format(oauth))
                self.headers = {'Authorization': 'token %s' % oauth['access_token']}

                attempts = 3
                success = False
                while attempts > 0 and not success:
                    response = requests.get(url=url, headers=self.headers)
                    try:
                        oauth['rate_limit'] = int(response.headers['X-RateLimit-Remaining'])
                        oauth['seconds_to_reset'] = (datetime.datetime.fromtimestamp(int(response.headers['X-RateLimit-Reset'])) - datetime.datetime.now()).total_seconds()
                        success = True
                    except Exception as e:
                        self.logger.info(f'oath method ran into error getting info from headers: {e}\n')
                        self.logger.info(f'{self.headers}\n{url}\n')
                    attempts -= 1
                if not success:
                    continue

                # Update oauth to switch to if a higher limit is found
                if oauth['rate_limit'] > new_oauth['rate_limit']:
                    self.logger.info("Higher rate limit found in oauth: {}\n".format(oauth))
                    new_oauth = oauth
                elif oauth['rate_limit'] == new_oauth['rate_limit'] and oauth['seconds_to_reset'] < new_oauth['seconds_to_reset']:
                    self.logger.info("Lower wait time found in oauth with same rate limit: {}\n".format(oauth))
                    new_oauth = oauth

            if new_oauth['rate_limit'] <= 0 and new_oauth['seconds_to_reset'] > 0:
                self.logger.info("No oauths with >0 rate limit were found, waiting for oauth with smallest wait time: {}\n".format(new_oauth))
                time.sleep(new_oauth['seconds_to_reset'])

            # Make new oauth the 0th element in self.oauths so we know which one is in use
            index = self.oauths.index(new_oauth)
            self.oauths[0], self.oauths[index] = self.oauths[index], self.oauths[0]
            self.logger.info("Using oauth: {}\n".format(self.oauths[0]))

            # Change headers to be using the new oauth's key
            self.headers = {'Authorization': 'token %s' % self.oauths[0]['access_token']}

    def update_rate_limit(self, response, bad_credentials=False, temporarily_disable=False, platform="gitlab"):
        if platform == 'gitlab':
            return self.update_gitlab_rate_limit(response, bad_credentials=bad_credentials,
                                        temporarily_disable=temporarily_disable)
        elif platform == 'github':
            return self.update_gh_rate_limit(response, bad_credentials=bad_credentials,
                                        temporarily_disable=temporarily_disable)<|MERGE_RESOLUTION|>--- conflicted
+++ resolved
@@ -421,10 +421,6 @@
 
                 need_updates = need_updates.drop([column for column in action_map['insert']['augur']], axis='columns')
 
-<<<<<<< HEAD
-        self.logger.info(f"final need updates enacted for action map.")
-=======
->>>>>>> 63a2093d
 
         self.logger.info(f"final need updates enacted for action map.")
 
