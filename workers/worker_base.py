#SPDX-License-Identifier: MIT
""" Helper methods constant across all workers """
import requests, datetime, time, traceback, json, os, sys, math, logging, numpy, copy, concurrent, multiprocessing
<<<<<<< HEAD
=======

>>>>>>> b5cd2ec9
from logging import FileHandler, Formatter, StreamHandler
from multiprocessing import Process, Queue
import sqlalchemy as s
import pandas as pd
from pathlib import Path
from urllib.parse import urlparse, quote
from sqlalchemy.ext.automap import automap_base
from augur.config import AugurConfig
from augur.logging import AugurLogging
from sqlalchemy.sql.expression import bindparam
from concurrent import futures

class Worker():

    ROOT_AUGUR_DIR = os.path.dirname(os.path.dirname(os.path.realpath(__file__)))

    def __init__(self, worker_type, config={}, given=[], models=[], data_tables=[], operations_tables=[], platform="github"):

        self.worker_type = worker_type
        self.collection_start_time = None
        self._task = None # task currently being worked on (dict)
        self._child = None # process of currently running task (multiprocessing process)
        self._queue = Queue() # tasks stored here 1 at a time (in a mp queue so it can translate across multiple processes)
        self.data_tables = data_tables
        self.operations_tables = operations_tables
        self._root_augur_dir = Worker.ROOT_AUGUR_DIR
        self.platform = platform

        # count of tuples inserted in the database (to store stats for each task in op tables)
        self.update_counter = 0
        self.insert_counter = 0
        self._results_counter = 0

        # if we are finishing a previous task, certain operations work differently
        self.finishing_task = False
        # Update config with options that are general and not specific to any worker
        self.augur_config = AugurConfig(self._root_augur_dir)

        self.config = {
                'worker_type': self.worker_type,
                'host': self.augur_config.get_value('Server', 'host'),
                'gh_api_key': self.augur_config.get_value('Database', 'key'),
                'gitlab_api_key': self.augur_config.get_value('Database', 'gitlab_api_key'),
                'offline_mode': False
            }
        self.config.update(self.augur_config.get_section("Logging"))

        try:
            worker_defaults = self.augur_config.get_default_config()['Workers'][self.config['worker_type']]
            self.config.update(worker_defaults)
        except KeyError as e:
            logging.warn('Could not get default configuration for {}'.format(self.config['worker_type']))

        worker_info = self.augur_config.get_value('Workers', self.config['worker_type'])
        self.config.update(worker_info)

        worker_port = self.config['port']
        while True:
            try:
                r = requests.get('http://{}:{}/AUGWOP/heartbeat'.format(
                    self.config['host'], worker_port)).json()
                if 'status' in r:
                    if r['status'] == 'alive':
                        worker_port += 1
            except:
                break

        self.config.update({ 
            'port': worker_port,
            'id': "workers.{}.{}".format(self.worker_type, worker_port),
            "capture_output": False,
            'location': 'http://{}:{}'.format(self.config['host'], worker_port),
            'port_broker': self.augur_config.get_value('Server', 'port'),
            'host_broker': self.augur_config.get_value('Server', 'host'),
            'host_database': self.augur_config.get_value('Database', 'host'),
            'port_database': self.augur_config.get_value('Database', 'port'),
            'user_database': self.augur_config.get_value('Database', 'user'),
            'name_database': self.augur_config.get_value('Database', 'name'),
            'password_database': self.augur_config.get_value('Database', 'password')
        })
        self.config.update(config)

        # Initialize logging in the main process
        self.initialize_logging()

        # Clear log contents from previous runs
        open(self.config["server_logfile"], "w").close()
        open(self.config["collection_logfile"], "w").close()

        # Get configured collection logger
        self.logger = logging.getLogger(self.config["id"])
        self.logger.info('Worker (PID: {}) initializing...'.format(str(os.getpid())))

        self.given = given
        self.models = models
        self.specs = {
            'id': self.config['id'], # what the broker knows this worker as
            'location': self.config['location'], # host + port worker is running on (so broker can send tasks here)
            'qualifications':  [
                {
                    'given': self.given, # type of repo this worker can be given as a task
                    'models': self.models # models this worker can fill for a repo as a task
                }
            ],
            'config': self.config
        }

        # Send broker hello message
        if self.config['offline_mode'] is False:
            self.connect_to_broker()

        try:
            self.tool_source
            self.tool_version
            self.data_source
        except:
            self.tool_source = 'Augur Worker Testing'
            self.tool_version = '0.0.0'
            self.data_source = 'Augur Worker Testing'

    def __repr__(self):
        return f"{self.config['id']}"

    def initialize_logging(self):
        self.config['log_level'] = self.config['log_level'].upper()
        if self.config['debug']:
            self.config['log_level'] = 'DEBUG'

        if self.config['verbose']:
            format_string = AugurLogging.verbose_format_string
        else:
            format_string = AugurLogging.simple_format_string

        formatter = Formatter(fmt=format_string)
        error_formatter = Formatter(fmt=AugurLogging.error_format_string)

        worker_dir = AugurLogging.get_log_directories(self.augur_config, reset_logfiles=False) + "/workers/"
        Path(worker_dir).mkdir(exist_ok=True)
        logfile_dir = worker_dir + f"/{self.worker_type}/"
        Path(logfile_dir).mkdir(exist_ok=True)

        server_logfile = logfile_dir + '{}_{}_server.log'.format(self.worker_type, self.config["port"])
        collection_logfile = logfile_dir + '{}_{}_collection.log'.format(self.worker_type, self.config["port"])
        collection_errorfile = logfile_dir + '{}_{}_collection.err'.format(self.worker_type, self.config["port"])
        self.config.update({
            'logfile_dir': logfile_dir,
            'server_logfile': server_logfile,
            'collection_logfile': collection_logfile,
            'collection_errorfile': collection_errorfile
        })

        collection_file_handler = FileHandler(filename=self.config['collection_logfile'], mode="a")
        collection_file_handler.setFormatter(formatter)
        collection_file_handler.setLevel(self.config['log_level'])

        collection_errorfile_handler = FileHandler(filename=self.config['collection_errorfile'], mode="a")
        collection_errorfile_handler.setFormatter(error_formatter)
        collection_errorfile_handler.setLevel(logging.WARNING)

        logger = logging.getLogger(self.config['id'])
        logger.handlers = []
        logger.addHandler(collection_file_handler)
        logger.addHandler(collection_errorfile_handler)
        logger.setLevel(self.config['log_level'])
        logger.propagate = False

        if self.config['debug']:
            self.config['log_level'] = 'DEBUG'
            console_handler = StreamHandler()
            console_handler.setFormatter(formatter)
            console_handler.setLevel(self.config['log_level'])
            logger.addHandler(console_handler)

        if self.config['quiet']:
            logger.disabled = True

        self.logger = logger

    def initialize_database_connections(self):
        DB_STR = 'postgresql://{}:{}@{}:{}/{}'.format(
            self.config['user_database'], self.config['password_database'], self.config['host_database'], self.config['port_database'], self.config['name_database']
        )

        # Create an sqlalchemy engine for both database schemas
        self.logger.info("Making database connections")

        db_schema = 'augur_data'
        self.db = s.create_engine(DB_STR,  poolclass=s.pool.NullPool,
            connect_args={'options': '-csearch_path={}'.format(db_schema)})

        helper_schema = 'augur_operations'
        self.helper_db = s.create_engine(DB_STR, poolclass=s.pool.NullPool,
            connect_args={'options': '-csearch_path={}'.format(helper_schema)})

        metadata = s.MetaData()
        helper_metadata = s.MetaData()

        # Reflect only the tables we will use for each schema's metadata object
        metadata.reflect(self.db, only=self.data_tables)
        helper_metadata.reflect(self.helper_db, only=self.operations_tables)

        Base = automap_base(metadata=metadata)
        HelperBase = automap_base(metadata=helper_metadata)

        Base.prepare()
        HelperBase.prepare()

        # So we can access all our tables when inserting, updating, etc
        for table in self.data_tables:
            setattr(self, '{}_table'.format(table), Base.classes[table].__table__)

        try:
            self.logger.info(HelperBase.classes.keys())
        except:
            pass

        for table in self.operations_tables:
            try:
                setattr(self, '{}_table'.format(table), HelperBase.classes[table].__table__)
            except Exception as e:
                self.logger.error("Error setting attribute for table: {} : {}".format(table, e))

        # Increment so we are ready to insert the 'next one' of each of these most recent ids
        self.history_id = self.get_max_id('worker_history', 'history_id', operations_table=True) + 1

        # Organize different api keys/oauths available
        self.logger.info("Initializing API key.")
        if 'gh_api_key' in self.config or 'gitlab_api_key' in self.config:
            self.init_oauths(self.platform)
        else:
            self.oauths = [{'oauth_id': 0}]

    @property
    def results_counter(self):
        """ Property that is returned when the worker's current results_counter is referenced
        """
        if self.worker_type == 'facade_worker':
            return self.cfg.repos_processed #TODO: figure out why this doesn't work...
        else:
            return self._results_counter

    @results_counter.setter
    def results_counter(self, value):
        """ entry point for the broker to add a task to the queue
        Adds this task to the queue, and calls method to process queue
        """
        self._results_counter = value


    @property
    def task(self):
        """ Property that is returned when the worker's current task is referenced
        """
        return self._task

    @task.setter
    def task(self, value):
        """ entry point for the broker to add a task to the queue
        Adds this task to the queue, and calls method to process queue
        """
        # If the task has one of our "valid" job types
        if value['job_type'] == "UPDATE" or value['job_type'] == "MAINTAIN":
            self._queue.put(value)

        # Setting that causes paginating through ALL pages, not just unknown ones
        # This setting is set by the housekeeper and is attached to the task before it gets sent here
        if 'focused_task' in value:
            if value['focused_task'] == 1:
                self.logger.debug("Focused task is ON\n")
                self.finishing_task = True

        self._task = value
        self.run()

    def cancel(self):
        """ Delete/cancel current task
        """
        self._task = None

    def run(self):
        """ Kicks off the processing of the queue if it is not already being processed
        Gets run whenever a new task is added
        """
        # Spawn a subprocess to handle message reading and performing the tasks
        self._child = Process(target=self.collect, args=())
        self._child.start()

    def collect(self):
        """ Function to process each entry in the worker's task queue
        Determines what action to take based off the message type
        """
        self.initialize_logging() # need to initialize logging again in child process cause multiprocessing
        self.logger.info("Starting data collection process\n")
        self.initialize_database_connections()
        while True:
            if not self._queue.empty():
                message = self._queue.get() # Get the task off our MP queue
            else:
                self.logger.info("No job found.")
                break
            self.logger.info("Popped off message: {}\n".format(str(message)))

            if message['job_type'] == 'STOP':
                break

            # If task is not a valid job type
            if message['job_type'] != 'MAINTAIN' and message['job_type'] != 'UPDATE':
                raise ValueError('{} is not a recognized task type'.format(message['job_type']))
                pass

            # Query repo_id corresponding to repo url of given task
            repoUrlSQL = s.sql.text("""
                SELECT min(repo_id) as repo_id FROM repo WHERE repo_git = '{}'
                """.format(message['given'][self.given[0][0]]))
            repo_id = int(pd.read_sql(repoUrlSQL, self.db, params={}).iloc[0]['repo_id'])
            self.logger.info("repo_id for which data collection is being initiated: {}".format(str(repo_id)))
            # Call method corresponding to model sent in task
            try:
                model_method = getattr(self, '{}_model'.format(message['models'][0]))
                self.record_model_process(repo_id, 'repo_info')
            except Exception as e:
                self.logger.error('Error: {}.\nNo defined method for model: {}, '.format(e, message['models'][0]) +
                    'must have name of {}_model'.format(message['models'][0]))
                self.register_task_failure(message, repo_id, e)
                break

            # Model method calls wrapped in try/except so that any unexpected error that occurs can be caught
            #   and worker can move onto the next task without stopping
            try:
                self.logger.info("Calling model method {}_model".format(message['models'][0]))
                model_method(message, repo_id)
            except Exception as e: # this could be a custom exception, might make things easier
                self.register_task_failure(message, repo_id, e)
                break

        self.logger.debug('Closing database connections\n')
        self.db.dispose()
        self.helper_db.dispose()
        self.logger.info("Collection process finished")

    def sync_df_types(self, subject, source, subject_columns, source_columns):

        type_dict = {}
        for index in range(len(source_columns)):
            if type(source[source_columns[index]].values[0]) == numpy.datetime64:
                subject[subject_columns[index]] = pd.to_datetime(subject[subject_columns[index]], utc=True)
                source[source_columns[index]] = pd.to_datetime(
                    source[source_columns[index]], utc=True)
                continue
            type_dict[subject_columns[index]] = type(source[source_columns[index]].values[0])

        subject.astype(type_dict)
        
        return subject, source

    def organize_needed_data(self, new_data, table_values, table_pkey, action_map={}):

        if len(table_values) == 0:
            return new_data, []

        if len(new_data) == 0:
            return [], []

        need_insertion = pd.DataFrame()
        need_updates = pd.DataFrame()

        table_values_df = pd.DataFrame(table_values, columns=table_values[0].keys())
        new_data_df = pd.DataFrame(new_data).dropna(subset=action_map['insert']['source'])

        new_data_df, table_values_df = self.sync_df_types(new_data_df, table_values_df, 
                action_map['insert']['source'], action_map['insert']['augur'])

        need_insertion = new_data_df.merge(table_values_df, suffixes=('','_table'),
                how='outer', indicator=True, left_on=action_map['insert']['source'],
                right_on=action_map['insert']['augur']).loc[lambda x : x['_merge']=='left_only']

        if 'update' in action_map:
            new_data_df, table_values_df = self.sync_df_types(new_data_df, table_values_df, 
                action_map['update']['source'], action_map['update']['augur'])
            
            need_updates = new_data_df.merge(table_values_df, left_on=action_map['insert']['source'],
                right_on=action_map['insert']['augur'], suffixes=('','_table'), 
                how='inner',indicator=False).merge(table_values_df, left_on=action_map['update']['source'],
                right_on=action_map['update']['augur'], suffixes=('','_table'), how='outer', indicator=True
                                ).loc[lambda x : x['_merge']=='left_only']

            need_updates = need_updates.drop([column for column in list(need_updates.columns) if \
                column not in action_map['update']['augur'] and column not in action_map['insert']['augur']], 
                axis='columns')

            for column in action_map['insert']['augur']:
                need_updates[f'b_{column}'] = need_updates[column]

            need_updates = need_updates.drop([column for column in action_map['insert']['augur']], axis='columns')

        # self.logger.info(f'Page needs {len(need_insertion)} insertions and '
        #     f'{len(need_updates)} updates.\n')
<<<<<<< HEAD
=======

>>>>>>> b5cd2ec9

        return need_insertion.to_dict('records'), need_updates.to_dict('records')

    def assign_tuple_action(self, new_data, table_values, update_col_map, duplicate_col_map, table_pkey, value_update_col_map={}):
        """ DEPRECATED
            Include an extra key-value pair on each element of new_data that represents
            the action that should be taken with this element (i.e. 'need_insertion')

        :param new_data: List of dictionaries, data to be assigned an action to
        :param table_values: Pandas DataFrame, existing data in the database to check
            what action should be taken on the new_data depending on the presence of
            each element in this DataFrame
        :param update_col_map: Dictionary, maps the column names of the source data
            to the field names in our database for columns that should be checked for
            updates (if source data value != value in existing database row, then an
            update is needed). Key is source data column name, value is database field name.
            Example: {'id': 'gh_issue_id'}
        :param duplicate_col_map: Dictionary, maps the column names of the source data
            to the field names in our database for columns that should be checked for
            duplicates (if source data value == value in existing database row, then this
            element is a duplicate and would not need an insertion). Key is source data
            column name, value is database field name. Example: {'id': 'gh_issue_id'}
        :param table_pkey: String, the field name of the primary key of the table in
            the database that we are checking the table_values for.
        :param value_update_col_map: Dictionary, sometimes we add a new field to a table,
            and we want to trigger an update of that row in the database even if all of the
            data values are the same and would not need an update ordinarily. Checking for
            a specific existing value in the database field allows us to do this. The key is the
            name of the field in the database we are checking for a specific value to trigger
            an update, the value is the value we are checking for equality to trigger an update.
            Example: {'cntrb_id': None}
        :return: List of dictionaries, contains all the same elements of new_data, except
            each element now has an extra key-value pair with the key being 'flag', and
            the value being 'need_insertion', 'need_update', or 'none'
        """
        need_insertion_count = 0
        need_update_count = 0

        if type(table_values) == list:
            if len(table_values) > 0:
                table_values = pd.DataFrame(table_values, columns=table_values[0].keys())
            else:
                table_values = pd.DataFrame(table_values)

        for i, obj in enumerate(new_data):
            if type(obj) != dict:
                new_data[i] = {'flag': 'none'}
                continue

            obj['flag'] = 'none' # default of no action needed
            existing_tuple = None
            for db_dupe_key in list(duplicate_col_map.keys()):

                if table_values.isin([obj[duplicate_col_map[db_dupe_key]]]).any().any():
                    if table_values[table_values[db_dupe_key].isin(
                        [obj[duplicate_col_map[db_dupe_key]]])].to_dict('records'):

                        existing_tuple = table_values[table_values[db_dupe_key].isin(
                            [obj[duplicate_col_map[db_dupe_key]]])].to_dict('records')[0]
                    continue

                obj['flag'] = 'need_insertion'
                need_insertion_count += 1
                break

            if obj['flag'] == 'need_insertion':
                continue

            if not existing_tuple:
                self.logger.info('An existing tuple was not found for this data ' +
                    'point and we have reached the check-updates portion of assigning ' +
                    'tuple action, so we will now move to next data point\n')
                continue

            # If we need to check the values of the existing tuple to determine if an update is needed
            for augur_col, value_check in value_update_col_map.items():
                not_nan_check = not (math.isnan(value_check) and math.isnan(existing_tuple[augur_col])) if value_check is not None else True
                if existing_tuple[augur_col] != value_check and not_nan_check:
                    continue
                self.logger.info("Found a tuple that needs an update for column: {}\n".format(augur_col))
                obj['flag'] = 'need_update'
                obj['pkey'] = existing_tuple[table_pkey]
                need_update_count += 1

            if obj['flag'] == 'need_update':
                self.logger.info('Already determined that current tuple needs update, skipping checking further updates. '
                    'Moving to next tuple.\n')
                continue

            # Now check the existing tuple's values against the response values to determine if an update is needed
            for col in update_col_map.keys():
                if update_col_map[col] not in obj:
                    continue
                if obj[update_col_map[col]] == existing_tuple[col]:
                    continue
                self.logger.info("Found a tuple that needs an update for column: {}\n".format(col))
                obj['flag'] = 'need_update'
                self.logger.info(existing_tuple)
                obj['pkey'] = existing_tuple[table_pkey]
                need_update_count += 1

        self.logger.info("Page recieved has {} tuples, while filtering duplicates this ".format(len(new_data)) +
            "was reduced to {} tuples, and {} tuple updates are needed.\n".format(need_insertion_count, need_update_count))
        return new_data

    def check_duplicates(self, new_data, table_values, key):
        """ Filters what items of the new_data json (list of dictionaries) that are not
        present in the table_values df

        :param new_data: List of dictionaries, new data to filter duplicates out of
        :param table_values: Pandas DataFrame, existing data to check what data is already
            present in the database
        :param key: String, key of each dict in new_data whose value we are checking
            duplicates with
        :return: List of dictionaries, contains elements of new_data that are not already
            present in the database
        """
        need_insertion = []
        for obj in new_data:
            if type(obj) != dict:
                continue
            if not table_values.isin([obj[key]]).any().any():
                need_insertion.append(obj)
        self.logger.info("Page recieved has {} tuples, while filtering duplicates this ".format(str(len(new_data))) +
            "was reduced to {} tuples.\n".format(str(len(need_insertion))))
        return need_insertion

    def connect_to_broker(self):
        connected = False
        for i in range(5):
            try:
                self.logger.debug("Connecting to broker, attempt {}\n".format(i))
                if i > 0:
                    time.sleep(10)
                requests.post('http://{}:{}/api/unstable/workers'.format(
                    self.config['host_broker'],self.config['port_broker']), json=self.specs)
                self.logger.info("Connection to the broker was successful\n")
                connected = True
                break
            except requests.exceptions.ConnectionError:
                self.logger.error('Cannot connect to the broker. Trying again...\n')
        if not connected:
            sys.exit('Could not connect to the broker after 5 attempts! Quitting...\n')

    @staticmethod
    def dump_queue(queue):
        """ Empties all pending items in a queue and returns them in a list.
        """
        result = []
        queue.put("STOP")
        for i in iter(queue.get, 'STOP'):
            result.append(i)
        # time.sleep(.1)
        return result

    def find_id_from_login(self, login, platform='github'):
        """ Retrieves our contributor table primary key value for the contributor with
            the given GitHub login credentials, if this contributor is not there, then
            they get inserted.

        :param login: String, the GitHub login username to find the primary key id for
        :return: Integer, the id of the row in our database with the matching GitHub login
        """
        idSQL = s.sql.text("""
            SELECT cntrb_id FROM contributors WHERE cntrb_login = '{}' \
            AND LOWER(data_source) = '{} api'
            """.format(login, platform))
                
        rs = pd.read_sql(idSQL, self.db, params={})
        data_list = [list(row) for row in rs.itertuples(index=False)]
        try:
            return data_list[0][0]
        except:
            self.logger.info('contributor needs to be added...')

        if platform == 'github':
            cntrb_url = ("https://api.github.com/users/" + login)
        elif platform == 'gitlab':
            cntrb_url = ("https://gitlab.com/api/v4/users?username=" + login )
        self.logger.info("Hitting endpoint: {} ...\n".format(cntrb_url))
        r = requests.get(url=cntrb_url, headers=self.headers)
        self.update_rate_limit(r)
        contributor = r.json()


        company = None
        location = None
        email = None
        if 'company' in contributor:
            company = contributor['company']
        if 'location' in contributor:
            location = contributor['location']
        if 'email' in contributor:
            email = contributor['email']


        if platform == 'github':
            cntrb = {
                'cntrb_login': contributor['login'] if 'login' in contributor else None,
                'cntrb_email': contributor['email'] if 'email' in contributor else None,
                'cntrb_company': contributor['company'] if 'company' in contributor else None,
                'cntrb_location': contributor['location'] if 'location' in contributor else None,
                'cntrb_created_at': contributor['created_at'] if 'created_at' in contributor else None,                
                'cntrb_canonical': None,
                'gh_user_id': contributor['id'] if 'id' in contributor else None,
                'gh_login': contributor['login'] if 'login' in contributor else None,
                'gh_url': contributor['url'] if 'url' in contributor else None,
                'gh_html_url': contributor['html_url'] if 'html_url' in contributor else None,
                'gh_node_id': contributor['node_id'] if 'node_id' in contributor else None,
                'gh_avatar_url': contributor['avatar_url'] if 'avatar_url' in contributor else None,
                'gh_gravatar_id': contributor['gravatar_id'] if 'gravatar_id' in contributor else None,
                'gh_followers_url': contributor['followers_url'] if 'followers_url' in contributor else None,
                'gh_following_url': contributor['following_url'] if 'following_url' in contributor else None,
                'gh_gists_url': contributor['gists_url'] if 'gists_url' in contributor else None,
                'gh_starred_url': contributor['starred_url'] if 'starred_url' in contributor else None,
                'gh_subscriptions_url': contributor['subscriptions_url'] if 'subscriptions_url' in contributor else None,
                'gh_organizations_url': contributor['organizations_url'] if 'organizations_url' in contributor else None,
                'gh_repos_url': contributor['repos_url'] if 'repos_url' in contributor else None,
                'gh_events_url': contributor['events_url'] if 'events_url' in contributor else None,
                'gh_received_events_url': contributor['received_events_url'] if 'received_events_url' in contributor else None,
                'gh_type': contributor['type'] if 'type' in contributor else None,
                'gh_site_admin': contributor['site_admin'] if 'site_admin' in contributor else None,
                'tool_source': self.tool_source,
                'tool_version': self.tool_version,
                'data_source': self.data_source
            }

        elif platform == 'gitlab':
            cntrb =  {
                'cntrb_login': contributor[0]['username'] if 'username' in contributor[0] else None,
                'cntrb_email': email,
                'cntrb_company': company,
                'cntrb_location': location,
                'cntrb_created_at': contributor[0]['created_at'] if 'created_at' in contributor[0] else None,                
                'cntrb_canonical': None,
                'gh_user_id': contributor[0]['id'],
                'gh_login': contributor[0]['username'],
                'gh_url': contributor[0]['web_url'],
                'gh_html_url': None,
                'gh_node_id': None,
                'gh_avatar_url': contributor[0]['avatar_url'],
                'gh_gravatar_id': None,
                'gh_followers_url': None,
                'gh_following_url': None,
                'gh_gists_url': None,
                'gh_starred_url': None,
                'gh_subscriptions_url': None,
                'gh_organizations_url': None,
                'gh_repos_url': None,
                'gh_events_url': None,
                'gh_received_events_url': None,
                'gh_type': None,
                'gh_site_admin': None,
                'tool_source': self.tool_source,
                'tool_version': self.tool_version,
                'data_source': self.data_source
            }
        result = self.db.execute(self.contributors_table.insert().values(cntrb))
        self.logger.info("Primary key inserted into the contributors table: " + str(result.inserted_primary_key))
        self.results_counter += 1
        self.cntrb_id_inc = int(result.inserted_primary_key[0])

        self.logger.info("Inserted contributor: " + cntrb['cntrb_login'] + "\n")

        return self.find_id_from_login(login, platform)

    def get_owner_repo(self, git_url):
        """ Gets the owner and repository names of a repository from a git url

        :param git_url: String, the git url of a repository
        :return: Tuple, includes the owner and repository names in that order
        """
        split = git_url.split('/')

        owner = split[-2]
        repo = split[-1]

        if '.git' == repo[-4:]:
            repo = repo[:-4]

        return owner, repo

    def get_max_id(self, table, column, default=25150, operations_table=False):
        """ Gets the max value (usually used for id/pk's) of any Integer column
            of any table

        :param table: String, the table that consists of the column you want to
            query a max value for
        :param column: String, the column that you want to query the max value for
        :param default: Integer, if there are no values in the
            specified column, the value of this parameter will be returned
        :param operations_table: Boolean, if True, this signifies that the table/column
            that is wanted to be queried is in the augur_operations schema rather than
            the augur_data schema. Default False
        :return: Integer, the max value of the specified column/table
        """
        maxIdSQL = s.sql.text("""
            SELECT max({0}.{1}) AS {1}
            FROM {0}
        """.format(table, column))
        db = self.db if not operations_table else self.helper_db
        rs = pd.read_sql(maxIdSQL, db, params={})
        if rs.iloc[0][column] is not None:
            max_id = int(rs.iloc[0][column]) + 1
            self.logger.info("Found max id for {} column in the {} table: {}\n".format(column, table, max_id))
        else:
            max_id = default
            self.logger.warning("Could not find max id for {} column in the {} table... " +
                "using default set to: {}\n".format(column, table, max_id))
        return max_id

    def get_table_values(self, cols, tables, where_clause=""):
        """ Can query all values of any column(s) from any table(s)
            with an optional where clause

        :param cols: List of Strings, column(s) that user wants to query
        :param tables: List of Strings, table(s) that user wants to query
        :param where_clause: String, optional where clause to filter the values
            queried
        :return: Pandas DataFrame, contains all values queried in the columns, tables, and
            optional where clause provided
        """
        table_str = tables[0]
        del tables[0]

        col_str = cols[0]
        del cols[0]

        for table in tables:
            table_str += ", " + table
        for col in cols:
            col_str += ", " + col

        table_values_sql = s.sql.text("""
            SELECT {} FROM {} {}
        """.format(col_str, table_str, where_clause))
        self.logger.info("Getting table values with the following PSQL query: \n{}\n".format(
            table_values_sql))
        values = pd.read_sql(table_values_sql, self.db, params={})
        return values

    def init_oauths(self, platform='github'):
        self.oauths = []
        self.headers = None
        self.logger.info("Trying initialization.")
        # Make a list of api key in the config combined w keys stored in the database
        # Select endpoint to hit solely to retrieve rate limit information from headers of the response
        # Adjust header keys needed to fetch rate limit information from the API responses
        if platform == 'github':
            url = "https://api.github.com/users/gabe-heim"
            oauthSQL = s.sql.text("""
                SELECT * FROM worker_oauth WHERE access_token <> '{}' and platform = 'github'
                """.format(self.config['gh_api_key']))
            key_name = 'gh_api_key'
            rate_limit_header_key = "X-RateLimit-Remaining"
            rate_limit_reset_header_key = "X-RateLimit-Reset"
        elif platform == 'gitlab':
            url = "https://gitlab.com/api/v4/version"
            oauthSQL = s.sql.text("""
                SELECT * FROM worker_oauth WHERE access_token <> '{}' and platform = 'gitlab'
                """.format(self.config['gitlab_api_key']))
            key_name = 'gitlab_api_key'
            rate_limit_header_key = 'ratelimit-remaining'
            rate_limit_reset_header_key = 'ratelimit-reset'

        for oauth in [{'oauth_id': 0, 'access_token': self.config[key_name]}] + json.loads(pd.read_sql(oauthSQL, self.helper_db, params={}).to_json(orient="records")):
            if platform == 'github':
                self.headers = {'Authorization': 'token %s' % oauth['access_token']}
            elif platform == 'gitlab':
                self.headers = {'Authorization': 'Bearer %s' % oauth['access_token']}
            self.logger.info("Getting rate limit info for oauth: {}\n".format(oauth))
            response = requests.get(url=url, headers=self.headers)
            self.oauths.append({
                    'oauth_id': oauth['oauth_id'],
                    'access_token': oauth['access_token'],
                    'rate_limit': int(response.headers[rate_limit_header_key]),
                    'seconds_to_reset': (datetime.datetime.fromtimestamp(int(response.headers[rate_limit_reset_header_key])) - datetime.datetime.now()).total_seconds()
                })
            self.logger.debug("Found OAuth available for use: {}\n\n".format(self.oauths[-1]))

        if len(self.oauths) == 0:
            self.logger.info("No API keys detected, please include one in your config or in the worker_oauths table in the augur_operations schema of your database\n")

        # First key to be used will be the one specified in the config (first element in
        #   self.oauths array will always be the key in use)
        if platform == 'github':
            self.headers = {'Authorization': 'token %s' % self.oauths[0]['access_token']}
        elif platform == 'gitlab':
            self.headers = {'Authorization': 'Bearer %s' % self.oauths[0]['access_token']}

        self.logger.info("OAuth initialized")

    def bulk_insert(self, table, insert=[], update=[], unique_columns=[], update_columns=[]):
        
        self.logger.info(f"{len(insert)} insertions are needed and {len(update)} "
            f"updates are needed for {table}\n")

        update_result = None
        insert_result = None

        if len(update) > 0:
            success = False
            update_start_time = time.time()
            while not success:
                try:
                    update_result = self.db.execute(
                        table.update().where(
                                eval(' and '.join([f"self.{table}_table.c.{key} == bindparam('b_{key}')" for \
                                    key in unique_columns]))
                            ).values(
                                {key: key for key in update_columns}
                            ),
                        update
                    )
                    success = True
                except Exception as e:
                    self.logger.info('error: {}'.format(e))
                    time.sleep(5)

            self.update_counter += update_result.rowcount
            self.logger.info(f"Updated {update_result.rowcount} rows in "
                f"{time.time() - update_start_time} seconds")

        if len(insert) > 0:
            success = False
            insert_start_time = time.time()
            while not success:
                try:
                    insert_result = self.db.execute(
                        table.insert(),
                        insert
                    )
                    success = True
                except Exception as e:
                    self.logger.info('error: {}'.format(e))
                    time.sleep(5)

            self.insert_counter += insert_result.rowcount
            self.logger.info(f"Inserted {insert_result.rowcount} rows in "
                f"{time.time() - insert_start_time} seconds")

        return insert_result, update_result

    def enrich_data_primary_keys(self, source_data, table, gh_merge_fields, augur_merge_fields):

        self.logger.info("Preparing to enrich data.\n")

        if len(source_data) == 0:
            self.logger.info("There is no source data to enrich.\n")
            return []

        source_df = pd.DataFrame(source_data)
<<<<<<< HEAD
=======

>>>>>>> b5cd2ec9

        s_tuple = s.tuple_([table.c[field] for field in augur_merge_fields])
        s_tuple.__dict__['clauses'] = s_tuple.__dict__['clauses'][0].effective_value
        s_tuple.__dict__['_type_tuple'] = []
        for field in augur_merge_fields:
            s_tuple.__dict__['_type_tuple'].append(table.c[field].__dict__['type'])

        for column in gh_merge_fields:
            if '.' not in column:
                continue
            root = column.split('.')[0]
            expanded_column = pd.DataFrame(source_df[root].tolist())
            expanded_column.columns = [f'{root}.{attribute}' for attribute in expanded_column.columns]
            source_df = source_df.join(expanded_column)

        primary_keys = self.db.execute(s.sql.select(
                [table.c[field] for field in augur_merge_fields] + [table.c[list(table.primary_key)[0].name]]
            ).where(
                s_tuple.in_(
<<<<<<< HEAD
=======

>>>>>>> b5cd2ec9
                    list(source_df[gh_merge_fields].itertuples(index=False))
                ))).fetchall()

        if len(primary_keys) > 0:
            primary_keys_df = pd.DataFrame(primary_keys, 
                columns=augur_merge_fields + [list(table.primary_key)[0].name])
        else:
            self.logger.info("There are no inserted primary keys to enrich the source data with.\n")
            return []
<<<<<<< HEAD
=======

>>>>>>> b5cd2ec9

        source_df, primary_keys_df = self.sync_df_types(source_df, primary_keys_df, 
                gh_merge_fields, augur_merge_fields)

        result = json.loads(source_df.merge(primary_keys_df, suffixes=('','_table'),
            how='inner', left_on=gh_merge_fields, right_on=augur_merge_fields).to_json(
            default_handler=str, orient='records'))

        self.logger.info("Data enrichment successful.\n")
        return result

    def multi_thread_urls(self, urls, max_attempts=5, platform='github'):
        """
        :param urls: list of tuples
        """
        
        def load_url(url, extra_data={}):
            try:
                html = requests.get(url, stream=True, headers=self.headers)
                return html, extra_data
            except requests.exceptions.RequestException as e:
                self.logger.info(e, url)

        self.logger.info("Beginning to multithread API endpoints.\n")
                
        start = time.time()
        attempts = 0
        all_data = []
        valid_url_count = len(urls)
        
        while len(urls) > 0 and attempts < max_attempts:
            with concurrent.futures.ThreadPoolExecutor(max_workers=multiprocessing.cpu_count()/4) as executor:
                # Start the load operations and mark each future with its URL
                future_to_url = {executor.submit(load_url, *url): url for url in urls}
                for future in concurrent.futures.as_completed(future_to_url):
                    
                    url = future_to_url[future]
                    try:
                        response, extra_data = future.result()

                        if response.status_code == 403 or response.status_code == 401: # 403 is rate limit, 404 is not found, 401 is bad credentials
                            self.update_rate_limit(response, platform=platform)
                            continue

                        elif response.status_code == 200:
                            try:
                                page_data = response.json()
                            except:
                                page_data = json.loads(json.dumps(response.text))
                            
                            page_data = [{**data, **extra_data} for data in page_data]
                            all_data += page_data
                            
                            if 'last' in response.links and "&page=" not in url[0]:
                                urls += [(url[0] + f"&page={page}", extra_data) for page in range(
                                    2, int(response.links['last']['url'].split('=')[-1]) + 1)]
                            urls.remove(url)

                        elif response.status_code == 404:
                            urls.remove(url)
                            self.logger.info(f"Not found url: {url}\n")
                        else:
                            self.logger.info(f"Unhandled response code: {response.status_code} {url}\n")
                        
                    except Exception as e:
                        self.logger.info(f"{url} generated an exception: {e}\n")
                                            
            attempts += 1
                    
        self.logger.info(f"Processed {valid_url_count} urls and got {len(all_data)} data points " +
            f"in {time.time() - start} seconds thanks to multithreading!\n")
        return all_data

<<<<<<< HEAD
=======

>>>>>>> b5cd2ec9
    def paginate_endpoint(self, url, action_map={}, table=None, where_clause=True, platform='github'):

        table_values = self.db.execute(s.sql.select(self.get_relevant_columns(
            table, action_map)).where(where_clause)).fetchall()

        page_number = 1
        multiple_pages = False
        need_insertion = []
        need_update = []
        all_data = []
        forward_pagination = True
        backwards_activation = False
        last_page_number = -1
        while True:

            # Multiple attempts to hit endpoint
            num_attempts = 0
            success = False
            while num_attempts < 3:
                self.logger.info(f"Hitting endpoint: {url.format(page_number)}...\n")
                response = requests.get(url=url.format(page_number), headers=self.headers)

                self.update_rate_limit(response, platform=platform)

                try:
                    page_data = response.json()
                except:
                    page_data = json.loads(json.dumps(response.text))

                if type(page_data) == list:
                    success = True
                    break
                elif type(page_data) == dict:
                    self.logger.info("Request returned a dict: {}\n".format(page_data))
                    if page_data['message'] == "Not Found":
                        self.logger.warning(
                            f"Github repo was not found or does not exist for endpoint: {url.format(page_number)}\n")
                        break
                    if "You have triggered an abuse detection mechanism." in page_data['message']:
                        num_attempts -= 1
                        self.update_rate_limit(response, temporarily_disable=True,platform=platform)
                    if page_data['message'] == "Bad credentials":
                        self.update_rate_limit(response, bad_credentials=True, platform=platform)
                elif type(page_data) == str:
                    self.logger.info(f"Warning! page_data was string: {page_data}\n")
                    if "<!DOCTYPE html>" in page_data:
                        self.logger.info("HTML was returned, trying again...\n")
                    elif len(page_data) == 0:
                        self.logger.warning("Empty string, trying again...\n")
                    else:
                        try:
                            page_data = json.loads(page_data)
                            success = True
                            break
                        except:
                            pass
                num_attempts += 1
            if not success:
                break

            # Success

            # Determine if continued pagination is needed

            if len(page_data) == 0:
                self.logger.info("Response was empty, breaking from pagination.\n")
                break

            all_data += page_data

            if not forward_pagination:

                # Checking contents of requests with what we already have in the db
                page_insertions, page_updates = self.organize_needed_data(page_data, table_values, list(table.primary_key)[0].name, 
                    action_map)

                # Reached a page where we already have all tuples
                if len(need_insertion) == 0 and len(need_update) == 0 and \
                        backwards_activation:
                    self.logger.info("No more pages with unknown tuples, breaking from pagination.\n")
                    break

                need_insertion += page_insertions
                need_update += page_updates

            # Find last page so we can decrement from there
            if 'last' in response.links and last_page_number == -1:
                if platform == 'github':
                    last_page_number = int(response.links['last']['url'][-6:].split('=')[1])
                elif platform == 'gitlab':
                    last_page_number = int(response.links['last']['url'].split('&')[2].split('=')[1])

                if not forward_pagination and not backwards_activation:
                    page_number = last_page_number
                    backwards_activation = True

            self.logger.info("Analyzation of page {} of {} complete\n".format(page_number, 
                int(last_page_number) if last_page_number != -1 else "*last page not known*"))

            if (page_number <= 1 and not forward_pagination) or \
                    (page_number >= last_page_number and forward_pagination):
                self.logger.info("No more pages to check, breaking from pagination.\n")
                break

            page_number = page_number + 1 if forward_pagination else page_number - 1

        if forward_pagination:
            need_insertion, need_update = self.organize_needed_data(all_data, table_values, 
                list(table.primary_key)[0].name, action_map)

        return {
            'insert': need_insertion, 
            'update': need_update,
            'all': all_data
        }

    def paginate(self, url, duplicate_col_map, update_col_map, table, table_pkey, where_clause="", value_update_col_map={}, platform="github"):
        """ DEPRECATED
            Paginate either backwards or forwards (depending on the value of the worker's
            finishing_task attribute) through all the GitHub or GitLab api endpoint pages.

        :param url: String, the url of the API endpoint we are paginating through, expects
            a curly brace string formatter within the string to format the Integer
            representing the page number that is wanted to be returned
        :param duplicate_col_map: Dictionary, maps the column names of the source data
            to the field names in our database for columns that should be checked for
            duplicates (if source data value == value in existing database row, then this
            element is a duplicate and would not need an insertion). Key is source data
            column name, value is database field name. Example: {'id': 'gh_issue_id'}
        :param update_col_map: Dictionary, maps the column names of the source data
            to the field names in our database for columns that should be checked for
            updates (if source data value != value in existing database row, then an
            update is needed). Key is source data column name, value is database field name.
            Example: {'id': 'gh_issue_id'}
        :param table: String, the name of the table that holds the values to check for
            duplicates/updates against
        :param table_pkey: String, the field name of the primary key of the table in
            the database that we are getting the values for to cross-reference to check
            for duplicates.
        :param where_clause: String, optional where clause to filter the values
            that are queried when preparing the values that will be cross-referenced
            for duplicates/updates
        :param value_update_col_map: Dictionary, sometimes we add a new field to a table,
            and we want to trigger an update of that row in the database even if all of the
            data values are the same and would not need an update ordinarily. Checking for
            a specific existing value in the database field allows us to do this. The key is the
            name of the field in the database we are checking for a specific value to trigger
            an update, the value is the value we are checking for equality to trigger an update.
            Example: {'cntrb_id': None}
        :return: List of dictionaries, all data points from the pages of the specified API endpoint
            each with a 'flag' key-value pair representing the required action to take with that
            data point (i.e. 'need_insertion', 'need_update', 'none')
        """

        update_keys = list(update_col_map.keys()) if update_col_map else []
        update_keys += list(value_update_col_map.keys()) if value_update_col_map else []
        cols_to_query = list(duplicate_col_map.keys()) + update_keys + [table_pkey]
        table_values = self.get_table_values(cols_to_query, [table], where_clause)

        i = 1
        multiple_pages = False
        tuples = []
        while True:
            num_attempts = 0
            success = False
            while num_attempts < 3:
                self.logger.info(f'Hitting endpoint: {url.format(i)}...\n')
                r = requests.get(url=url.format(i), headers=self.headers)

                self.update_rate_limit(r, platform=platform)
                if 'last' not in r.links:
                    last_page = None
                else:
                    if platform == "github":
                        last_page = r.links['last']['url'][-6:].split('=')[1]
                    elif platform == "gitlab":
                        last_page =  r.links['last']['url'].split('&')[2].split("=")[1]
                    self.logger.info("Analyzing page {} of {}\n".format(i, int(last_page) + 1 if last_page is not None else '*last page not known*'))

                try:
                    j = r.json()
                except:
                    j = json.loads(json.dumps(r.text))

                if type(j) != dict and type(j) != str:
                    success = True
                    break
                elif type(j) == dict:
                    self.logger.info("Request returned a dict: {}\n".format(j))
                    if j['message'] == 'Not Found':
                        self.logger.warning("Github repo was not found or does not exist for endpoint: {}\n".format(url))
                        break
                    if j['message'] == 'You have triggered an abuse detection mechanism. Please wait a few minutes before you try again.':
                        num_attempts -= 1
                        self.logger.info("rate limit update code goes here")
                        self.update_rate_limit(r, temporarily_disable=True,platform=platform)
                    if j['message'] == 'Bad credentials':
                        self.logger.info("rate limit update code goes here")
                        self.update_rate_limit(r, bad_credentials=True, platform=platform)
                elif type(j) == str:
                    self.logger.info(f'J was string: {j}\n')
                    if '<!DOCTYPE html>' in j:
                        self.logger.info('HTML was returned, trying again...\n')
                    elif len(j) == 0:
                        self.logger.warning('Empty string, trying again...\n')
                    else:
                        try:
                            j = json.loads(j)
                            success = True
                            break
                        except:
                            pass
                num_attempts += 1
            if not success:
                break

            # Find last page so we can decrement from there
            if 'last' in r.links and not multiple_pages and not self.finishing_task:
                if platform == "github":
                    param = r.links['last']['url'][-6:]
                    i = int(param.split('=')[1]) + 1
                elif platform == "gitlab":
                    i = int(r.links['last']['url'].split('&')[2].split("=")[1]) + 1
                self.logger.info("Multiple pages of request, last page is " + str(i - 1) + "\n")
                multiple_pages = True
            elif not multiple_pages and not self.finishing_task:
                self.logger.info("Only 1 page of request\n")
            elif self.finishing_task:
                self.logger.info("Finishing a previous task, paginating forwards ..."
                    " excess rate limit requests will be made\n")

            if len(j) == 0:
                self.logger.info("Response was empty, breaking from pagination.\n")
                break

            # Checking contents of requests with what we already have in the db
            j = self.assign_tuple_action(j, table_values, update_col_map, duplicate_col_map, table_pkey, value_update_col_map)

            if not j:
                self.logger.error("Assigning tuple action failed, moving to next page.\n")
                i = i + 1 if self.finishing_task else i - 1
                continue
            try:
                to_add = [obj for obj in j if obj not in tuples and (obj['flag'] != 'none')]
            except Exception as e:
                self.logger.error("Failure accessing data of page: {}. Moving to next page.\n".format(e))
                i = i + 1 if self.finishing_task else i - 1
                continue
            if len(to_add) == 0 and multiple_pages and 'last' in r.links:
                self.logger.info("{}".format(r.links['last']))
                if platform == "github":
                    page_number = int(r.links['last']['url'][-6:].split('=')[1])
                elif platform == "gitlab":
                    page_number = int(r.links['last']['url'].split('&')[2].split("=")[1])
                if i - 1 != page_number:
                    self.logger.info("No more pages with unknown tuples, breaking from pagination.\n")
                    break

            tuples += to_add

            i = i + 1 if self.finishing_task else i - 1

            # Since we already wouldve checked the first page... break
            if (i == 1 and multiple_pages and not self.finishing_task) or i < 1 or len(j) == 0:
                self.logger.info("No more pages to check, breaking from pagination.\n")
                break

        return tuples

    def query_github_contributors(self, entry_info, repo_id):

        """ Data collection function
        Query the GitHub API for contributors
        """
        self.logger.info(f"Querying contributors with given entry info: {entry_info}\n")

        github_url = entry_info['given']['github_url'] if 'github_url' in entry_info['given'] else entry_info['given']['git_url']

        # Extract owner/repo from the url for the endpoint
        owner, name = self.get_owner_repo(github_url)

        # Set the base of the url and place to hold contributors to insert
        contributors_url = (f"https://api.github.com/repos/{owner}/{name}/" + 
            "contributors?per_page=100&page={}")

        # Get contributors that we already have stored
        #   Set our duplicate and update column map keys (something other than PK) to
        #   check dupicates/needed column updates with
        table = 'contributors'
        table_pkey = 'cntrb_id'
        update_col_map = {'cntrb_email': 'email'}
        duplicate_col_map = {'cntrb_login': 'login'}

        #list to hold contributors needing insertion or update
        contributors = self.paginate(contributors_url, duplicate_col_map, update_col_map, table, table_pkey)

        self.logger.info("Count of contributors needing insertion: " + str(len(contributors)) + "\n")

        for repo_contributor in contributors:
            try:
                # Need to hit this single contributor endpoint to get extra data including...
                #   `created at`
                #   i think that's it
                cntrb_url = ("https://api.github.com/users/" + repo_contributor['login'])
                self.logger.info("Hitting endpoint: " + cntrb_url + " ...\n")
                r = requests.get(url=cntrb_url, headers=self.headers)
                self.update_gh_rate_limit(r)
                contributor = r.json()

                company = None
                location = None
                email = None
                if 'company' in contributor:
                    company = contributor['company']
                if 'location' in contributor:
                    location = contributor['location']
                if 'email' in contributor:
                    email = contributor['email']
                    canonical_email = contributor['email']

                cntrb = {
                    "cntrb_login": contributor['login'],
                    "cntrb_created_at": contributor['created_at'],
                    "cntrb_email": email,
                    "cntrb_company": company,
                    "cntrb_location": location,
                    # "cntrb_type": , dont have a use for this as of now ... let it default to null
                    "cntrb_canonical": canonical_email,
                    "gh_user_id": contributor['id'],
                    "gh_login": contributor['login'],
                    "gh_url": contributor['url'],
                    "gh_html_url": contributor['html_url'],
                    "gh_node_id": contributor['node_id'],
                    "gh_avatar_url": contributor['avatar_url'],
                    "gh_gravatar_id": contributor['gravatar_id'],
                    "gh_followers_url": contributor['followers_url'],
                    "gh_following_url": contributor['following_url'],
                    "gh_gists_url": contributor['gists_url'],
                    "gh_starred_url": contributor['starred_url'],
                    "gh_subscriptions_url": contributor['subscriptions_url'],
                    "gh_organizations_url": contributor['organizations_url'],
                    "gh_repos_url": contributor['repos_url'],
                    "gh_events_url": contributor['events_url'],
                    "gh_received_events_url": contributor['received_events_url'],
                    "gh_type": contributor['type'],
                    "gh_site_admin": contributor['site_admin'],
                    "tool_source": self.tool_source,
                    "tool_version": self.tool_version,
                    "data_source": self.data_source
                }

                # Commit insertion to table
                if repo_contributor['flag'] == 'need_update':
                    result = self.db.execute(self.contributors_table.update().where(
                        self.worker_history_table.c.cntrb_email==email).values(cntrb))
                    self.logger.info("Updated tuple in the contributors table with existing email: {}".format(email))
                    self.cntrb_id_inc = repo_contributor['pkey']
                elif repo_contributor['flag'] == 'need_insertion':
                    result = self.db.execute(self.contributors_table.insert().values(cntrb))
                    self.logger.info("Primary key inserted into the contributors table: {}".format(result.inserted_primary_key))
                    self.results_counter += 1

                    self.logger.info("Inserted contributor: " + contributor['login'] + "\n")

                    # Increment our global track of the cntrb id for the possibility of it being used as a FK
                    self.cntrb_id_inc = int(result.inserted_primary_key[0])

            except Exception as e:
                self.logger.error("Caught exception: {}".format(e))
                self.logger.error("Cascading Contributor Anomalie from missing repo contributor data: {} ...\n".format(cntrb_url))
                continue


    def query_github_contributors_bulk(self, entry_info, repo_id):

        """ Data collection function
        Query the GitHub API for contributors
        """
        self.logger.info(f"Querying contributors with given entry info: {entry_info}\n")

        github_url = entry_info['given']['github_url'] if 'github_url' in entry_info['given'] else entry_info['given']['git_url']

        owner, name = self.get_owner_repo(github_url)

        contributors_url = (f"https://api.github.com/repos/{owner}/{name}/" + 
            "contributors?per_page=100&page={}")

        action_map = {
            'insert': {
                'source': ['login'],
                'augur': ['cntrb_login']
            },
            'update': {
                'source': ['email'],
                'augur': ['cntrb_email']
            }
        }

        source_contributors = self.paginate_endpoint(contributors_url, action_map=action_map, 
            table=self.contributors_table)

        contributors_insert_result = []
                
        for repo_contributor in source_contributors['insert']:
            # Need to hit this single contributor endpoint to get extra data
            cntrb_url = (f"https://api.github.com/users/{repo_contributor['login']}")
            self.logger.info(f"Hitting endpoint: {cntrb_url} ...\n")
            r = requests.get(url=cntrb_url, headers=self.headers)
            self.update_gh_rate_limit(r)
            contributor = r.json()

            contributors_insert_result.append({
                'cntrb_login': contributor['login'],
                'cntrb_created_at': contributor['created_at'],
                'cntrb_email': contributor['email'] if 'email' in contributor else None,
                'cntrb_company': contributor['company'] if 'company' in contributor else None,
                'cntrb_location': contributor['location'] if 'location' in contributor else None,
                'cntrb_canonical': contributor['email'] if 'email' in contributor else None,
                'gh_user_id': contributor['id'],
                'gh_login': contributor['login'],
                'gh_url': contributor['url'],
                'gh_html_url': contributor['html_url'],
                'gh_node_id': contributor['node_id'],
                'gh_avatar_url': contributor['avatar_url'],
                'gh_gravatar_id': contributor['gravatar_id'],
                'gh_followers_url': contributor['followers_url'],
                'gh_following_url': contributor['following_url'],
                'gh_gists_url': contributor['gists_url'],
                'gh_starred_url': contributor['starred_url'],
                'gh_subscriptions_url': contributor['subscriptions_url'],
                'gh_organizations_url': contributor['organizations_url'],
                'gh_repos_url': contributor['repos_url'],
                'gh_events_url': contributor['events_url'],
                'gh_received_events_url': contributor['received_events_url'],
                'gh_type': contributor['type'],
                'gh_site_admin': contributor['site_admin'],
                'tool_source': self.tool_source,
                'tool_version': self.tool_version,
                'data_source': self.data_source
            })

        contributors_insert_result, contributors_update_result = self.bulk_insert(self.contributors_table, 
            update=source_contributors['update'], unique_columns=action_map['insert']['augur'], 
            insert=contributors_insert, update_columns=action_map['update']['augur'])

    def query_gitlab_contribtutors(self, entry_info, repo_id):

        gitlab_url = entry_info['given']['gitlab_url'] if 'gitlab_url' in entry_info['given'] else entry_info['given']['git_url']

        self.logger.info("Querying contributors with given entry info: " + str(entry_info) + "\n")

        path = urlparse(gitlab_url)
        split = path[2].split('/')

        owner = split[1]
        name = split[2]

        # Handles git url case by removing the extension
        if ".git" in name:
            name = name[:-4]

        url_encoded_format = quote(owner + '/' + name, safe='')

        table = 'contributors'
        table_pkey = 'cntrb_id'
        update_col_map = {'cntrb_email': 'email'}
        duplicate_col_map = {'cntrb_login': 'email'}

        # list to hold contributors needing insertion or update
        contributors = self.paginate("https://gitlab.com/api/v4/projects/" + url_encoded_format + "/repository/contributors?per_page=100&page={}", duplicate_col_map, update_col_map, table, table_pkey, platform='gitlab')

        for repo_contributor in contributors:
            try:
                cntrb_compressed_url = ("https://gitlab.com/api/v4/users?search=" + repo_contributor['email'])
                self.logger.info("Hitting endpoint: " + cntrb_compressed_url + " ...\n")
                r = requests.get(url=cntrb_compressed_url, headers=self.headers)
                contributor_compressed = r.json()

                email = repo_contributor['email']
                self.logger.info(contributor_compressed)
                if len(contributor_compressed) == 0 or type(contributor_compressed) is dict or "id" not in contributor_compressed[0]:
                    continue

                self.logger.info("Fetching for user: " + str(contributor_compressed[0]["id"]))

                cntrb_url = ("https://gitlab.com/api/v4/users/" + str(contributor_compressed[0]["id"]))
                self.logger.info("Hitting end point to get complete contributor info now: " + cntrb_url + "...\n")
                r = requests.get(url=cntrb_url, headers=self.headers)
                contributor = r.json()

                cntrb = {
                    "cntrb_login": contributor.get('username', None),
                    "cntrb_created_at": contributor.get('created_at', None),
                    "cntrb_email": email,
                    "cntrb_company": contributor.get('organization', None),
                    "cntrb_location": contributor.get('location', None),
                    # "cntrb_type": , dont have a use for this as of now ... let it default to null
                    "cntrb_canonical": contributor.get('public_email', None),
                    "gh_user_id": contributor.get('id', None),
                    "gh_login": contributor.get('username', None),
                    "gh_url": contributor.get('web_url', None),
                    "gh_html_url": contributor.get('web_url', None),
                    "gh_node_id": None,
                    "gh_avatar_url": contributor.get('avatar_url', None),
                    "gh_gravatar_id": None,
                    "gh_followers_url": None,
                    "gh_following_url": None,
                    "gh_gists_url": None,
                    "gh_starred_url": None,
                    "gh_subscriptions_url": None,
                    "gh_organizations_url": None,
                    "gh_repos_url": None,
                    "gh_events_url": None,
                    "gh_received_events_url": None,
                    "gh_type": None,
                    "gh_site_admin": None,
                    "tool_source": self.tool_source,
                    "tool_version": self.tool_version,
                    "data_source": self.data_source
                }

                # Commit insertion to table
                if repo_contributor['flag'] == 'need_update':
                    result = self.db.execute(self.contributors_table.update().where(
                        self.worker_history_table.c.cntrb_email == email).values(cntrb))
                    self.logger.info("Updated tuple in the contributors table with existing email: {}".format(email))
                    self.cntrb_id_inc = repo_contributor['pkey']
                elif repo_contributor['flag'] == 'need_insertion':
                    result = self.db.execute(self.contributors_table.insert().values(cntrb))
                    self.logger.info("Primary key inserted into the contributors table: {}".format(result.inserted_primary_key))
                    self.results_counter += 1

                    self.logger.info("Inserted contributor: " + contributor['username'] + "\n")

                    # Increment our global track of the cntrb id for the possibility of it being used as a FK
                    self.cntrb_id_inc = int(result.inserted_primary_key[0])

            except Exception as e:
                self.logger.info("Caught exception: {}".format(e))
                self.logger.info("Cascading Contributor Anomalie from missing repo contributor data: {} ...\n".format(cntrb_url))
                continue

    def record_model_process(self, repo_id, model):

        task_history = {
            "repo_id": repo_id,
            "worker": self.config['id'],
            "job_model": model,
            "oauth_id": self.oauths[0]['oauth_id'],
            "timestamp": datetime.datetime.now(),
            "status": "Stopped",
            "total_results": self.results_counter
        }
        if self.finishing_task:
            result = self.helper_db.execute(self.worker_history_table.update().where(
                self.worker_history_table.c.history_id==self.history_id).values(task_history))
            self.history_id += 1
        else:
            result = self.helper_db.execute(self.worker_history_table.insert().values(task_history))
            self.logger.info("Record incomplete history tuple: {}\n".format(result.inserted_primary_key))
            self.history_id = int(result.inserted_primary_key[0])

        self.collection_start_time = time.time()

    def register_task_completion(self, task, repo_id, model):

        self.logger.info(f"Worker completed this task in {self.collection_start_time - time.time()} seconds.\n")

        # Task to send back to broker
        task_completed = {
            'worker_id': self.config['id'],
            'job_type': "MAINTAIN",
            'repo_id': repo_id,
            'job_model': model
        }
        key = 'github_url' if 'github_url' in task['given'] else 'git_url' if 'git_url' in task['given'] else \
            'gitlab_url' if 'gitlab_url' in task['given'] else 'INVALID_GIVEN'
        task_completed[key] = task['given']['github_url'] if 'github_url' in task['given'] else task['given']['git_url'] \
            if 'git_url' in task['given'] else task['given']['gitlab_url'] if 'gitlab_url' in task['given'] else 'INVALID_GIVEN'
        if key == 'INVALID_GIVEN':
            self.register_task_failure(task, repo_id, "INVALID_GIVEN: Not a github/gitlab/git url.")
            return

        # Add to history table
        task_history = {
            'repo_id': repo_id,
            'worker': self.config['id'],
            'job_model': model,
            'oauth_id': self.oauths[0]['oauth_id'],
            'timestamp': datetime.datetime.now(),
            'status': "Success",
            'total_results': self.results_counter
        }
        self.helper_db.execute(self.worker_history_table.update().where(
            self.worker_history_table.c.history_id==self.history_id).values(task_history))

        self.logger.info(f"Recorded job completion for: {task_completed}\n")

        # Update job process table
        updated_job = {
            'since_id_str': repo_id,
            'last_count': self.results_counter,
            'last_run': datetime.datetime.now(),
            'analysis_state': 0
        }
        self.helper_db.execute(self.worker_job_table.update().where(
            self.worker_job_table.c.job_model==model).values(updated_job))
        self.logger.info(f"Updated job process for model: {model}\n")

        if self.config['offline_mode'] is False:
            
            # Notify broker of completion
            self.logger.info(f"Telling broker we completed task: {task_completed}\n") 
            self.logger.info(f"This task inserted: {self.results_counter + self.insert_counter} tuples " +
                f"and updated {self.update_counter} tuples.\n")

            requests.post('http://{}:{}/api/unstable/completed_task'.format(
                self.config['host_broker'],self.config['port_broker']), json=task_completed)

        # Reset results counter for next task
        self.results_counter = 0
        self.insert_counter = 0
        self.update_counter = 0

    def register_task_failure(self, task, repo_id, e):

        self.logger.error(f"Worker ran into an error for task: {task}\n")
        self.logger.error(f"Worker was processing this task for {self.collection_start_time - time.time()} seconds.\n")
        self.logger.error("Printing traceback...\n")
        self.logger.error(e)
        tb = traceback.format_exc()
        self.logger.error(tb)

        self.logger.info(f'This task inserted {self.results_counter} tuples before failure.\n')
        self.logger.info("Notifying broker and logging task failure in database...\n")
        key = 'github_url' if 'github_url' in task['given'] else 'git_url' if 'git_url' in task['given'] else \
            'gitlab_url' if 'gitlab_url' in task['given'] else 'INVALID_GIVEN'
        url = task['given'][key]

        """ Query all repos with repo url of given task """
        repoUrlSQL = s.sql.text("""
            SELECT min(repo_id) as repo_id FROM repo WHERE repo_git = '{}'
            """.format(url))
        repo_id = int(pd.read_sql(repoUrlSQL, self.db, params={}).iloc[0]['repo_id'])

        task['worker_id'] = self.config['id']
        try:
            requests.post("http://{}:{}/api/unstable/task_error".format(
                self.config['host_broker'],self.config['port_broker']), json=task)
        except requests.exceptions.ConnectionError:
            self.logger.error('Could not send task failure message to the broker\n')
            self.logger.error(e)
        except Exception:
            self.logger.error('An error occured while informing broker about task failure\n')
            self.logger.error(e)

        # Add to history table
        task_history = {
            "repo_id": repo_id,
            "worker": self.config['id'],
            "job_model": task['models'][0],
            "oauth_id": self.oauths[0]['oauth_id'],
            "timestamp": datetime.datetime.now(),
            "status": "Error",
            "total_results": self.results_counter
        }
        self.helper_db.execute(self.worker_history_table.update().where(self.worker_history_table.c.history_id==self.history_id).values(task_history))

        self.logger.error("Recorded job error in the history table for: " + str(task) + "\n")

        # Update job process table
        updated_job = {
            "since_id_str": repo_id,
            "last_count": self.results_counter,
            "last_run": datetime.datetime.now(),
            "analysis_state": 0
        }
        self.helper_db.execute(self.worker_job_table.update().where(self.worker_job_table.c.job_model==task['models'][0]).values(updated_job))
        self.logger.info("Updated job process for model: " + task['models'][0] + "\n")

        # Reset results counter for next task
        self.results_counter = 0

    def get_relevant_columns(self, table, action_map={}):
        columns = copy.deepcopy(action_map['update']['augur']) if 'update' in action_map else []
        columns += action_map['value_update']['augur'] if 'value_update' in action_map else []
        columns += action_map['insert']['augur'] if 'insert' in action_map else []
        return [table.c[column] for column in
            columns + [list(table.primary_key)[0].name]]

    def retrieve_tuple(self, key_values, tables):
        table_str = tables[0]
        del tables[0]

        key_values_items = list(key_values.items())
        for col, value in [key_values_items[0]]:
            where_str = col + " = '" + value + "'"
        del key_values_items[0]

        for col, value in key_values_items:
            where_str += ' AND ' + col + " = '" + value + "'"
        for table in tables:
            table_str += ", " + table

        retrieveTupleSQL = s.sql.text("""
            SELECT * FROM {} WHERE {}
            """.format(table_str, where_str))
        values = json.loads(pd.read_sql(retrieveTupleSQL, self.db, params={}).to_json(orient="records"))
        return values

    def update_gitlab_rate_limit(self, response, bad_credentials=False, temporarily_disable=False):
        # Try to get rate limit from request headers, sometimes it does not work (GH's issue)
        #   In that case we just decrement from last recieved header count
        if bad_credentials and len(self.oauths) > 1:
            self.logger.info("Removing oauth with bad credentials from consideration: {}".format(self.oauths[0]))
            del self.oauths[0]

        if temporarily_disable:
            self.logger.info("Gitlab rate limit reached. Temp. disabling...\n")
            self.oauths[0]['rate_limit'] = 0
        else:
            try:
                self.oauths[0]['rate_limit'] = int(response.headers['RateLimit-Remaining'])
            except:
                self.oauths[0]['rate_limit'] -= 1
        self.logger.info("Updated rate limit, you have: " + 
            str(self.oauths[0]['rate_limit']) + " requests remaining.\n")
        if self.oauths[0]['rate_limit'] <= 0:
            try:
                reset_time = response.headers['RateLimit-Reset']
            except Exception as e:
                self.logger.info("Could not get reset time from headers because of error: {}".format(e))
                reset_time = 3600
            time_diff = datetime.datetime.fromtimestamp(int(reset_time)) - datetime.datetime.now()
            self.logger.info("Rate limit exceeded, checking for other available keys to use.\n")

            # We will be finding oauth with the highest rate limit left out of our list of oauths
            new_oauth = self.oauths[0]
            # Endpoint to hit solely to retrieve rate limit information from headers of the response
            url = "https://gitlab.com/api/v4/version"

            other_oauths = self.oauths[0:] if len(self.oauths) > 1 else []
            for oauth in other_oauths:
                self.logger.info("Inspecting rate limit info for oauth: {}\n".format(oauth))
                self.headers = {"PRIVATE-TOKEN" : oauth['access_token']}
                response = requests.get(url=url, headers=self.headers)
                oauth['rate_limit'] = int(response.headers['RateLimit-Remaining'])
                oauth['seconds_to_reset'] = (datetime.datetime.fromtimestamp(int(response.headers['RateLimit-Reset'])) - datetime.datetime.now()).total_seconds()

                # Update oauth to switch to if a higher limit is found
                if oauth['rate_limit'] > new_oauth['rate_limit']:
                    self.logger.info("Higher rate limit found in oauth: {}\n".format(oauth))
                    new_oauth = oauth
                elif oauth['rate_limit'] == new_oauth['rate_limit'] and oauth['seconds_to_reset'] < new_oauth['seconds_to_reset']:
                    self.logger.info("Lower wait time found in oauth with same rate limit: {}\n".format(oauth))
                    new_oauth = oauth

            if new_oauth['rate_limit'] <= 0 and new_oauth['seconds_to_reset'] > 0:
                self.logger.info("No oauths with >0 rate limit were found, waiting for oauth with smallest wait time: {}\n".format(new_oauth))
                time.sleep(new_oauth['seconds_to_reset'])

            # Make new oauth the 0th element in self.oauths so we know which one is in use
            index = self.oauths.index(new_oauth)
            self.oauths[0], self.oauths[index] = self.oauths[index], self.oauths[0]
            self.logger.info("Using oauth: {}\n".format(self.oauths[0]))

            # Change headers to be using the new oauth's key
            self.headers = {"PRIVATE-TOKEN" : self.oauths[0]['access_token']}


    def update_gh_rate_limit(self, response, bad_credentials=False, temporarily_disable=False):
        # Try to get rate limit from request headers, sometimes it does not work (GH's issue)
        #   In that case we just decrement from last recieved header count
        if bad_credentials and len(self.oauths) > 1:
            self.logger.warning("Removing oauth with bad credentials from consideration: {}".format(self.oauths[0]))
            del self.oauths[0]

        if temporarily_disable:
            self.logger.debug("Github thinks we are abusing their api. Preventing use of this key until it resets...\n")
            self.oauths[0]['rate_limit'] = 0
        else:
            try:
                self.oauths[0]['rate_limit'] = int(response.headers['X-RateLimit-Remaining'])
                self.logger.info("Recieved rate limit from headers\n")
            except:
                self.oauths[0]['rate_limit'] -= 1
                self.logger.info("Headers did not work, had to decrement\n")
        self.logger.info("Updated rate limit, you have: " +
            str(self.oauths[0]['rate_limit']) + " requests remaining.\n")
        if self.oauths[0]['rate_limit'] <= 0:
            try:
                reset_time = response.headers['X-RateLimit-Reset']
            except Exception as e:
                self.logger.error("Could not get reset time from headers because of error: {}".format(e))
                reset_time = 3600
            time_diff = datetime.datetime.fromtimestamp(int(reset_time)) - datetime.datetime.now()
            self.logger.info("Rate limit exceeded, checking for other available keys to use.\n")

            # We will be finding oauth with the highest rate limit left out of our list of oauths
            new_oauth = self.oauths[0]
            # Endpoint to hit solely to retrieve rate limit information from headers of the response
            url = "https://api.github.com/users/gabe-heim"

            other_oauths = self.oauths[0:] if len(self.oauths) > 1 else []
            for oauth in other_oauths:
                self.logger.info("Inspecting rate limit info for oauth: {}\n".format(oauth))
                self.headers = {'Authorization': 'token %s' % oauth['access_token']}

                attempts = 3
                success = False
                while attempts > 0 and not success:
                    response = requests.get(url=url, headers=self.headers)
                    try:
                        oauth['rate_limit'] = int(response.headers['X-RateLimit-Remaining'])
                        oauth['seconds_to_reset'] = (datetime.datetime.fromtimestamp(int(response.headers['X-RateLimit-Reset'])) - datetime.datetime.now()).total_seconds()
                        success = True
                    except Exception as e:
                        self.logger.info(f'oath method ran into error getting info from headers: {e}\n')
                        self.logger.info(f'{self.headers}\n{url}\n')
                    attempts -= 1
                if not success:
                    continue

                # Update oauth to switch to if a higher limit is found
                if oauth['rate_limit'] > new_oauth['rate_limit']:
                    self.logger.info("Higher rate limit found in oauth: {}\n".format(oauth))
                    new_oauth = oauth
                elif oauth['rate_limit'] == new_oauth['rate_limit'] and oauth['seconds_to_reset'] < new_oauth['seconds_to_reset']:
                    self.logger.info("Lower wait time found in oauth with same rate limit: {}\n".format(oauth))
                    new_oauth = oauth

            if new_oauth['rate_limit'] <= 0 and new_oauth['seconds_to_reset'] > 0:
                self.logger.info("No oauths with >0 rate limit were found, waiting for oauth with smallest wait time: {}\n".format(new_oauth))
                time.sleep(new_oauth['seconds_to_reset'])

            # Make new oauth the 0th element in self.oauths so we know which one is in use
            index = self.oauths.index(new_oauth)
            self.oauths[0], self.oauths[index] = self.oauths[index], self.oauths[0]
            self.logger.info("Using oauth: {}\n".format(self.oauths[0]))

            # Change headers to be using the new oauth's key
            self.headers = {'Authorization': 'token %s' % self.oauths[0]['access_token']}

    def update_rate_limit(self, response, bad_credentials=False, temporarily_disable=False, platform="gitlab"):
        if platform == 'gitlab':
            return self.update_gitlab_rate_limit(response, bad_credentials=bad_credentials,
                                        temporarily_disable=temporarily_disable)
        elif platform == 'github':
            return self.update_gh_rate_limit(response, bad_credentials=bad_credentials,
                                        temporarily_disable=temporarily_disable)<|MERGE_RESOLUTION|>--- conflicted
+++ resolved
@@ -1,10 +1,7 @@
 #SPDX-License-Identifier: MIT
 """ Helper methods constant across all workers """
 import requests, datetime, time, traceback, json, os, sys, math, logging, numpy, copy, concurrent, multiprocessing
-<<<<<<< HEAD
-=======
-
->>>>>>> b5cd2ec9
+
 from logging import FileHandler, Formatter, StreamHandler
 from multiprocessing import Process, Queue
 import sqlalchemy as s
@@ -402,10 +399,7 @@
 
         # self.logger.info(f'Page needs {len(need_insertion)} insertions and '
         #     f'{len(need_updates)} updates.\n')
-<<<<<<< HEAD
-=======
-
->>>>>>> b5cd2ec9
+
 
         return need_insertion.to_dict('records'), need_updates.to_dict('records')
 
@@ -776,7 +770,7 @@
                 self.headers = {'Authorization': 'token %s' % oauth['access_token']}
             elif platform == 'gitlab':
                 self.headers = {'Authorization': 'Bearer %s' % oauth['access_token']}
-            self.logger.info("Getting rate limit info for oauth: {}\n".format(oauth))
+            self.logger.debug("Getting rate limit info for oauth: {}\n".format(oauth))
             response = requests.get(url=url, headers=self.headers)
             self.oauths.append({
                     'oauth_id': oauth['oauth_id'],
@@ -858,10 +852,7 @@
             return []
 
         source_df = pd.DataFrame(source_data)
-<<<<<<< HEAD
-=======
-
->>>>>>> b5cd2ec9
+
 
         s_tuple = s.tuple_([table.c[field] for field in augur_merge_fields])
         s_tuple.__dict__['clauses'] = s_tuple.__dict__['clauses'][0].effective_value
@@ -881,10 +872,7 @@
                 [table.c[field] for field in augur_merge_fields] + [table.c[list(table.primary_key)[0].name]]
             ).where(
                 s_tuple.in_(
-<<<<<<< HEAD
-=======
-
->>>>>>> b5cd2ec9
+
                     list(source_df[gh_merge_fields].itertuples(index=False))
                 ))).fetchall()
 
@@ -894,10 +882,7 @@
         else:
             self.logger.info("There are no inserted primary keys to enrich the source data with.\n")
             return []
-<<<<<<< HEAD
-=======
-
->>>>>>> b5cd2ec9
+
 
         source_df, primary_keys_df = self.sync_df_types(source_df, primary_keys_df, 
                 gh_merge_fields, augur_merge_fields)
@@ -971,10 +956,7 @@
             f"in {time.time() - start} seconds thanks to multithreading!\n")
         return all_data
 
-<<<<<<< HEAD
-=======
-
->>>>>>> b5cd2ec9
+
     def paginate_endpoint(self, url, action_map={}, table=None, where_clause=True, platform='github'):
 
         table_values = self.db.execute(s.sql.select(self.get_relevant_columns(
