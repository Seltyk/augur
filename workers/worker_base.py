""" Helper methods constant across all workers """
import requests, datetime, time, traceback, json, os, sys, math, logging
from logging import FileHandler, Formatter, StreamHandler
from multiprocessing import Process, Queue
import sqlalchemy as s
import pandas as pd
from pathlib import Path
from urllib.parse import urlparse
from sqlalchemy import MetaData
from sqlalchemy.ext.automap import automap_base
<<<<<<< HEAD
import urllib

class Worker():

    def __init__(self, config={}, given=[], models=[], data_tables=[], operations_tables=[], platform='github'):
=======
from augur.config import AugurConfig
from augur.logging import verbose_formatter, generic_formatter

class Worker():

    ROOT_AUGUR_DIR = os.path.dirname(os.path.dirname(os.path.realpath(__file__)))
>>>>>>> 1f9cd454

    def __init__(self, worker_type, config={}, given=[], models=[], data_tables=[], operations_tables=[]):

        self.worker_type = worker_type
        self._task = None # task currently being worked on (dict)
        self._child = None # process of currently running task (multiprocessing process)
        self._queue = Queue() # tasks stored here 1 at a time (in a mp queue so it can translate across multiple processes)
        self.data_tables = data_tables
        self.operations_tables = operations_tables
        self._root_augur_dir = Worker.ROOT_AUGUR_DIR

        # count of tuples inserted in the database (to store stats for each task in op tables)
        self.results_counter = 0 

        # if we are finishing a previous task, certain operations work differenty
        self.finishing_task = False 

        # Update config with options that are general and not specific to any worker
        self.augur_config = AugurConfig(self._root_augur_dir)

        self.config = { 
                "worker_type": self.worker_type,
                "host": self.augur_config.get_value("Server", "host"),
                'gh_api_key': self.augur_config.get_value('Database', 'key'),
                'offline_mode': False
            }
        self.config.update(self.augur_config.get_section("Development"))

        try:
            worker_defaults = self.augur_config.get_default_config()["Workers"][self.config["worker_type"]]
            self.config.update(worker_defaults)
        except KeyError as e:
            logging.warn("Could not get default configuration for {}", self.config["worker_type"])

        worker_info = self.augur_config.get_value("Workers", self.config["worker_type"])
        self.config.update(worker_info)

        worker_port = self.config["port"]
        while True:
            try:
                r = requests.get("http://{}:{}/AUGWOP/heartbeat".format(self.config["host"], worker_port)).json()
                if 'status' in r:
                    if r['status'] == 'alive':
                        worker_port += 1
            except:
                break

        logfile_dir = f"{self._root_augur_dir}/logs/workers/{self.worker_type}/"
        server_logfile = logfile_dir + "{}_{}_server.log".format(self.worker_type, worker_port)
        collection_logfile = logfile_dir + "{}_{}_collection.log".format(self.worker_type, worker_port)
        self.config.update({ 
            "port": worker_port,
            "id": "com.augurlabs.core.{}.{}".format(self.worker_type, worker_port),
            "logfile_dir": logfile_dir,
            "server_logfile": server_logfile,
            "collection_logfile": collection_logfile,
            "capture_output": True,
            'location': 'http://{}:{}'.format(self.config["host"], worker_port),
            'port_broker': self.augur_config.get_value('Server', 'port'),
            'host_broker': self.augur_config.get_value('Server', 'host'),
            'host_database': self.augur_config.get_value('Database', 'host'),
            'port_database': self.augur_config.get_value('Database', 'port'),
            'user_database': self.augur_config.get_value('Database', 'user'),
            'name_database': self.augur_config.get_value('Database', 'name'),
            'password_database': self.augur_config.get_value('Database', 'password')
        })
        self.config.update(config)

        # Initialize logging in the main process
        self.initialize_logging()

        # Clear log contents from previous runs
        open(self.config["server_logfile"], "w").close()
        open(self.config["collection_logfile"], "w").close()

        # Get configured collection logger
        self.logger = logging.getLogger(self.config["id"])
        self.logger.info('Worker (PID: {}) initializing...'.format(str(os.getpid())))

        self.given = given
        self.models = models
        self.specs = {
            'id': self.config['id'], # what the broker knows this worker as
            'location': self.config['location'], # host + port worker is running on (so broker can send tasks here)
            'qualifications':  [
                {
                    'given': self.given, # type of repo this worker can be given as a task
                    'models': self.models # models this worker can fill for a repo as a task
                }
            ],
            'config': self.config
        }

        # Send broker hello message
        if self.config["offline_mode"] is False:
            self.connect_to_broker()

    def __repr__(self):
        return f"{self.config['id']}"

    def initialize_logging(self):
        self.config["log_level"] = self.config["log_level"].upper()
        formatter = generic_formatter
        if self.config["verbose"] is True:
            formatter = verbose_formatter

        Path(self.config["logfile_dir"]).mkdir(exist_ok=True)

        collection_file_handler = FileHandler(filename=self.config["collection_logfile"], mode="a")
        collection_file_handler.setFormatter(formatter)
        collection_file_handler.setLevel(self.config["log_level"])

        self.logger = logging.getLogger(self.config["id"])
        self.logger.handlers = []
        self.logger.addHandler(collection_file_handler)
        self.logger.setLevel(self.config["log_level"])

        if self.config["debug"]:
            console_handler = StreamHandler()
            self.config["log_level"] = "DEBUG"
            console_handler.setLevel(self.config["log_level"])
            console_handler.setFormatter(formatter)
            self.logger.handlers = []
            self.logger.addHandler(console_handler)
            self.logger.addHandler(collection_file_handler)
            self.config["capture_output"] = False

        if self.config["quiet"]:
            self.logger.disabled = True
            self.config["capture_output"] = False

    def initialize_database_connections(self):
        DB_STR = 'postgresql://{}:{}@{}:{}/{}'.format(
            self.config['user_database'], self.config['password_database'], self.config['host_database'], self.config['port_database'], self.config['name_database']
        )

        # Create an sqlalchemy engine for both database schemas
        self.logger.info("Making database connections")

        db_schema = 'augur_data'
        self.db = s.create_engine(DB_STR,  poolclass=s.pool.NullPool,
            connect_args={'options': '-csearch_path={}'.format(db_schema)})

        helper_schema = 'augur_operations'
        self.helper_db = s.create_engine(DB_STR, poolclass=s.pool.NullPool,
            connect_args={'options': '-csearch_path={}'.format(helper_schema)})

        metadata = MetaData()
        helper_metadata = MetaData()

        # Reflect only the tables we will use for each schema's metadata object
        metadata.reflect(self.db, only=self.data_tables)
        helper_metadata.reflect(self.helper_db, only=self.operations_tables)

        Base = automap_base(metadata=metadata)
        HelperBase = automap_base(metadata=helper_metadata)

        Base.prepare()
        HelperBase.prepare()

        # So we can access all our tables when inserting, updating, etc
        for table in self.data_tables:
            setattr(self, '{}_table'.format(table), Base.classes[table].__table__)

        try:
            self.logger.info(HelperBase.classes.keys())
        except:
            pass
        for table in self.operations_tables:
            try:
                setattr(self, '{}_table'.format(table), HelperBase.classes[table].__table__)
            except Exception as e:
                self.logger.info("Error setting attribute for table: {} : {}".format(table, e))

        # Increment so we are ready to insert the 'next one' of each of these most recent ids
        self.history_id = self.get_max_id('worker_history', 'history_id', operations_table=True) + 1

        # Organize different api keys/oauths available
        if 'gh_api_key' in self.config or 'gitlab_api_key' in self.config:
            self.init_oauths(platform)
        else:
            self.oauths = [{'oauth_id': 0}]

    @property
    def task(self):
        """ Property that is returned when the worker's current task is referenced
        """
        return self._task
    
    @task.setter
    def task(self, value):
        """ entry point for the broker to add a task to the queue
        Adds this task to the queue, and calls method to process queue
        """
        # If the task has one of our "valid" job types
        if value['job_type'] == "UPDATE" or value['job_type'] == "MAINTAIN":
            self._queue.put(value)

        # Setting that causes paginating through ALL pages, not just unknown ones
        # This setting is set by the housekeeper and is attached to the task before it gets sent here
        if 'focused_task' in value:
            if value['focused_task'] == 1:
                self.logger.info("Focused task is ON\n")
                self.finishing_task = True
        
        self._task = value
        self.run()

    def cancel(self):
        """ Delete/cancel current task
        """
        self._task = None

    def run(self):
        """ Kicks off the processing of the queue if it is not already being processed
        Gets run whenever a new task is added
        """
        # Spawn a subprocess to handle message reading and performing the tasks
        self._child = Process(target=self.collect, args=())
        self._child.start()

    def collect(self):
        """ Function to process each entry in the worker's task queue
        Determines what action to take based off the message type
        """
        self.initialize_logging() # need to initialize logging again in child process cause multiprocessing
        self.logger.info("Starting data collection process\n")
        self.initialize_database_connections() 
        while True:
            if not self._queue.empty():
                message = self._queue.get() # Get the task off our MP queue
            else:
                break
            self.logger.info("Popped off message: {}\n".format(str(message)))

            if message['job_type'] == 'STOP':
                break

            # If task is not a valid job type
            if message['job_type'] != 'MAINTAIN' and message['job_type'] != 'UPDATE':
                raise ValueError('{} is not a recognized task type'.format(message['job_type']))
                pass

            # Query repo_id corresponding to repo url of given task 
            repoUrlSQL = s.sql.text("""
                SELECT min(repo_id) as repo_id FROM repo WHERE repo_git = '{}'
                """.format(message['given'][self.given[0][0]]))
            repo_id = int(pd.read_sql(repoUrlSQL, self.db, params={}).iloc[0]['repo_id'])

            # Call method corresponding to model sent in task
            try:
                model_method = getattr(self, '{}_model'.format(message['models'][0]))
                self.record_model_process(repo_id, 'repo_info')
            except Exception as e:
                self.logger.info('Error: {}.\nNo defined method for model: {}, '.format(e, message['models'][0]) +
                    'must have name of {}_model'.format(message['models'][0]))
                self.register_task_failure(message, repo_id, e)
                break

            # Model method calls wrapped in try/except so that any unexpected error that occurs can be caught
            #   and worker can move onto the next task without stopping
            try:
                model_method(message, repo_id)
            except Exception as e: # this could be a custom exception, might make things easier
                self.register_task_failure(message, repo_id, e)
                break

        self.logger.info("Closing database connections for current task\n")
        self.db.dispose()
        self.helper_db.dispose()

    def assign_tuple_action(self, new_data, table_values, update_col_map, duplicate_col_map, table_pkey, value_update_col_map={}):
        """ map objects => { *our db col* : *gh json key*} """
        need_insertion_count = 0
        need_update_count = 0
        for i, obj in enumerate(new_data):
            if type(obj) != dict:
                self.logger.info('Moving to next tuple, tuple is not dict: {}'.format(obj))
                continue

            obj['flag'] = 'none' # default of no action needed
            for db_dupe_key in list(duplicate_col_map.keys()):

                if table_values.isin([obj[duplicate_col_map[db_dupe_key]]]).any().any():
                    continue

                self.logger.info('Found a tuple that needs insertion based on dupe key: {}\n'.format(db_dupe_key))
                obj['flag'] = 'need_insertion'
                need_insertion_count += 1
                break

            if obj['flag'] == 'need_insertion':
                self.logger.info('Already determined that current tuple needs insertion, skipping checking updates. '
                    'Moving to next tuple.\n')
                continue

            existing_tuple = table_values[table_values[db_dupe_key].isin(
                    [obj[duplicate_col_map[db_dupe_key]]])].to_dict('records')[0]

            # If we need to check the values of the existing tuple to determine if an update is needed
            for augur_col, value_check in value_update_col_map.items():
                not_nan_check = not (math.isnan(value_check) and math.isnan(existing_tuple[augur_col])) if value_check is not None else True
                if existing_tuple[augur_col] != value_check and not_nan_check:
                    continue
                self.logger.info("Found a tuple that needs an update for column: {}\n".format(augur_col)) 
                obj['flag'] = 'need_update'
                obj['pkey'] = existing_tuple[table_pkey]
                need_update_count += 1

            if obj['flag'] == 'need_update':
                self.logger.info('Already determined that current tuple needs update, skipping checking further updates. '
                    'Moving to next tuple.\n')
                continue

            # Now check the existing tuple's values against the response values to determine if an update is needed
            for col in update_col_map.keys():
                if update_col_map[col] not in obj:
                    continue
                if obj[update_col_map[col]] == existing_tuple[col]:
                    continue
                self.logger.info("Found a tuple that needs an update for column: {}\n".format(col)) 
                obj['flag'] = 'need_update'
                obj['pkey'] = existing_tuple[table_pkey]
                need_update_count += 1

        self.logger.info("Page recieved has {} tuples, while filtering duplicates this ".format(len(new_data)) +
            "was reduced to {} tuples, and {} tuple updates are needed.\n".format(need_insertion_count, need_update_count))
        return new_data

    def check_duplicates(self, new_data, table_values, key):
        need_insertion = []
        for obj in new_data:
            if type(obj) == dict:
                if not table_values.isin([obj[key]]).any().any():
                    need_insertion.append(obj)
                # else:
                    # self.logger.info("Tuple with github's {} key value already".format(key) +
                    #     "exists in our db: {}\n".format(str(obj[key])))
        self.logger.info("Page recieved has {} tuples, while filtering duplicates this ".format(str(len(new_data))) +
            "was reduced to {} tuples.\n".format(str(len(need_insertion))))
        return need_insertion

    def connect_to_broker(self):
        connected = False
        for i in range(5):
            try:
                self.logger.debug("Connecting to broker, attempt {}\n".format(i))
                if i > 0:
                    time.sleep(10)
                requests.post('http://{}:{}/api/unstable/workers'.format(
                    self.config['host_broker'],self.config['port_broker']), json=self.specs)
                self.logger.info("Connection to the broker was successful\n")
                connected = True
                break
            except requests.exceptions.ConnectionError:
                self.logger.error('Cannot connect to the broker. Trying again...\n')
        if not connected:
            sys.exit('Could not connect to the broker after 5 attempts! Quitting...\n')

    def dump_queue(queue):
        """
        Empties all pending items in a queue and returns them in a list.
        """
        result = []
        queue.put("STOP")
        for i in iter(queue.get, 'STOP'):
            result.append(i)
        # time.sleep(.1)
        return result

    def find_id_from_login(self, login):
        idSQL = s.sql.text("""
            SELECT cntrb_id FROM contributors WHERE cntrb_login = '{}'
            """.format(login))
        rs = pd.read_sql(idSQL, self.db, params={})
        data_list = [list(row) for row in rs.itertuples(index=False)]
        try:
            return data_list[0][0]
        except:
            self.logger.info("contributor needs to be added...")

        cntrb_url = ("https://api.github.com/users/" + login)
        self.logger.info("Hitting endpoint: {} ...\n".format(cntrb_url))
        r = requests.get(url=cntrb_url, headers=self.headers)
        self.update_gh_rate_limit(r)
        contributor = r.json()

        company = None
        location = None
        email = None
        if 'company' in contributor:
            company = contributor['company']
        if 'location' in contributor:
            location = contributor['location']
        if 'email' in contributor:
            email = contributor['email']

        cntrb = {
            "cntrb_login": contributor['login'] if 'login' in contributor else None,
            "cntrb_email": email,
            "cntrb_company": company,
            "cntrb_location": location,
            "cntrb_created_at": contributor['created_at'] if 'created_at' in contributor else None,                
            "cntrb_canonical": None,
            "gh_user_id": contributor['id'],
            "gh_login": contributor['login'],
            "gh_url": contributor['url'],
            "gh_html_url": contributor['html_url'],
            "gh_node_id": contributor['node_id'],
            "gh_avatar_url": contributor['avatar_url'],
            "gh_gravatar_id": contributor['gravatar_id'],
            "gh_followers_url": contributor['followers_url'],
            "gh_following_url": contributor['following_url'],
            "gh_gists_url": contributor['gists_url'],
            "gh_starred_url": contributor['starred_url'],
            "gh_subscriptions_url": contributor['subscriptions_url'],
            "gh_organizations_url": contributor['organizations_url'],
            "gh_repos_url": contributor['repos_url'],
            "gh_events_url": contributor['events_url'],
            "gh_received_events_url": contributor['received_events_url'],
            "gh_type": contributor['type'],
            "gh_site_admin": contributor['site_admin'],
            "tool_source": self.tool_source,
            "tool_version": self.tool_version,
            "data_source": self.data_source
        }
        result = self.db.execute(self.contributors_table.insert().values(cntrb))
        self.logger.info("Primary key inserted into the contributors table: " + str(result.inserted_primary_key))
        self.results_counter += 1
        self.cntrb_id_inc = int(result.inserted_primary_key[0])

        self.logger.info("Inserted contributor: " + contributor['login'] + "\n")
        
        return self.find_id_from_login(login)

    def get_owner_repo(self, github_url):
        split = github_url.split('/')

        owner = split[-2]
        repo = split[-1]

        if '.git' in repo:
            repo = repo[:-4]

        return owner, repo

    def get_max_id(self, table, column, default=25150, operations_table=False):
        maxIdSQL = s.sql.text("""
            SELECT max({0}.{1}) AS {1}
            FROM {0}
        """.format(table, column))
        db = self.db if not operations_table else self.helper_db
        rs = pd.read_sql(maxIdSQL, db, params={})
        if rs.iloc[0][column] is not None:
            max_id = int(rs.iloc[0][column]) + 1  
            self.logger.info("Found max id for {} column in the {} table: {}\n".format(column, table, max_id))
        else:
            max_id = default
            self.logger.info("Could not find max id for {} column in the {} table... using default set to: \
                {}\n".format(column, table, max_id))
        return max_id

    def get_table_values(self, cols, tables, where_clause=""):
        table_str = tables[0]
        del tables[0]

        col_str = cols[0]
        del cols[0]

        for table in tables:
            table_str += ", " + table
        for col in cols:
            col_str += ", " + col

        tableValuesSQL = s.sql.text("""
            SELECT {} FROM {} {}
        """.format(col_str, table_str, where_clause))
        self.logger.info("Getting table values with the following PSQL query: \n{}\n".format(tableValuesSQL))
        values = pd.read_sql(tableValuesSQL, self.db, params={})
        return values

    def init_oauths(self, platform):
        self.oauths = []
        self.headers = None

        # Make a list of api key in the config combined w keys stored in the database
<<<<<<< HEAD
        # Select endpoint to hit solely to retrieve rate limit information from headers of the response
        # Adjust header keys needed to fetch rate limit information from the API responses
        if platform == "github":
            url = "https://api.github.com/users/gabe-heim"
            oauthSQL = s.sql.text("""
                SELECT * FROM worker_oauth WHERE access_token <> '{}' and platform = 'github'
                """.format(self.config['gh_api_key']))
            key_name = "gh_api_key"
            rate_limit_header_key = "X-RateLimit-Remaining"
            rate_limit_reset_header_key = "X-RateLimit-Reset"
        elif platform == "gitlab":
            url = "https://gitlab.com/api/v4/version"
            oauthSQL = s.sql.text("""
                SELECT * FROM worker_oauth WHERE access_token <> '{}' and platform = 'gitlab'
                """.format(self.config['gitlab_api_key']))
            key_name = "gitlab_api_key"
            rate_limit_header_key = "ratelimit-remaining"
            rate_limit_reset_header_key = "ratelimit-reset"

        for oauth in [{'oauth_id': 0, 'access_token': self.config[key_name]}] + json.loads(pd.read_sql(oauthSQL, self.helper_db, params={}).to_json(orient="records")):
            if platform == "github":
                self.headers = {'Authorization': 'token %s' % oauth['access_token']}
            elif platform == "gitlab":
                self.headers = {'Authorization': 'Bearer %s' % oauth['access_token']}
            logging.info("Getting rate limit info for oauth: {}\n".format(oauth))
=======
        oauthSQL = s.sql.text("""
            SELECT * FROM worker_oauth WHERE access_token <> '{}'
        """.format(self.config['gh_api_key']))
        for oauth in [{'oauth_id': 0, 'access_token': self.config['gh_api_key']}] + json.loads(pd.read_sql(oauthSQL, self.helper_db, params={}).to_json(orient="records")):
            self.headers = {'Authorization': 'token %s' % oauth['access_token']}
            self.logger.info("Getting rate limit info for oauth: {}\n".format(oauth))
>>>>>>> 1f9cd454
            response = requests.get(url=url, headers=self.headers)
            self.oauths.append({
                    'oauth_id': oauth['oauth_id'],
                    'access_token': oauth['access_token'],
                    'rate_limit': int(response.headers[rate_limit_header_key]),
                    'seconds_to_reset': (datetime.datetime.fromtimestamp(int(response.headers[rate_limit_reset_header_key])) - datetime.datetime.now()).total_seconds()
                })
            self.logger.info("Found OAuth available for use: {}\n\n".format(self.oauths[-1]))

        if len(self.oauths) == 0:
            self.logger.info("No API keys detected, please include one in your config or in the worker_oauths table in the augur_operations schema of your database\n")

        # First key to be used will be the one specified in the config (first element in 
        #   self.oauths array will always be the key in use)
        if platform == "github":
            self.headers = {'Authorization': 'token %s' % self.oauths[0]['access_token']}
        elif platform == "gitlab":
            self.headers = {'Authorization': 'Bearer %s' % self.oauths[0]['access_token']}

    def paginate(self, url, duplicate_col_map, update_col_map, table, table_pkey, where_clause="", value_update_col_map={},
                 platform="github"):
        # Paginate backwards through all the tuples but get first page in order
        #   to determine if there are multiple pages and if the 1st page covers all
        update_keys = list(update_col_map.keys()) if update_col_map else []
        update_keys += list(value_update_col_map.keys()) if value_update_col_map else []
        cols_query = list(duplicate_col_map.keys()) + update_keys + [table_pkey]
        table_values = self.get_table_values(cols_query, [table], where_clause)

        i = 1
        multiple_pages = False
        tuples = []
        while True:
            num_attempts = 0
            success = False
            while num_attempts < 3:
                self.logger.info("Hitting endpoint: " + url.format(i) + " ...\n")
                r = requests.get(url=url.format(i), headers=self.headers)
                self.update_gh_rate_limit(r)
<<<<<<< HEAD
                if platform == "github":
                    last_page = r.links['last']['url'][-6:].split('=')[1]
                elif platform == "gitlab":
                    last_page = r.links['last']['url'].split('&')[2].split("=")[1]
                logging.info("Analyzing page {} of {}\n".format(i, int(
                    last_page) if 'last' in r.links else '*last page not known*'))
=======
                self.logger.info("Analyzing page {} of {}\n".format(i, int(r.links['last']['url'][-6:].split('=')[1]) + 1 if 'last' in r.links else '*last page not known*'))
>>>>>>> 1f9cd454

                try:
                    j = r.json()
                except:
                    j = json.loads(json.dumps(r.text))

                if type(j) != dict and type(j) != str:
                    success = True
                    break
                elif type(j) == dict:
                    self.logger.info("Request returned a dict: {}\n".format(j))
                    if j['message'] == 'Not Found':
                        self.logger.info("Github repo was not found or does not exist for endpoint: {}\n".format(url))
                        break
                    if j['message'] == 'You have triggered an abuse detection mechanism. Please wait a few minutes before you try again.':
                        num_attempts -= 1
                        self.update_gh_rate_limit(r, temporarily_disable=True)
                    if j['message'] == 'Bad credentials':
                        self.update_gh_rate_limit(r, bad_credentials=True)
                elif type(j) == str:
                    self.logger.info("J was string: {}\n".format(j))
                    if '<!DOCTYPE html>' in j:
                        self.logger.info("HTML was returned, trying again...\n")
                    elif len(j) == 0:
                        self.logger.info("Empty string, trying again...\n")
                    else:
                        try:
                            j = json.loads(j)
                            success = True
                            break
                        except:
                            pass
                num_attempts += 1
            if not success:
                break

            # Find last page so we can decrement from there
            if 'last' in r.links and not multiple_pages and not self.finishing_task:
<<<<<<< HEAD
                if platform == "github":
                    param = r.links['last']['url'][-6:]
                    i = int(param.split('=')[1]) + 1
                elif platform == "gitlab":
                    i = int(r.links['last']['url'].split('&')[2].split("=")[1]) + 1
                logging.info("Multiple pages of request, last page is " + str(i - 1) + "\n")
=======
                param = r.links['last']['url'][-6:]
                i = int(param.split('=')[1]) + 1
                self.logger.info("Multiple pages of request, last page is " + str(i - 1) + "\n")
>>>>>>> 1f9cd454
                multiple_pages = True
            elif not multiple_pages and not self.finishing_task:
                self.logger.info("Only 1 page of request\n")
            elif self.finishing_task:
<<<<<<< HEAD
                logging.info("Finishing a previous task, paginating forwards ..."
                             " excess rate limit requests will be made\n")

=======
                self.logger.info("Finishing a previous task, paginating forwards ..."
                    " excess rate limit requests will be made\n")
            
>>>>>>> 1f9cd454
            if len(j) == 0:
                self.logger.info("Response was empty, breaking from pagination.\n")
                break

            # Checking contents of requests with what we already have in the db
            j = self.assign_tuple_action(j, table_values, update_col_map, duplicate_col_map, table_pkey, value_update_col_map)
            if not j:
                self.logger.info("Assigning tuple action failed, moving to next page.\n")
                i = i + 1 if self.finishing_task else i - 1
                continue
            try:
                to_add = [obj for obj in j if obj not in tuples and (obj['flag'] != 'none')]
            except Exception as e:
                self.logger.info("Failure accessing data of page: {}. Moving to next page.\n".format(e))
                i = i + 1 if self.finishing_task else i - 1
                continue
            if len(to_add) == 0 and multiple_pages and 'last' in r.links:
<<<<<<< HEAD
                logging.info("{}".format(r.links['last']))
                if platform == 'github' and i - 1 != int(r.links['last']['url'][-6:].split('=')[1]):
                    logging.info("No more pages with unknown tuples, breaking from pagination.\n")
=======
                self.logger.info("{}".format(r.links['last']))
                if i - 1 != int(r.links['last']['url'][-6:].split('=')[1]):
                    self.logger.info("No more pages with unknown tuples, breaking from pagination.\n")
>>>>>>> 1f9cd454
                    break
                elif platform == 'gitlab' and i - 1 != int(r.links['last']['url'].split('&')[2].split('=')[1]):
                    logging.info("No more pages with unknown tuples, braking from pagination. ]n")
                    break

            tuples += to_add

            i = i + 1 if self.finishing_task else i - 1

            # Since we already wouldve checked the first page... break
            if (i == 1 and multiple_pages and not self.finishing_task) or i < 1 or len(j) == 0:
                self.logger.info("No more pages to check, breaking from pagination.\n")
                break

        return tuples

    def query_github_contributors(self, entry_info, repo_id):

        """ Data collection function
        Query the GitHub API for contributors
        """
        self.logger.info("Querying contributors with given entry info: " + str(entry_info) + "\n")

        github_url = entry_info['given']['github_url'] if 'github_url' in entry_info['given'] else entry_info['given']['git_url']

        # Extract owner/repo from the url for the endpoint
        path = urlparse(github_url)
        split = path[2].split('/')

        owner = split[1]
        name = split[2]

        # Handles git url case by removing the extension
        if ".git" in name:
            name = name[:-4]

        # Set the base of the url and place to hold contributors to insert
        contributors_url = ("https://api.github.com/repos/" + owner + "/" + 
            name + "/contributors?per_page=100&page={}")

        # Get contributors that we already have stored
        #   Set our duplicate and update column map keys (something other than PK) to 
        #   check dupicates/needed column updates with
        table = 'contributors'
        table_pkey = 'cntrb_id'
        update_col_map = {'cntrb_email': 'email'}
        duplicate_col_map = {'cntrb_login': 'login'}

        #list to hold contributors needing insertion or update
        contributors = self.paginate(contributors_url, duplicate_col_map, update_col_map, table, table_pkey)
        
        self.logger.info("Count of contributors needing insertion: " + str(len(contributors)) + "\n")
        
        for repo_contributor in contributors:
            try:
                # Need to hit this single contributor endpoint to get extra data including...
                #   `created at`
                #   i think that's it
                cntrb_url = ("https://api.github.com/users/" + repo_contributor['login'])
                self.logger.info("Hitting endpoint: " + cntrb_url + " ...\n")
                r = requests.get(url=cntrb_url, headers=self.headers)
                self.update_gh_rate_limit(r)
                contributor = r.json()

                company = None
                location = None
                email = None
                if 'company' in contributor:
                    company = contributor['company']
                if 'location' in contributor:
                    location = contributor['location']
                if 'email' in contributor:
                    email = contributor['email']
                    canonical_email = contributor['email']

                cntrb = {
                    "cntrb_login": contributor['login'],
                    "cntrb_created_at": contributor['created_at'],
                    "cntrb_email": email,
                    "cntrb_company": company,
                    "cntrb_location": location,
                    # "cntrb_type": , dont have a use for this as of now ... let it default to null
                    "cntrb_canonical": canonical_email,
                    "gh_user_id": contributor['id'],
                    "gh_login": contributor['login'],
                    "gh_url": contributor['url'],
                    "gh_html_url": contributor['html_url'],
                    "gh_node_id": contributor['node_id'],
                    "gh_avatar_url": contributor['avatar_url'],
                    "gh_gravatar_id": contributor['gravatar_id'],
                    "gh_followers_url": contributor['followers_url'],
                    "gh_following_url": contributor['following_url'],
                    "gh_gists_url": contributor['gists_url'],
                    "gh_starred_url": contributor['starred_url'],
                    "gh_subscriptions_url": contributor['subscriptions_url'],
                    "gh_organizations_url": contributor['organizations_url'],
                    "gh_repos_url": contributor['repos_url'],
                    "gh_events_url": contributor['events_url'],
                    "gh_received_events_url": contributor['received_events_url'],
                    "gh_type": contributor['type'],
                    "gh_site_admin": contributor['site_admin'],
                    "tool_source": self.tool_source,
                    "tool_version": self.tool_version,
                    "data_source": self.data_source
                }

                # Commit insertion to table
                if repo_contributor['flag'] == 'need_update':
                    result = self.db.execute(self.contributors_table.update().where(
                        self.worker_history_table.c.cntrb_email==email).values(cntrb))
                    self.logger.info("Updated tuple in the contributors table with existing email: {}".format(email))
                    self.cntrb_id_inc = repo_contributor['pkey']
                elif repo_contributor['flag'] == 'need_insertion':
                    result = self.db.execute(self.contributors_table.insert().values(cntrb))
                    self.logger.info("Primary key inserted into the contributors table: {}".format(result.inserted_primary_key))
                    self.results_counter += 1

                    self.logger.info("Inserted contributor: " + contributor['login'] + "\n")

                    # Increment our global track of the cntrb id for the possibility of it being used as a FK
                    self.cntrb_id_inc = int(result.inserted_primary_key[0])

            except Exception as e:
                self.logger.info("Caught exception: {}".format(e))
                self.logger.info("Cascading Contributor Anomalie from missing repo contributor data: {} ...\n".format(cntrb_url))
                continue

<<<<<<< HEAD
    def query_gitlab_contribtutors(self, entry_info, repo_id):

        gitlab_url = entry_info['given']['gitlab_url'] if 'gitlab_url' in entry_info['given'] else entry_info['given']['git_url']

        logging.info("Querying contributors with given entry info: " + str(entry_info) + "\n")

        path = urlparse(gitlab_url)
        split = path[2].split('/')

        owner = split[1]
        name = split[2]

        # Handles git url case by removing the extension
        if ".git" in name:
            name = name[:-4]

        url_encoded_format = urllib.parse.quote(owner + '/' + name, safe='')

        table = 'contributors'
        table_pkey = 'cntrb_id'
        update_col_map = {'cntrb_email': 'email'}
        duplicate_col_map = {'cntrb_email': 'email'}

        # list to hold contributors needing insertion or update
        contributors = self.paginate("https://gitlab.com/api/v4/projects/" + url_encoded_format + "/repository/contributors?page={}", duplicate_col_map, update_col_map, table, table_pkey, platform='gitlab')
        logging.info(contributors)

        for repo_contributor in contributors:
            try:
                cntrb_compressed_url = ("https://gitlab.com/api/v4/users?search=" + repo_contributor['email'])
                logging.info("Hitting endpoint: " + cntrb_compressed_url + " ...\n")
                r = requests.get(url=cntrb_compressed_url, headers=self.headers)
                contributor_compressed = r.json()

                email = repo_contributor['email']
                if len(contributor_compressed) == 0 or "id" not in contributor_compressed[0]:
                    continue

                logging.info("Fetching for user: " + str(contributor_compressed[0]["id"]))

                cntrb_url = ("https://gitlab.com/api/v4/users/" + str(contributor_compressed[0]["id"]))
                logging.info("Hitting end point to get complete contributor info now: " + cntrb_url + "...\n")
                r = requests.get(url=cntrb_url, headers=self.headers)
                contributor = r.json()

                cntrb = {
                    "cntrb_login": contributor.get('username', None),
                    "cntrb_created_at": contributor.get('created_at', None),
                    "cntrb_email": email,
                    "cntrb_company": contributor.get('organization', None),
                    "cntrb_location": contributor.get('location', None),
                    # "cntrb_type": , dont have a use for this as of now ... let it default to null
                    "cntrb_canonical": contributor.get('public_email', None),
                    "gh_user_id": contributor.get('id', None),
                    "gh_login": contributor.get('username', None),
                    "gh_url": contributor.get('web_url', None),
                    "gh_html_url": contributor.get('web_url', None),
                    "gh_node_id": None,
                    "gh_avatar_url": contributor.get('avatar_url', None),
                    "gh_gravatar_id": None,
                    "gh_followers_url": None,
                    "gh_following_url": None,
                    "gh_gists_url": None,
                    "gh_starred_url": None,
                    "gh_subscriptions_url": None,
                    "gh_organizations_url": None,
                    "gh_repos_url": None,
                    "gh_events_url": None,
                    "gh_received_events_url": None,
                    "gh_type": None,
                    "gh_site_admin": None,
                    "tool_source": self.tool_source,
                    "tool_version": self.tool_version,
                    "data_source": self.data_source
                }

                # Commit insertion to table
                if repo_contributor['flag'] == 'need_update':
                    result = self.db.execute(self.contributors_table.update().where(
                        self.worker_history_table.c.cntrb_email == email).values(cntrb))
                    logging.info("Updated tuple in the contributors table with existing email: {}".format(email))
                    self.cntrb_id_inc = repo_contributor['pkey']
                elif repo_contributor['flag'] == 'need_insertion':
                    result = self.db.execute(self.contributors_table.insert().values(cntrb))
                    logging.info("Primary key inserted into the contributors table: {}".format(result.inserted_primary_key))
                    self.results_counter += 1

                    logging.info("Inserted contributor: " + contributor['username'] + "\n")

                    # Increment our global track of the cntrb id for the possibility of it being used as a FK
                    self.cntrb_id_inc = int(result.inserted_primary_key[0])

            except Exception as e:
                logging.info("Caught exception: {}".format(e))
                logging.info("Cascading Contributor Anomalie from missing repo contributor data: {} ...\n".format(cntrb_url))
                continue

    def read_config(section, name=None, environment_variable=None, default=None, config_file_path='../../augur.config.json', no_config_file=0, use_main_config=0):
        """
        Read a variable in specified section of the config file, unless provided an environment variable

        :param section: location of given variable
        :param name: name of variable
        """
        config_file_path = os.getenv("AUGUR_CONFIG_FILE", config_file_path)
        _config_file_name = 'augur.config.json'
        _config_bad = False
        _already_exported = {}
        _runtime_location = 'runtime/'
        _default_config = {}
        _config_file = None

        try:
            _config_file = open(config_file_path, 'r+')
        except:
            print('Couldn\'t open {}'.format(_config_file_name))

        # Load the config file
        try:
            config_text = _config_file.read()
            _config = json.loads(config_text)
        except json.decoder.JSONDecodeError as e:
            if not _config_bad:
                _using_config_file = False
                print('{} could not be parsed, using defaults. Fix that file, or delete it and run this again to regenerate it. Error: {}'.format(config_file_path, str(e)))
            _config = _default_config

        value = None
        if environment_variable is not None:
            value = os.getenv(environment_variable)
        if value is None:
            try:
                if name is not None:
                    value = _config[section][name]
                else:
                    value = _config[section]
            except Exception as e:
                value = default
                if not section in _config:
                    _config[section] = {}

        return value


=======
>>>>>>> 1f9cd454
    def record_model_process(self, repo_id, model):

        task_history = {
            "repo_id": repo_id,
            "worker": self.config['id'],
            "job_model": model,
            "oauth_id": self.oauths[0]['oauth_id'],
            "timestamp": datetime.datetime.now(),
            "status": "Stopped",
            "total_results": self.results_counter
        }
        if self.finishing_task:
            result = self.helper_db.execute(self.worker_history_table.update().where(
                self.worker_history_table.c.history_id==self.history_id).values(task_history))
            self.history_id += 1
        else:
            result = self.helper_db.execute(self.worker_history_table.insert().values(task_history))
            self.logger.info("Record incomplete history tuple: {}\n".format(result.inserted_primary_key))
            self.history_id = int(result.inserted_primary_key[0])

    def register_task_completion(self, task, repo_id, model):
        # Task to send back to broker
        task_completed = {
            'worker_id': self.config['id'],
            'job_type': "MAINTAIN",
            'repo_id': repo_id,
            'job_model': model
        }
        key = 'github_url' if 'github_url' in task['given'] else 'git_url' if 'git_url' in task['given'] else \
            'gitlab_url' if 'gitlab_url' in task['given'] else 'INVALID_GIVEN'
        task_completed[key] = task['given']['github_url'] if 'github_url' in task['given'] else task['given']['git_url'] \
            if 'git_url' in task['given'] else task['given']['gitlab_url'] if 'gitlab_url' in task['given'] else 'INVALID_GIVEN'
        if key == 'INVALID_GIVEN':
            self.register_task_failure(task, repo_id, "INVALID_GIVEN: Not a github/gitlab/git url.")
            return

        # Add to history table
        task_history = {
            "repo_id": repo_id,
            "worker": self.config['id'],
            "job_model": model,
            "oauth_id": self.oauths[0]['oauth_id'],
            "timestamp": datetime.datetime.now(),
            "status": "Success",
            "total_results": self.results_counter
        }
        self.helper_db.execute(self.worker_history_table.update().where(
            self.worker_history_table.c.history_id==self.history_id).values(task_history))

        self.logger.info("Recorded job completion for: " + str(task_completed) + "\n")

        # Update job process table
        updated_job = {
            "since_id_str": repo_id,
            "last_count": self.results_counter,
            "last_run": datetime.datetime.now(),
            "analysis_state": 0
        }
        self.helper_db.execute(self.worker_job_table.update().where(
            self.worker_job_table.c.job_model==model).values(updated_job))
        self.logger.info("Updated job process for model: " + model + "\n")

        if self.config["offline_mode"] is False:
            
            # Notify broker of completion
            self.logger.info("Telling broker we completed task: " + str(task_completed) + "\n\n" + 
                "This task inserted: " + str(self.results_counter) + " tuples.\n")

            requests.post('http://{}:{}/api/unstable/completed_task'.format(
                self.config['host_broker'],self.config['port_broker']), json=task_completed)

        # Reset results counter for next task
        self.results_counter = 0

    def register_task_failure(self, task, repo_id, e):

        self.logger.info("Worker ran into an error for task: {}\n".format(task))
        self.logger.info("Printing traceback...\n")
        tb = traceback.format_exc()
        self.logger.info(tb)

<<<<<<< HEAD
        logging.info(f'This task inserted {self.results_counter} tuples before failure.\n')
        logging.info("Notifying broker and logging task failure in database...\n")
        key = 'github_url' if 'github_url' in task['given'] else 'git_url' if 'git_url' in task['given'] else \
            'gitlab_url' if 'gitlab_url' in task['given'] else 'INVALID_GIVEN'
=======
        self.logger.info(f'This task inserted {self.results_counter} tuples before failure.\n')
        self.logger.info("Notifying broker and logging task failure in database...\n")
        key = 'github_url' if 'github_url' in task['given'] else 'git_url' if 'git_url' in task['given'] else "INVALID_GIVEN"
>>>>>>> 1f9cd454
        url = task['given'][key]

        """ Query all repos with repo url of given task """
        repoUrlSQL = s.sql.text("""
            SELECT min(repo_id) as repo_id FROM repo WHERE repo_git = '{}'
            """.format(url))
        repo_id = int(pd.read_sql(repoUrlSQL, self.db, params={}).iloc[0]['repo_id'])

        task['worker_id'] = self.config['id']
        try:
            requests.post("http://{}:{}/api/unstable/task_error".format(
                self.config['host_broker'],self.config['port_broker']), json=task)
        except requests.exceptions.ConnectionError:
            self.logger.error('Could not send task failure message to the broker\n')
        except Exception:
            logging.exception('An error occured while informing broker about task failure\n')

        # Add to history table
        task_history = {
            "repo_id": repo_id,
            "worker": self.config['id'],
            "job_model": task['models'][0],
            "oauth_id": self.oauths[0]['oauth_id'],
            "timestamp": datetime.datetime.now(),
            "status": "Error",
            "total_results": self.results_counter
        }
        self.helper_db.execute(self.worker_history_table.update().where(self.worker_history_table.c.history_id==self.history_id).values(task_history))

        self.logger.info("Recorded job error in the history table for: " + str(task) + "\n")

        # Update job process table
        updated_job = {
            "since_id_str": repo_id,
            "last_count": self.results_counter,
            "last_run": datetime.datetime.now(),
            "analysis_state": 0
        }
        self.helper_db.execute(self.worker_job_table.update().where(self.worker_job_table.c.job_model==task['models'][0]).values(updated_job))
        self.logger.info("Updated job process for model: " + task['models'][0] + "\n")

        # Reset results counter for next task
        self.results_counter = 0  

    def retrieve_tuple(self, key_values, tables):
        table_str = tables[0]
        del tables[0]

        key_values_items = list(key_values.items())
        for col, value in [key_values_items[0]]:
            where_str = col + " = '" + value + "'"
        del key_values_items[0]

        for col, value in key_values_items:
            where_str += ' AND ' + col + " = '" + value + "'"
        for table in tables:
            table_str += ", " + table

        retrieveTupleSQL = s.sql.text("""
            SELECT * FROM {} WHERE {}
            """.format(table_str, where_str))
        values = json.loads(pd.read_sql(retrieveTupleSQL, self.db, params={}).to_json(orient="records"))
        return values  

    def update_gh_rate_limit(self, response, bad_credentials=False, temporarily_disable=False):
        # Try to get rate limit from request headers, sometimes it does not work (GH's issue)
        #   In that case we just decrement from last recieved header count
        if bad_credentials and len(self.oauths) > 1:
            self.logger.info("Removing oauth with bad credentials from consideration: {}".format(self.oauths[0]))
            del self.oauths[0]

        if temporarily_disable:
            self.logger.info("Github thinks we are abusing their api. Preventing use of this key until it resets...\n")
            self.oauths[0]['rate_limit'] = 0
        else:
            try:
                self.oauths[0]['rate_limit'] = int(response.headers['X-RateLimit-Remaining'])
                self.logger.info("Recieved rate limit from headers\n")
            except:
                self.oauths[0]['rate_limit'] -= 1
                self.logger.info("Headers did not work, had to decrement\n")
        self.logger.info("Updated rate limit, you have: " + 
            str(self.oauths[0]['rate_limit']) + " requests remaining.\n")
        if self.oauths[0]['rate_limit'] <= 0:
            try:
                reset_time = response.headers['X-RateLimit-Reset']
            except Exception as e:
<<<<<<< HEAD
                logging.info("Could not get reset time from headers because of error: {}".format(e))
=======
                self.logger.info("Could not get reset time from headers because of error: {}".format(error))
>>>>>>> 1f9cd454
                reset_time = 3600
            time_diff = datetime.datetime.fromtimestamp(int(reset_time)) - datetime.datetime.now()
            self.logger.info("Rate limit exceeded, checking for other available keys to use.\n")

            # We will be finding oauth with the highest rate limit left out of our list of oauths
            new_oauth = self.oauths[0]
            # Endpoint to hit solely to retrieve rate limit information from headers of the response
            url = "https://api.github.com/users/gabe-heim"

            other_oauths = self.oauths[0:] if len(self.oauths) > 1 else []
            for oauth in other_oauths:
                self.logger.info("Inspecting rate limit info for oauth: {}\n".format(oauth))
                self.headers = {'Authorization': 'token %s' % oauth['access_token']}
                response = requests.get(url=url, headers=self.headers)
                oauth['rate_limit'] = int(response.headers['X-RateLimit-Remaining'])
                oauth['seconds_to_reset'] = (datetime.datetime.fromtimestamp(int(response.headers['X-RateLimit-Reset'])) - datetime.datetime.now()).total_seconds()

                # Update oauth to switch to if a higher limit is found
                if oauth['rate_limit'] > new_oauth['rate_limit']:
                    self.logger.info("Higher rate limit found in oauth: {}\n".format(oauth))
                    new_oauth = oauth
                elif oauth['rate_limit'] == new_oauth['rate_limit'] and oauth['seconds_to_reset'] < new_oauth['seconds_to_reset']:
                    self.logger.info("Lower wait time found in oauth with same rate limit: {}\n".format(oauth))
                    new_oauth = oauth

            if new_oauth['rate_limit'] <= 0 and new_oauth['seconds_to_reset'] > 0:
                self.logger.info("No oauths with >0 rate limit were found, waiting for oauth with smallest wait time: {}\n".format(new_oauth))
                time.sleep(new_oauth['seconds_to_reset'])

            # Make new oauth the 0th element in self.oauths so we know which one is in use
            index = self.oauths.index(new_oauth)
            self.oauths[0], self.oauths[index] = self.oauths[index], self.oauths[0]
            self.logger.info("Using oauth: {}\n".format(self.oauths[0]))

            # Change headers to be using the new oauth's key
            self.headers = {'Authorization': 'token %s' % self.oauths[0]['access_token']}<|MERGE_RESOLUTION|>--- conflicted
+++ resolved
@@ -5,25 +5,17 @@
 import sqlalchemy as s
 import pandas as pd
 from pathlib import Path
-from urllib.parse import urlparse
+from urllib.parse import urlparse, quote
 from sqlalchemy import MetaData
 from sqlalchemy.ext.automap import automap_base
-<<<<<<< HEAD
-import urllib
-
-class Worker():
-
-    def __init__(self, config={}, given=[], models=[], data_tables=[], operations_tables=[], platform='github'):
-=======
 from augur.config import AugurConfig
 from augur.logging import verbose_formatter, generic_formatter
 
 class Worker():
 
     ROOT_AUGUR_DIR = os.path.dirname(os.path.dirname(os.path.realpath(__file__)))
->>>>>>> 1f9cd454
-
-    def __init__(self, worker_type, config={}, given=[], models=[], data_tables=[], operations_tables=[]):
+
+    def __init__(self, worker_type, config={}, given=[], models=[], data_tables=[], operations_tables=[], platform="github"):
 
         self.worker_type = worker_type
         self._task = None # task currently being worked on (dict)
@@ -32,13 +24,13 @@
         self.data_tables = data_tables
         self.operations_tables = operations_tables
         self._root_augur_dir = Worker.ROOT_AUGUR_DIR
+        self.platform = platform
 
         # count of tuples inserted in the database (to store stats for each task in op tables)
         self.results_counter = 0 
 
-        # if we are finishing a previous task, certain operations work differenty
+        # if we are finishing a previous task, certain operations work differently
         self.finishing_task = False 
-
         # Update config with options that are general and not specific to any worker
         self.augur_config = AugurConfig(self._root_augur_dir)
 
@@ -201,7 +193,7 @@
 
         # Organize different api keys/oauths available
         if 'gh_api_key' in self.config or 'gitlab_api_key' in self.config:
-            self.init_oauths(platform)
+            self.init_oauths(self.platform)
         else:
             self.oauths = [{'oauth_id': 0}]
 
@@ -249,7 +241,7 @@
         """
         self.initialize_logging() # need to initialize logging again in child process cause multiprocessing
         self.logger.info("Starting data collection process\n")
-        self.initialize_database_connections() 
+        self.initialize_database_connections()
         while True:
             if not self._queue.empty():
                 message = self._queue.get() # Get the task off our MP queue
@@ -270,7 +262,7 @@
                 SELECT min(repo_id) as repo_id FROM repo WHERE repo_git = '{}'
                 """.format(message['given'][self.given[0][0]]))
             repo_id = int(pd.read_sql(repoUrlSQL, self.db, params={}).iloc[0]['repo_id'])
-
+            self.logger.info("repo_id for which data collection is being initiated: {}".format(str(repo_id)))
             # Call method corresponding to model sent in task
             try:
                 model_method = getattr(self, '{}_model'.format(message['models'][0]))
@@ -284,6 +276,7 @@
             # Model method calls wrapped in try/except so that any unexpected error that occurs can be caught
             #   and worker can move onto the next task without stopping
             try:
+                self.logger.info("Calling model method {}_models".format(message['models'][0]))
                 model_method(message, repo_id)
             except Exception as e: # this could be a custom exception, might make things easier
                 self.register_task_failure(message, repo_id, e)
@@ -503,12 +496,11 @@
         values = pd.read_sql(tableValuesSQL, self.db, params={})
         return values
 
-    def init_oauths(self, platform):
+    def init_oauths(self, platform="github"):
         self.oauths = []
         self.headers = None
 
         # Make a list of api key in the config combined w keys stored in the database
-<<<<<<< HEAD
         # Select endpoint to hit solely to retrieve rate limit information from headers of the response
         # Adjust header keys needed to fetch rate limit information from the API responses
         if platform == "github":
@@ -533,15 +525,7 @@
                 self.headers = {'Authorization': 'token %s' % oauth['access_token']}
             elif platform == "gitlab":
                 self.headers = {'Authorization': 'Bearer %s' % oauth['access_token']}
-            logging.info("Getting rate limit info for oauth: {}\n".format(oauth))
-=======
-        oauthSQL = s.sql.text("""
-            SELECT * FROM worker_oauth WHERE access_token <> '{}'
-        """.format(self.config['gh_api_key']))
-        for oauth in [{'oauth_id': 0, 'access_token': self.config['gh_api_key']}] + json.loads(pd.read_sql(oauthSQL, self.helper_db, params={}).to_json(orient="records")):
-            self.headers = {'Authorization': 'token %s' % oauth['access_token']}
             self.logger.info("Getting rate limit info for oauth: {}\n".format(oauth))
->>>>>>> 1f9cd454
             response = requests.get(url=url, headers=self.headers)
             self.oauths.append({
                     'oauth_id': oauth['oauth_id'],
@@ -580,16 +564,12 @@
                 self.logger.info("Hitting endpoint: " + url.format(i) + " ...\n")
                 r = requests.get(url=url.format(i), headers=self.headers)
                 self.update_gh_rate_limit(r)
-<<<<<<< HEAD
                 if platform == "github":
                     last_page = r.links['last']['url'][-6:].split('=')[1]
                 elif platform == "gitlab":
                     last_page = r.links['last']['url'].split('&')[2].split("=")[1]
-                logging.info("Analyzing page {} of {}\n".format(i, int(
+                self.logger.info("Analyzing page {} of {}\n".format(i, int(
                     last_page) if 'last' in r.links else '*last page not known*'))
-=======
-                self.logger.info("Analyzing page {} of {}\n".format(i, int(r.links['last']['url'][-6:].split('=')[1]) + 1 if 'last' in r.links else '*last page not known*'))
->>>>>>> 1f9cd454
 
                 try:
                     j = r.json()
@@ -628,31 +608,19 @@
 
             # Find last page so we can decrement from there
             if 'last' in r.links and not multiple_pages and not self.finishing_task:
-<<<<<<< HEAD
                 if platform == "github":
                     param = r.links['last']['url'][-6:]
                     i = int(param.split('=')[1]) + 1
                 elif platform == "gitlab":
                     i = int(r.links['last']['url'].split('&')[2].split("=")[1]) + 1
-                logging.info("Multiple pages of request, last page is " + str(i - 1) + "\n")
-=======
-                param = r.links['last']['url'][-6:]
-                i = int(param.split('=')[1]) + 1
                 self.logger.info("Multiple pages of request, last page is " + str(i - 1) + "\n")
->>>>>>> 1f9cd454
                 multiple_pages = True
             elif not multiple_pages and not self.finishing_task:
                 self.logger.info("Only 1 page of request\n")
             elif self.finishing_task:
-<<<<<<< HEAD
-                logging.info("Finishing a previous task, paginating forwards ..."
-                             " excess rate limit requests will be made\n")
-
-=======
                 self.logger.info("Finishing a previous task, paginating forwards ..."
                     " excess rate limit requests will be made\n")
-            
->>>>>>> 1f9cd454
+
             if len(j) == 0:
                 self.logger.info("Response was empty, breaking from pagination.\n")
                 break
@@ -670,18 +638,12 @@
                 i = i + 1 if self.finishing_task else i - 1
                 continue
             if len(to_add) == 0 and multiple_pages and 'last' in r.links:
-<<<<<<< HEAD
-                logging.info("{}".format(r.links['last']))
+                self.logger.info("{}".format(r.links['last']))
                 if platform == 'github' and i - 1 != int(r.links['last']['url'][-6:].split('=')[1]):
-                    logging.info("No more pages with unknown tuples, breaking from pagination.\n")
-=======
-                self.logger.info("{}".format(r.links['last']))
-                if i - 1 != int(r.links['last']['url'][-6:].split('=')[1]):
                     self.logger.info("No more pages with unknown tuples, breaking from pagination.\n")
->>>>>>> 1f9cd454
                     break
                 elif platform == 'gitlab' and i - 1 != int(r.links['last']['url'].split('&')[2].split('=')[1]):
-                    logging.info("No more pages with unknown tuples, braking from pagination. ]n")
+                    self.logger.info("No more pages with unknown tuples, braking from pagination.\n")
                     break
 
             tuples += to_add
@@ -806,12 +768,11 @@
                 self.logger.info("Cascading Contributor Anomalie from missing repo contributor data: {} ...\n".format(cntrb_url))
                 continue
 
-<<<<<<< HEAD
     def query_gitlab_contribtutors(self, entry_info, repo_id):
 
         gitlab_url = entry_info['given']['gitlab_url'] if 'gitlab_url' in entry_info['given'] else entry_info['given']['git_url']
 
-        logging.info("Querying contributors with given entry info: " + str(entry_info) + "\n")
+        self.logger.info("Querying contributors with given entry info: " + str(entry_info) + "\n")
 
         path = urlparse(gitlab_url)
         split = path[2].split('/')
@@ -823,21 +784,20 @@
         if ".git" in name:
             name = name[:-4]
 
-        url_encoded_format = urllib.parse.quote(owner + '/' + name, safe='')
+        url_encoded_format = quote(owner + '/' + name, safe='')
 
         table = 'contributors'
         table_pkey = 'cntrb_id'
         update_col_map = {'cntrb_email': 'email'}
-        duplicate_col_map = {'cntrb_email': 'email'}
+        duplicate_col_map = {'cntrb_login': 'email'}
 
         # list to hold contributors needing insertion or update
-        contributors = self.paginate("https://gitlab.com/api/v4/projects/" + url_encoded_format + "/repository/contributors?page={}", duplicate_col_map, update_col_map, table, table_pkey, platform='gitlab')
-        logging.info(contributors)
+        contributors = self.paginate("https://gitlab.com/api/v4/projects/" + url_encoded_format + "/repository/contributors?per_page=100&page={}", duplicate_col_map, update_col_map, table, table_pkey, platform='gitlab')
 
         for repo_contributor in contributors:
             try:
                 cntrb_compressed_url = ("https://gitlab.com/api/v4/users?search=" + repo_contributor['email'])
-                logging.info("Hitting endpoint: " + cntrb_compressed_url + " ...\n")
+                self.logger.info("Hitting endpoint: " + cntrb_compressed_url + " ...\n")
                 r = requests.get(url=cntrb_compressed_url, headers=self.headers)
                 contributor_compressed = r.json()
 
@@ -845,10 +805,10 @@
                 if len(contributor_compressed) == 0 or "id" not in contributor_compressed[0]:
                     continue
 
-                logging.info("Fetching for user: " + str(contributor_compressed[0]["id"]))
+                self.logger.info("Fetching for user: " + str(contributor_compressed[0]["id"]))
 
                 cntrb_url = ("https://gitlab.com/api/v4/users/" + str(contributor_compressed[0]["id"]))
-                logging.info("Hitting end point to get complete contributor info now: " + cntrb_url + "...\n")
+                self.logger.info("Hitting end point to get complete contributor info now: " + cntrb_url + "...\n")
                 r = requests.get(url=cntrb_url, headers=self.headers)
                 contributor = r.json()
 
@@ -887,72 +847,23 @@
                 if repo_contributor['flag'] == 'need_update':
                     result = self.db.execute(self.contributors_table.update().where(
                         self.worker_history_table.c.cntrb_email == email).values(cntrb))
-                    logging.info("Updated tuple in the contributors table with existing email: {}".format(email))
+                    self.logger.info("Updated tuple in the contributors table with existing email: {}".format(email))
                     self.cntrb_id_inc = repo_contributor['pkey']
                 elif repo_contributor['flag'] == 'need_insertion':
                     result = self.db.execute(self.contributors_table.insert().values(cntrb))
-                    logging.info("Primary key inserted into the contributors table: {}".format(result.inserted_primary_key))
+                    self.logger.info("Primary key inserted into the contributors table: {}".format(result.inserted_primary_key))
                     self.results_counter += 1
 
-                    logging.info("Inserted contributor: " + contributor['username'] + "\n")
+                    self.logger.info("Inserted contributor: " + contributor['username'] + "\n")
 
                     # Increment our global track of the cntrb id for the possibility of it being used as a FK
                     self.cntrb_id_inc = int(result.inserted_primary_key[0])
 
             except Exception as e:
-                logging.info("Caught exception: {}".format(e))
-                logging.info("Cascading Contributor Anomalie from missing repo contributor data: {} ...\n".format(cntrb_url))
+                self.logger.info("Caught exception: {}".format(e))
+                self.logger.info("Cascading Contributor Anomalie from missing repo contributor data: {} ...\n".format(cntrb_url))
                 continue
 
-    def read_config(section, name=None, environment_variable=None, default=None, config_file_path='../../augur.config.json', no_config_file=0, use_main_config=0):
-        """
-        Read a variable in specified section of the config file, unless provided an environment variable
-
-        :param section: location of given variable
-        :param name: name of variable
-        """
-        config_file_path = os.getenv("AUGUR_CONFIG_FILE", config_file_path)
-        _config_file_name = 'augur.config.json'
-        _config_bad = False
-        _already_exported = {}
-        _runtime_location = 'runtime/'
-        _default_config = {}
-        _config_file = None
-
-        try:
-            _config_file = open(config_file_path, 'r+')
-        except:
-            print('Couldn\'t open {}'.format(_config_file_name))
-
-        # Load the config file
-        try:
-            config_text = _config_file.read()
-            _config = json.loads(config_text)
-        except json.decoder.JSONDecodeError as e:
-            if not _config_bad:
-                _using_config_file = False
-                print('{} could not be parsed, using defaults. Fix that file, or delete it and run this again to regenerate it. Error: {}'.format(config_file_path, str(e)))
-            _config = _default_config
-
-        value = None
-        if environment_variable is not None:
-            value = os.getenv(environment_variable)
-        if value is None:
-            try:
-                if name is not None:
-                    value = _config[section][name]
-                else:
-                    value = _config[section]
-            except Exception as e:
-                value = default
-                if not section in _config:
-                    _config[section] = {}
-
-        return value
-
-
-=======
->>>>>>> 1f9cd454
     def record_model_process(self, repo_id, model):
 
         task_history = {
@@ -1034,16 +945,11 @@
         tb = traceback.format_exc()
         self.logger.info(tb)
 
-<<<<<<< HEAD
-        logging.info(f'This task inserted {self.results_counter} tuples before failure.\n')
-        logging.info("Notifying broker and logging task failure in database...\n")
+
+        self.logger.info(f'This task inserted {self.results_counter} tuples before failure.\n')
+        self.logger.info("Notifying broker and logging task failure in database...\n")
         key = 'github_url' if 'github_url' in task['given'] else 'git_url' if 'git_url' in task['given'] else \
             'gitlab_url' if 'gitlab_url' in task['given'] else 'INVALID_GIVEN'
-=======
-        self.logger.info(f'This task inserted {self.results_counter} tuples before failure.\n')
-        self.logger.info("Notifying broker and logging task failure in database...\n")
-        key = 'github_url' if 'github_url' in task['given'] else 'git_url' if 'git_url' in task['given'] else "INVALID_GIVEN"
->>>>>>> 1f9cd454
         url = task['given'][key]
 
         """ Query all repos with repo url of given task """
@@ -1131,11 +1037,7 @@
             try:
                 reset_time = response.headers['X-RateLimit-Reset']
             except Exception as e:
-<<<<<<< HEAD
-                logging.info("Could not get reset time from headers because of error: {}".format(e))
-=======
-                self.logger.info("Could not get reset time from headers because of error: {}".format(error))
->>>>>>> 1f9cd454
+                self.logger.info("Could not get reset time from headers because of error: {}".format(e))
                 reset_time = 3600
             time_diff = datetime.datetime.fromtimestamp(int(reset_time)) - datetime.datetime.now()
             self.logger.info("Rate limit exceeded, checking for other available keys to use.\n")
