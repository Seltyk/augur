<<<<<<< HEAD
#SPDX-License-Identifier: MIT
""" Helper methods constant across all workers """
import requests
import datetime
import time
import traceback
import json
import os
import sys
import math
import logging
import numpy
import copy
import concurrent
import multiprocessing
import psycopg2
import csv
import io
from logging import FileHandler, Formatter, StreamHandler
from multiprocessing import Process, Queue, Pool
from os import getpid
import sqlalchemy as s
import pandas as pd
from pathlib import Path
from urllib.parse import urlparse, quote
from sqlalchemy.ext.automap import automap_base
from augur.config import AugurConfig
from augur.logging import AugurLogging
from sqlalchemy.sql.expression import bindparam
from concurrent import futures
import dask.dataframe as dd

class Worker():
=======

from workers.worker_persistance import *
#I figure I can seperate this class into at least three parts.
#I should also look into the subclass and see what uses what.
#
#   Parts (Hierarchal relation)
#1. Persistance
#2. Base
#3. Github/lab 
# Might be good to seperate the machine learning functionality into its own class too.

>>>>>>> f3e6a1e8

class Worker(Persistant):

    ## Set Thread Safety for OSX
    # os.system("./osx-thread.sh")

    def __init__(self, worker_type, config={}, given=[], models=[], data_tables=[], operations_tables=[], platform="github"):

        #Construct the persistant functionality for the worker
        super().__init__(worker_type,data_tables,operations_tables)
        self.collection_start_time = None
        self._task = None # task currently being worked on (dict)
        self._child = None # process of currently running task (multiprocessing process)
        self._queue = Queue() # tasks stored here 1 at a time (in a mp queue so it can translate across multiple processes)
<<<<<<< HEAD
        self.data_tables = data_tables
        self.operations_tables = operations_tables
        self._root_augur_dir = Worker.ROOT_AUGUR_DIR
        self.platform = platform

        # count of tuples inserted in the database (to store stats for each task in op tables)
        self.update_counter = 0
        self.insert_counter = 0
        self._results_counter = 0
=======
>>>>>>> f3e6a1e8

        # if we are finishing a previous task, certain operations work differently
        self.finishing_task = False
        # Update config with options that are general and not specific to any worker
        self.augur_config = AugurConfig(self._root_augur_dir)

<<<<<<< HEAD
        self.config = {
                'worker_type': self.worker_type,
                'host': self.augur_config.get_value('Server', 'host'),
                'gh_api_key': self.augur_config.get_value('Database', 'key'),
                'gitlab_api_key': self.augur_config.get_value('Database', 'gitlab_api_key'),
                'offline_mode': False
            }
        self.config.update(self.augur_config.get_section("Logging"))

        try:
            worker_defaults = self.augur_config.get_default_config()['Workers'][self.config['worker_type']]
            self.config.update(worker_defaults)
        except KeyError as e:
            logging.warn('Could not get default configuration for {}'.format(self.config['worker_type']))

        worker_info = self.augur_config.get_value('Workers', self.config['worker_type'])
        self.config.update(worker_info)

        worker_port = self.config['port']
        while True:
            try:
                r = requests.get('http://{}:{}/AUGWOP/heartbeat'.format(
                    self.config['host'], worker_port)).json()
                if 'status' in r:
                    if r['status'] == 'alive':
                        worker_port += 1
            except:
                break

        self.config.update({
            'port': worker_port,
            'id': "workers.{}.{}".format(self.worker_type, worker_port),
            'capture_output': False,
            'location': 'http://{}:{}'.format(self.config['host'], worker_port),
            'port_broker': self.augur_config.get_value('Server', 'port'),
            'host_broker': self.augur_config.get_value('Server', 'host'),
            'host_database': self.augur_config.get_value('Database', 'host'),
            'port_database': self.augur_config.get_value('Database', 'port'),
            'user_database': self.augur_config.get_value('Database', 'user'),
            'name_database': self.augur_config.get_value('Database', 'name'),
            'password_database': self.augur_config.get_value('Database', 'password')
        })
=======
        #TODO: consider taking parts of this out for the base class and then overriding it in WorkerGitInterfaceable
        self.config.update({'offline_mode': False})

>>>>>>> f3e6a1e8
        self.config.update(config)


        self.task_info = None
        self.repo_id = None
        self.owner = None
        self.repo = None
        self.given = given
        self.models = models
        self.debug_data = [] if 'debug_data' not in self.config else self.config['debug_data']
        self.specs = {
            'id': self.config['id'], # what the broker knows this worker as
            'location': self.config['location'], # host + port worker is running on (so broker can send tasks here)
            'qualifications':  [
                {
                    'given': self.given, # type of repo this worker can be given as a task
                    'models': self.models # models this worker can fill for a repo as a task
                }
            ],
            'config': self.config
        }

        # Send broker hello message
        if self.config['offline_mode'] is False:
            self.connect_to_broker()

        try:
            self.tool_source
            self.tool_version
            self.data_source
        except:
            self.tool_source = 'Augur Worker Testing'
            self.tool_version = '0.0.0'
            self.data_source = 'Augur Worker Testing'
<<<<<<< HEAD

    def __repr__(self):
        return f"{self.config['id']}"

=======
        
>>>>>>> f3e6a1e8
    def write_debug_data(self, data, name):
        if name in self.debug_data:
            with open(f'{name}.json', 'w') as f:
                 json.dump(data, f)

<<<<<<< HEAD
    def initialize_logging(self):
        self.config['log_level'] = self.config['log_level'].upper()
        if self.config['debug']:
            self.config['log_level'] = 'DEBUG'

        if self.config['verbose']:
            format_string = AugurLogging.verbose_format_string
        else:
            format_string = AugurLogging.simple_format_string

        formatter = Formatter(fmt=format_string)
        error_formatter = Formatter(fmt=AugurLogging.error_format_string)

        worker_dir = AugurLogging.get_log_directories(self.augur_config, reset_logfiles=False) + "/workers/"
        Path(worker_dir).mkdir(exist_ok=True)
        logfile_dir = worker_dir + f"/{self.worker_type}/"
        Path(logfile_dir).mkdir(exist_ok=True)

        server_logfile = logfile_dir + '{}_{}_server.log'.format(self.worker_type, self.config["port"])
        collection_logfile = logfile_dir + '{}_{}_collection.log'.format(self.worker_type, self.config["port"])
        collection_errorfile = logfile_dir + '{}_{}_collection.err'.format(self.worker_type, self.config["port"])
        self.config.update({
            'logfile_dir': logfile_dir,
            'server_logfile': server_logfile,
            'collection_logfile': collection_logfile,
            'collection_errorfile': collection_errorfile
        })

        collection_file_handler = FileHandler(filename=self.config['collection_logfile'], mode="a")
        collection_file_handler.setFormatter(formatter)
        collection_file_handler.setLevel(self.config['log_level'])

        collection_errorfile_handler = FileHandler(filename=self.config['collection_errorfile'], mode="a")
        collection_errorfile_handler.setFormatter(error_formatter)
        collection_errorfile_handler.setLevel(logging.WARNING)

        logger = logging.getLogger(self.config['id'])
        logger.handlers = []
        logger.addHandler(collection_file_handler)
        logger.addHandler(collection_errorfile_handler)
        logger.setLevel(self.config['log_level'])
        logger.propagate = False

        if self.config['debug']:
            self.config['log_level'] = 'DEBUG'
            console_handler = StreamHandler()
            console_handler.setFormatter(formatter)
            console_handler.setLevel(self.config['log_level'])
            logger.addHandler(console_handler)

        if self.config['quiet']:
            logger.disabled = True

        self.logger = logger

    def initialize_database_connections(self):
        DB_STR = 'postgresql://{}:{}@{}:{}/{}'.format(
            self.config['user_database'], self.config['password_database'], self.config['host_database'], self.config['port_database'], self.config['name_database']
        )

        # Create an sqlalchemy engine for both database schemas
        self.logger.info("Making database connections")

        db_schema = 'augur_data'
        self.db = s.create_engine(DB_STR,  poolclass=s.pool.NullPool,
            connect_args={'options': '-csearch_path={}'.format(db_schema)})

        helper_schema = 'augur_operations'
        self.helper_db = s.create_engine(DB_STR, poolclass=s.pool.NullPool,
            connect_args={'options': '-csearch_path={}'.format(helper_schema)})

        metadata = s.MetaData()
        helper_metadata = s.MetaData()

        # Reflect only the tables we will use for each schema's metadata object
        metadata.reflect(self.db, only=self.data_tables)
        helper_metadata.reflect(self.helper_db, only=self.operations_tables)

        Base = automap_base(metadata=metadata)
        HelperBase = automap_base(metadata=helper_metadata)

        Base.prepare()
        HelperBase.prepare()

        # So we can access all our tables when inserting, updating, etc
        for table in self.data_tables:
            setattr(self, '{}_table'.format(table), Base.classes[table].__table__)

        try:
            self.logger.info(HelperBase.classes.keys())
        except:
            pass

        for table in self.operations_tables:
            try:
                setattr(self, '{}_table'.format(table), HelperBase.classes[table].__table__)
            except Exception as e:
                self.logger.error("Error setting attribute for table: {} : {}".format(table, e))

        # Increment so we are ready to insert the 'next one' of each of these most recent ids
        self.history_id = self.get_max_id('worker_history', 'history_id', operations_table=True) + 1

        # Organize different api keys/oauths available
        self.logger.info("Initializing API key.")
        if 'gh_api_key' in self.config or 'gitlab_api_key' in self.config:
            self.init_oauths(self.platform)
        else:
            self.oauths = [{'oauth_id': 0}]

=======
    
>>>>>>> f3e6a1e8
    @property
    def results_counter(self):
        """ Property that is returned when the worker's current results_counter is referenced
        """
        if self.worker_type == 'facade_worker':
            return self.cfg.repos_processed #TODO: figure out why this doesn't work...
        else:
            return self._results_counter

    @results_counter.setter
    def results_counter(self, value):
        """ entry point for the broker to add a task to the queue
        Adds this task to the queue, and calls method to process queue
        """
        self._results_counter = value


    @property
    def task(self):
        """ Property that is returned when the worker's current task is referenced
        """
        return self._task

    @task.setter
    def task(self, value):
        """ entry point for the broker to add a task to the queue
        Adds this task to the queue, and calls method to process queue
        """
        # If the task has one of our "valid" job types
        if value['job_type'] == "UPDATE" or value['job_type'] == "MAINTAIN":
            self._queue.put(value)

        # Setting that causes paginating through ALL pages, not just unknown ones
        # This setting is set by the housekeeper and is attached to the task before it gets sent here
        if 'focused_task' in value:
            if value['focused_task'] == 1:
                self.logger.debug("Focused task is ON\n")
                self.finishing_task = True

        self._task = value
        self.run()

    def cancel(self):
        """ Delete/cancel current task
        """
        self._task = None

    def run(self):
        """ Kicks off the processing of the queue if it is not already being processed
        Gets run whenever a new task is added
        """
        # Spawn a subprocess to handle message reading and performing the tasks
        self._child = Process(target=self.collect, args=())
        self._child.start()

    def collect(self):
        """ Function to process each entry in the worker's task queue
        Determines what action to take based off the message type
        """
        self.initialize_logging() # need to initialize logging again in child process cause multiprocessing
        self.logger.info("Starting data collection process\n")
        self.initialize_database_connections()
        while True:
            if not self._queue.empty():
                message = self._queue.get() # Get the task off our MP queue
            else:
                self.logger.info("No job found.")
                break
            self.logger.info("Popped off message: {}\n".format(str(message)))

            if message['job_type'] == 'STOP':
                break

            # If task is not a valid job type
            if message['job_type'] != 'MAINTAIN' and message['job_type'] != 'UPDATE':
                raise ValueError('{} is not a recognized task type'.format(message['job_type']))
                pass

            # Query repo_id corresponding to repo url of given task
            repoUrlSQL = s.sql.text("""
                SELECT min(repo_id) as repo_id FROM repo WHERE repo_git = '{}'
                """.format(message['given'][self.given[0][0]]))
            repo_id = int(pd.read_sql(repoUrlSQL, self.db, params={}).iloc[0]['repo_id'])
            self.logger.info("repo_id for which data collection is being initiated: {}".format(str(repo_id)))
            # Call method corresponding to model sent in task
            try:
                model_method = getattr(self, '{}_model'.format(message['models'][0]))
                self.record_model_process(repo_id, 'repo_info')
            except Exception as e:
                self.logger.error('Error: {}.\nNo defined method for model: {}, '.format(e, message['models'][0]) +
                    'must have name of {}_model'.format(message['models'][0]))
                self.register_task_failure(message, repo_id, e)
                break

            # Model method calls wrapped in try/except so that any unexpected error that occurs can be caught
            #   and worker can move onto the next task without stopping
            try:
                self.logger.info("Calling model method {}_model".format(message['models'][0]))
                self.task_info = message
                self.repo_id = repo_id
                self.owner, self.repo = self.get_owner_repo(list(message['given'].values())[0])
                model_method(message, repo_id)
            except Exception as e: # this could be a custom exception, might make things easier
                self.register_task_failure(message, repo_id, e)
                break

        self.logger.debug('Closing database connections\n')
        self.db.dispose()
        self.helper_db.dispose()
        self.logger.info("Collection process finished")

<<<<<<< HEAD
    def sync_df_types(self, subject, source, subject_columns, source_columns):

        type_dict = {}
        for index in range(len(source_columns)):
            if type(source[source_columns[index]].values[0]) == numpy.datetime64:
                subject[subject_columns[index]] = pd.to_datetime(
                    subject[subject_columns[index]], utc=True
                )
                source[source_columns[index]] = pd.to_datetime(
                    source[source_columns[index]], utc=True
                )
                continue
            type_dict[subject_columns[index]] = type(source[source_columns[index]].values[0])

        subject = subject.astype(type_dict)

        return subject, source

    def get_sqlalchemy_type(self, data, column_name=None):
        if type(data) == str:
            try:
                time.strptime(data, "%Y-%m-%dT%H:%M:%SZ")
                return s.types.TIMESTAMP
            except ValueError:
                return s.types.String
        elif (
            isinstance(data, (int, numpy.integer))
            or (isinstance(data, float) and column_name and 'id' in column_name)
        ):
            return s.types.BigInteger
        elif isinstance(data, float):
            return s.types.Float
        elif type(data) in [numpy.datetime64, pd._libs.tslibs.timestamps.Timestamp]:
            return s.types.TIMESTAMP
        elif column_name and 'id' in column_name:
            return s.types.BigInteger
        return s.types.String

    def _convert_float_nan_to_int(self, df):
        for column in df.columns:
            if (
                df[column].dtype == float
                and ((df[column] % 1 == 0) | (df[column].isnull())).all()
            ):
                df[column] = df[column].astype("Int64").astype(object).where(
                    pd.notnull(df[column]), None
                )
        return df

    def _setup_postgres_merge(self, data_sets, sort=False):

        metadata = s.MetaData()

        data_tables = []

        # Setup/create tables
        for index, data in enumerate(data_sets):

            data_table = s.schema.Table(f"merge_data_{index}_{os.getpid()}", metadata)
            df = pd.DataFrame(data)

            columns = sorted(list(df.columns)) if sort else df.columns
            df = self._convert_float_nan_to_int(df)
            for column in columns:
                data_table.append_column(
                    s.schema.Column(
                        column, self.get_sqlalchemy_type(
                            df.fillna(method='bfill').iloc[0][column], column_name=column
                        )
                    )
                )

            data_tables.append(data_table)

        metadata.create_all(self.db, checkfirst=True)

        # Insert data to tables
        for data_table, data in zip(data_tables, data_sets):
            self.bulk_insert(
                data_table, insert=data, increment_counter=False, convert_float_int=True
            )

        session = s.orm.Session(self.db)
        self.logger.info("Session created for merge tables")

        return data_tables, metadata, session

    def _close_postgres_merge(self, metadata, session):

        session.close()
        self.logger.info("Session closed")

        # metadata.reflect(self.db, only=[new_data_table.name, table_values_table.name])
        metadata.drop_all(self.db, checkfirst=True)
        self.logger.info("Merge tables dropped")

    def _get_data_set_columns(self, data, columns):
        if not len(data):
            return []
        self.logger.info("Getting data set columns")
        df = pd.DataFrame(data, columns=data[0].keys())
        final_columns = copy.deepcopy(columns)
        for column in columns:
            if '.' not in column:
                continue
            root = column.split('.')[0]
            if root not in df.columns:
                df[root] = None
            expanded_column = pd.DataFrame(
                df[root].where(df[root].notna(), lambda x: [{}]).tolist()
            )
            expanded_column.columns = [
                f'{root}.{attribute}' for attribute in expanded_column.columns
            ]
            if column not in expanded_column.columns:
                expanded_column[column] = None
            final_columns += list(expanded_column.columns)
            try:
                df = df.join(expanded_column)
            except ValueError:
                # columns already added (happens if trying to expand the same column twice)
                # TODO: Catch this before by only looping unique prefixs?
                self.logger.info("Columns have already been added, moving on...")
                pass
        self.logger.info(final_columns)
        self.logger.info(list(set(final_columns)))
        self.logger.info("Finished getting data set columns")
        return df[list(set(final_columns))].to_dict(orient='records')

    def organize_needed_data(
        self, new_data, table_values, table_pkey, action_map={}, in_memory=True
    ):

        if len(table_values) == 0:
            return new_data, []

        if len(new_data) == 0:
            return [], []

        need_insertion = pd.DataFrame()
        need_updates = pd.DataFrame()

        if not in_memory:

            new_data_columns = action_map['insert']['source']
            table_value_columns = action_map['insert']['augur']
            if 'update' in action_map:
                new_data_columns += action_map['update']['source']
                table_value_columns += action_map['update']['augur']

            (new_data_table, table_values_table), metadata, session = self._setup_postgres_merge(
                [
                    self._get_data_set_columns(new_data, new_data_columns),
                    self._get_data_set_columns(table_values, table_value_columns)
                ]
            )

            need_insertion = pd.DataFrame(session.query(new_data_table).join(table_values_table,
                eval(
                    ' and '.join([
                        f"table_values_table.c.{table_column} == new_data_table.c.{source_column}" \
                        for table_column, source_column in zip(action_map['insert']['augur'],
                        action_map['insert']['source'])
                    ])
                ), isouter=True).filter(
                    table_values_table.c[action_map['insert']['augur'][0]] == None
                ).all(), columns=table_value_columns)

            self.logger.info("need_insertion calculated successfully")

            need_updates = pd.DataFrame(columns=table_value_columns)
            if 'update' in action_map:
                need_updates = pd.DataFrame(session.query(new_data_table).join(table_values_table,
                    s.and_(
                        eval(' and '.join([f"table_values_table.c.{table_column} == new_data_table.c.{source_column}" for \
                        table_column, source_column in zip(action_map['insert']['augur'], action_map['insert']['source'])])),

                        eval(' and '.join([f"table_values_table.c.{table_column} != new_data_table.c.{source_column}" for \
                        table_column, source_column in zip(action_map['update']['augur'], action_map['update']['source'])]))
                    ) ).all(), columns=table_value_columns)
                self.logger.info("need_updates calculated successfully")

            self._close_postgres_merge(metadata, session)

            new_data_df = pd.DataFrame(new_data)

            need_insertion, new_data_df = self.sync_df_types(
                need_insertion, new_data_df, table_value_columns, new_data_columns
            )
            need_insertion = need_insertion.merge(
                new_data_df, how='inner', left_on=table_value_columns, right_on=new_data_columns
            )

            self.logger.info(
                f"Table needs {len(need_insertion)} insertions and "
                f"{len(need_updates)} updates.\n")

        else:

            table_values_df = pd.DataFrame(table_values, columns=table_values[0].keys())
            new_data_df = pd.DataFrame(new_data).dropna(subset=action_map['insert']['source'])

            new_data_df, table_values_df = self.sync_df_types(new_data_df, table_values_df,
                    action_map['insert']['source'], action_map['insert']['augur'])

            need_insertion = new_data_df.merge(table_values_df, suffixes=('','_table'),
                    how='outer', indicator=True, left_on=action_map['insert']['source'],
                    right_on=action_map['insert']['augur']).loc[lambda x : x['_merge']=='left_only']

            if 'update' in action_map:
                new_data_df, table_values_df = self.sync_df_types(new_data_df, table_values_df,
                    action_map['update']['source'], action_map['update']['augur'])

                partitions = math.ceil(len(new_data_df) / 1000)
                attempts = 0
                while attempts < 50:
                    try:
                        need_updates = pd.DataFrame()
                        self.logger.info(f"Trying {partitions} partitions\n")
                        for sub_df in numpy.array_split(new_data_df, partitions):
                            self.logger.info(f"Trying a partition, len {len(sub_df)}\n")
                            need_updates = pd.concat([ need_updates, sub_df.merge(table_values_df, left_on=action_map['insert']['source'],
                                right_on=action_map['insert']['augur'], suffixes=('','_table'), how='inner',
                                indicator=False).merge(table_values_df, left_on=action_map['update']['source'],
                                right_on=action_map['update']['augur'], suffixes=('','_table'), how='outer',
                                indicator=True).loc[lambda x : x['_merge']=='left_only'] ])
                            self.logger.info(f"need_updates merge: {len(sub_df)} worked\n")
                        break

                    except MemoryError as e:
                        self.logger.info(f"new_data ({sub_df.shape}) is too large to allocate memory for " +
                            f"need_updates df merge.\nMemoryError: {e}\nTrying again with {partitions + 1} partitions...\n")
                        partitions += 1
                        attempts += 1
                    # self.logger.info(f"End attempt # {attempts}\n")
                if attempts >= 50:
                    self.loggger.info("Max need_updates merge attempts exceeded, cannot perform " +
                        "updates on this repo.\n")
                else:
                    need_updates = need_updates.drop([column for column in list(need_updates.columns) if \
                        column not in action_map['update']['augur'] and column not in action_map['insert']['augur']],
                        axis='columns')

                    for column in action_map['insert']['augur']:
                        need_updates[f'b_{column}'] = need_updates[column]

                    need_updates = need_updates.drop([column for column in action_map['insert']['augur']], axis='columns')

        return need_insertion.to_dict('records'), need_updates.to_dict('records')

    def assign_tuple_action(self, new_data, table_values, update_col_map, duplicate_col_map, table_pkey, value_update_col_map={}):
        """ DEPRECATED
            Include an extra key-value pair on each element of new_data that represents
            the action that should be taken with this element (i.e. 'need_insertion')

        :param new_data: List of dictionaries, data to be assigned an action to
        :param table_values: Pandas DataFrame, existing data in the database to check
            what action should be taken on the new_data depending on the presence of
            each element in this DataFrame
        :param update_col_map: Dictionary, maps the column names of the source data
            to the field names in our database for columns that should be checked for
            updates (if source data value != value in existing database row, then an
            update is needed). Key is source data column name, value is database field name.
            Example: {'id': 'gh_issue_id'}
        :param duplicate_col_map: Dictionary, maps the column names of the source data
            to the field names in our database for columns that should be checked for
            duplicates (if source data value == value in existing database row, then this
            element is a duplicate and would not need an insertion). Key is source data
            column name, value is database field name. Example: {'id': 'gh_issue_id'}
        :param table_pkey: String, the field name of the primary key of the table in
            the database that we are checking the table_values for.
        :param value_update_col_map: Dictionary, sometimes we add a new field to a table,
            and we want to trigger an update of that row in the database even if all of the
            data values are the same and would not need an update ordinarily. Checking for
            a specific existing value in the database field allows us to do this. The key is the
            name of the field in the database we are checking for a specific value to trigger
            an update, the value is the value we are checking for equality to trigger an update.
            Example: {'cntrb_id': None}
        :return: List of dictionaries, contains all the same elements of new_data, except
            each element now has an extra key-value pair with the key being 'flag', and
            the value being 'need_insertion', 'need_update', or 'none'
        """
        need_insertion_count = 0
        need_update_count = 0

        if type(table_values) == list:
            if len(table_values) > 0:
                table_values = pd.DataFrame(table_values, columns=table_values[0].keys())
            else:
                table_values = pd.DataFrame(table_values)

        for i, obj in enumerate(new_data):
            if type(obj) != dict:
                new_data[i] = {'flag': 'none'}
                continue

            obj['flag'] = 'none' # default of no action needed
            existing_tuple = None
            for db_dupe_key in list(duplicate_col_map.keys()):

                if table_values.isin([obj[duplicate_col_map[db_dupe_key]]]).any().any():
                    if table_values[table_values[db_dupe_key].isin(
                        [obj[duplicate_col_map[db_dupe_key]]])].to_dict('records'):

                        existing_tuple = table_values[table_values[db_dupe_key].isin(
                            [obj[duplicate_col_map[db_dupe_key]]])].to_dict('records')[0]
                    continue

                obj['flag'] = 'need_insertion'
                need_insertion_count += 1
                break

            if obj['flag'] == 'need_insertion':
                continue

            if not existing_tuple:
                self.logger.info('An existing tuple was not found for this data ' +
                    'point and we have reached the check-updates portion of assigning ' +
                    'tuple action, so we will now move to next data point\n')
                continue

            # If we need to check the values of the existing tuple to determine if an update is needed
            for augur_col, value_check in value_update_col_map.items():
                not_nan_check = not (math.isnan(value_check) and math.isnan(existing_tuple[augur_col])) if value_check is not None else True
                if existing_tuple[augur_col] != value_check and not_nan_check:
                    continue
                self.logger.info("Found a tuple that needs an update for column: {}\n".format(augur_col))
                obj['flag'] = 'need_update'
                obj['pkey'] = existing_tuple[table_pkey]
                need_update_count += 1

            if obj['flag'] == 'need_update':
                self.logger.info('Already determined that current tuple needs update, skipping checking further updates. '
                    'Moving to next tuple.\n')
                continue

            # Now check the existing tuple's values against the response values to determine if an update is needed
            for col in update_col_map.keys():
                if update_col_map[col] not in obj:
                    continue
                if obj[update_col_map[col]] == existing_tuple[col]:
                    continue
                self.logger.info("Found a tuple that needs an update for column: {}\n".format(col))
                obj['flag'] = 'need_update'
                self.logger.info(existing_tuple)
                obj['pkey'] = existing_tuple[table_pkey]
                need_update_count += 1

        self.logger.info("Page recieved has {} tuples, while filtering duplicates this ".format(len(new_data)) +
            "was reduced to {} tuples, and {} tuple updates are needed.\n".format(need_insertion_count, need_update_count))
        return new_data

    def check_duplicates(self, new_data, table_values, key):
        """ Filters what items of the new_data json (list of dictionaries) that are not
        present in the table_values df

        :param new_data: List of dictionaries, new data to filter duplicates out of
        :param table_values: Pandas DataFrame, existing data to check what data is already
            present in the database
        :param key: String, key of each dict in new_data whose value we are checking
            duplicates with
        :return: List of dictionaries, contains elements of new_data that are not already
            present in the database
        """
        need_insertion = []
        for obj in new_data:
            if type(obj) != dict:
                continue
            if not table_values.isin([obj[key]]).any().any():
                need_insertion.append(obj)
        self.logger.info("Page recieved has {} tuples, while filtering duplicates this ".format(str(len(new_data))) +
            "was reduced to {} tuples.\n".format(str(len(need_insertion))))
        return need_insertion

=======
>>>>>>> f3e6a1e8
    def connect_to_broker(self):
        connected = False
        for i in range(5):
            try:
                self.logger.debug("Connecting to broker, attempt {}\n".format(i))
                if i > 0:
                    time.sleep(10)
                requests.post('http://{}:{}/api/unstable/workers'.format(
                    self.config['host_broker'],self.config['port_broker']), json=self.specs)
                self.logger.info("Connection to the broker was successful\n")
                connected = True
                break
            except requests.exceptions.ConnectionError:
                self.logger.error('Cannot connect to the broker. Trying again...\n')
        if not connected:
            sys.exit('Could not connect to the broker after 5 attempts! Quitting...\n')

    @staticmethod
    def dump_queue(queue):
        """ Empties all pending items in a queue and returns them in a list.
        """
        result = []
        queue.put("STOP")
        for i in iter(queue.get, 'STOP'):
            result.append(i)
        # time.sleep(.1)
        return result

    def find_id_from_login(self, login, platform='github'):
        """ Retrieves our contributor table primary key value for the contributor with
            the given GitHub login credentials, if this contributor is not there, then
            they get inserted.

        :param login: String, the GitHub login username to find the primary key id for
        :return: Integer, the id of the row in our database with the matching GitHub login
        """
        idSQL = s.sql.text("""
            SELECT cntrb_id FROM contributors WHERE cntrb_login = '{}' \
            AND LOWER(data_source) = '{} api'
            """.format(login, platform))

        rs = pd.read_sql(idSQL, self.db, params={})
        data_list = [list(row) for row in rs.itertuples(index=False)]
        try:
            return data_list[0][0]
        except:
            self.logger.info('contributor needs to be added...')

        if platform == 'github':
            cntrb_url = ("https://api.github.com/users/" + login)
        elif platform == 'gitlab':
            cntrb_url = ("https://gitlab.com/api/v4/users?username=" + login )
        self.logger.info("Hitting endpoint: {} ...\n".format(cntrb_url))


        while True:
            try:
                r = requests.get(url=cntrb_url, headers=self.headers)
                break
            except TimeoutError as e:
                self.logger.info("Request timed out. Sleeping 10 seconds and trying again...\n")
                time.sleep(30)

        self.update_rate_limit(r)
        contributor = r.json()


        company = None
        location = None
        email = None
        if 'company' in contributor:
            company = contributor['company']
        if 'location' in contributor:
            location = contributor['location']
        if 'email' in contributor:
            email = contributor['email']


        if platform == 'github':
            cntrb = {
                'cntrb_login': contributor['login'] if 'login' in contributor else None,
                'cntrb_email': contributor['email'] if 'email' in contributor else None,
                'cntrb_company': contributor['company'] if 'company' in contributor else None,
                'cntrb_location': contributor['location'] if 'location' in contributor else None,
                'cntrb_created_at': contributor['created_at'] if 'created_at' in contributor else None,
                'cntrb_canonical': None,
                'gh_user_id': contributor['id'] if 'id' in contributor else None,
                'gh_login': contributor['login'] if 'login' in contributor else None,
                'gh_url': contributor['url'] if 'url' in contributor else None,
                'gh_html_url': contributor['html_url'] if 'html_url' in contributor else None,
                'gh_node_id': contributor['node_id'] if 'node_id' in contributor else None,
                'gh_avatar_url': contributor['avatar_url'] if 'avatar_url' in contributor else None,
                'gh_gravatar_id': contributor['gravatar_id'] if 'gravatar_id' in contributor else None,
                'gh_followers_url': contributor['followers_url'] if 'followers_url' in contributor else None,
                'gh_following_url': contributor['following_url'] if 'following_url' in contributor else None,
                'gh_gists_url': contributor['gists_url'] if 'gists_url' in contributor else None,
                'gh_starred_url': contributor['starred_url'] if 'starred_url' in contributor else None,
                'gh_subscriptions_url': contributor['subscriptions_url'] if 'subscriptions_url' in contributor else None,
                'gh_organizations_url': contributor['organizations_url'] if 'organizations_url' in contributor else None,
                'gh_repos_url': contributor['repos_url'] if 'repos_url' in contributor else None,
                'gh_events_url': contributor['events_url'] if 'events_url' in contributor else None,
                'gh_received_events_url': contributor['received_events_url'] if 'received_events_url' in contributor else None,
                'gh_type': contributor['type'] if 'type' in contributor else None,
                'gh_site_admin': contributor['site_admin'] if 'site_admin' in contributor else None,
                'tool_source': self.tool_source,
                'tool_version': self.tool_version,
                'data_source': self.data_source
            }

        elif platform == 'gitlab':
            cntrb =  {
                'cntrb_login': contributor[0]['username'] if 'username' in contributor[0] else None,
                'cntrb_email': email,
                'cntrb_company': company,
                'cntrb_location': location,
                'cntrb_created_at': contributor[0]['created_at'] if 'created_at' in contributor[0] else None,
                'cntrb_canonical': None,
                'gh_user_id': contributor[0]['id'],
                'gh_login': contributor[0]['username'],
                'gh_url': contributor[0]['web_url'],
                'gh_html_url': None,
                'gh_node_id': None,
                'gh_avatar_url': contributor[0]['avatar_url'],
                'gh_gravatar_id': None,
                'gh_followers_url': None,
                'gh_following_url': None,
                'gh_gists_url': None,
                'gh_starred_url': None,
                'gh_subscriptions_url': None,
                'gh_organizations_url': None,
                'gh_repos_url': None,
                'gh_events_url': None,
                'gh_received_events_url': None,
                'gh_type': None,
                'gh_site_admin': None,
                'tool_source': self.tool_source,
                'tool_version': self.tool_version,
                'data_source': self.data_source
            }
        result = self.db.execute(self.contributors_table.insert().values(cntrb))
        self.logger.info("Primary key inserted into the contributors table: " + str(result.inserted_primary_key))
        self.results_counter += 1
        self.cntrb_id_inc = int(result.inserted_primary_key[0])
        self.logger.info(f"Inserted contributor: {cntrb['cntrb_login']}\n")

        return self.find_id_from_login(login, platform)

    def get_owner_repo(self, git_url):
        """ Gets the owner and repository names of a repository from a git url

        :param git_url: String, the git url of a repository
        :return: Tuple, includes the owner and repository names in that order
        """
        split = git_url.split('/')

        owner = split[-2]
        repo = split[-1]

        if '.git' == repo[-4:]:
            repo = repo[:-4]

        return owner, repo

<<<<<<< HEAD
    def get_max_id(self, table, column, default=25150, operations_table=False):
        """ Gets the max value (usually used for id/pk's) of any Integer column
            of any table

        :param table: String, the table that consists of the column you want to
            query a max value for
        :param column: String, the column that you want to query the max value for
        :param default: Integer, if there are no values in the
            specified column, the value of this parameter will be returned
        :param operations_table: Boolean, if True, this signifies that the table/column
            that is wanted to be queried is in the augur_operations schema rather than
            the augur_data schema. Default False
        :return: Integer, the max value of the specified column/table
        """
        maxIdSQL = s.sql.text("""
            SELECT max({0}.{1}) AS {1}
            FROM {0}
        """.format(table, column))
        db = self.db if not operations_table else self.helper_db
        rs = pd.read_sql(maxIdSQL, db, params={})
        if rs.iloc[0][column] is not None:
            max_id = int(rs.iloc[0][column]) + 1
            self.logger.info("Found max id for {} column in the {} table: {}\n".format(column, table, max_id))
        else:
            max_id = default
            self.logger.warning("Could not find max id for {} column in the {} table... " +
                "using default set to: {}\n".format(column, table, max_id))
        return max_id

    def get_table_values(self, cols, tables, where_clause=""):
        """ Can query all values of any column(s) from any table(s)
            with an optional where clause

        :param cols: List of Strings, column(s) that user wants to query
        :param tables: List of Strings, table(s) that user wants to query
        :param where_clause: String, optional where clause to filter the values
            queried
        :return: Pandas DataFrame, contains all values queried in the columns, tables, and
            optional where clause provided
        """
        table_str = tables[0]
        del tables[0]

        col_str = cols[0]
        del cols[0]

        for table in tables:
            table_str += ", " + table
        for col in cols:
            col_str += ", " + col

        table_values_sql = s.sql.text("""
            SELECT {} FROM {} {}
        """.format(col_str, table_str, where_clause))
        self.logger.info("Getting table values with the following PSQL query: \n{}\n".format(
            table_values_sql))
        values = pd.read_sql(table_values_sql, self.db, params={})
        return values

    def init_oauths(self, platform='github'):
        self.oauths = []
        self.headers = None
        self.logger.info("Trying initialization.")
        # Make a list of api key in the config combined w keys stored in the database
        # Select endpoint to hit solely to retrieve rate limit
        #   information from headers of the response
        # Adjust header keys needed to fetch rate limit information from the API responses
        if platform == 'github':
            url = "https://api.github.com/users/gabe-heim"
            oauthSQL = s.sql.text("""
                SELECT * FROM worker_oauth WHERE access_token <> '{}' and platform = 'github'
                """.format(self.config['gh_api_key']))
            key_name = 'gh_api_key'
            rate_limit_header_key = "X-RateLimit-Remaining"
            rate_limit_reset_header_key = "X-RateLimit-Reset"
        elif platform == 'gitlab':
            url = "https://gitlab.com/api/v4/version"
            oauthSQL = s.sql.text("""
                SELECT * FROM worker_oauth WHERE access_token <> '{}' and platform = 'gitlab'
                """.format(self.config['gitlab_api_key']))
            key_name = 'gitlab_api_key'
            rate_limit_header_key = 'ratelimit-remaining'
            rate_limit_reset_header_key = 'ratelimit-reset'

        for oauth in [{'oauth_id': 0, 'access_token': self.config[key_name]}] + json.loads(
            pd.read_sql(oauthSQL, self.helper_db, params={}).to_json(orient="records")
        ):
            if platform == 'github':
                self.headers = {'Authorization': 'token %s' % oauth['access_token']}
            elif platform == 'gitlab':
                self.headers = {'Authorization': 'Bearer %s' % oauth['access_token']}
            response = requests.get(url=url, headers=self.headers)
            self.oauths.append({
                    'oauth_id': oauth['oauth_id'],
                    'access_token': oauth['access_token'],
                    'rate_limit': int(response.headers[rate_limit_header_key]),
                    'seconds_to_reset': (
                        datetime.datetime.fromtimestamp(
                            int(response.headers[rate_limit_reset_header_key])
                        ) - datetime.datetime.now()
                    ).total_seconds()
                })
            self.logger.debug("Found OAuth available for use: {}".format(self.oauths[-1]))

        if len(self.oauths) == 0:
            self.logger.info(
                "No API keys detected, please include one in your config or in the "
                "worker_oauths table in the augur_operations schema of your database."
            )

        # First key to be used will be the one specified in the config (first element in
        #   self.oauths array will always be the key in use)
        if platform == 'github':
            self.headers = {'Authorization': 'token %s' % self.oauths[0]['access_token']}
        elif platform == 'gitlab':
            self.headers = {'Authorization': 'Bearer %s' % self.oauths[0]['access_token']}

        self.logger.info("OAuth initialized\n")

    def bulk_insert(
        self, table, insert=[], update=[], unique_columns=[], update_columns=[],
        max_attempts=3, attempt_delay=3, increment_counter=True, convert_float_int=False
    ):
        """ Performs bulk inserts/updates of the given data to the given table

            :param table: String, name of the table that we are inserting/updating rows
            :param insert: List of dicts, data points to insert
            :param update: List of dicts, data points to update, only needs key/value
                pairs of the update_columns and the unique_columns
            :param unique_columns: List of strings, column names that would uniquely identify any
                given data point
            :param update_columns: List of strings, names of columns that are being updated
            :param max_attempts: Integer, number of attempts to perform on inserting/updating
                before moving on
            :param attempt_delay: Integer, number of seconds to wait in between attempts
            :returns: SQLAlchemy database execution response object(s), contains metadata
                about number of rows inserted etc. This data is not often used.
        """

        self.logger.info(
            f"{len(insert)} insertions are needed and {len(update)} "
            f"updates are needed for {table}"
        )

        update_result = None
        insert_result = None

        if len(update) > 0:
            attempts = 0
            update_start_time = time.time()
            while attempts < max_attempts:
                try:
                    update_result = self.db.execute(
                        table.update().where(
                                eval(
                                    ' and '.join(
                                        [
                                            f"self.{table}_table.c.{key} == bindparam('b_{key}')"
                                            for key in unique_columns
                                        ]
                                    )
                                )
                            ).values(
                                {key: key for key in update_columns}
                            ),
                        update
                    )
                    if increment_counter:
                        self.update_counter += update_result.rowcount
                    self.logger.info(
                        f"Updated {update_result.rowcount} rows in "
                        f"{time.time() - update_start_time} seconds"
                    )
                    break
                except Exception as e:
                    self.logger.info(f"Warning! Error bulk updating data: {e}")
                    time.sleep(attempt_delay)
                attempts += 1

        if len(insert) > 0:

            insert_start_time = time.time()

            def psql_insert_copy(table, conn, keys, data_iter):
                """
                Execute SQL statement inserting data

                Parameters
                ----------
                table : pandas.io.sql.SQLTable
                conn : sqlalchemy.engine.Engine or sqlalchemy.engine.Connection
                keys : list of str
                    Column names
                data_iter : Iterable that iterates the values to be inserted
                """
                # gets a DBAPI connection that can provide a cursor
                dbapi_conn = conn.connection
                with dbapi_conn.cursor() as cur:
                    s_buf = io.StringIO()
                    writer = csv.writer(s_buf)
                    writer.writerows(data_iter)
                    s_buf.seek(0)

                    columns = ', '.join('"{}"'.format(k) for k in keys)
                    if table.schema:
                        table_name = '{}.{}'.format(table.schema, table.name)
                    else:
                        table_name = table.name

                    sql = 'COPY {} ({}) FROM STDIN WITH CSV'.format(
                        table_name, columns)
                    cur.copy_expert(sql=sql, file=s_buf)

            df = pd.DataFrame(insert)
            if convert_float_int:
                df = self._convert_float_nan_to_int(df)
            df.to_sql(
                name=table.name,
                con=self.db,
                if_exists="append",
                index=False,
                method=psql_insert_copy
            )
            if increment_counter:
                self.insert_counter += len(insert)

            self.logger.info(
                f"Inserted {len(insert)} rows in {time.time() - insert_start_time} seconds "
                "thanks to postgresql's COPY FROM CSV! :)"
            )

        return insert_result, update_result

    def text_clean(self, data, field):
        """ "Cleans" the provided field of each dict in the list of dicts provided
            by removing NUL (C text termination) characters
            Example: "\u0000"

            :param data: List of dicts
            :param field: String
            :returns: Same data list with each element's field updated with NUL characters
                removed
        """
        return [
            {
                **data_point,
                field: data_point[field].replace("\x00", "\uFFFD")
            } for data_point in data
        ]

    def _add_nested_columns(self, df, column_names):
        # todo: support deeper nests (>1) and only expand necessary columns
        # todo: merge with _get_data_set_columns

        for column in column_names:
            if '.' not in column:
                continue
            root = column.split('.')[0]
            if root not in df.columns:
                df[root] = None
            expanded_column = pd.DataFrame(
                df[root].where(df[root].notna(), lambda x: [{}]).tolist()
            )
            expanded_column.columns = [
                f'{root}.{attribute}' for attribute in expanded_column.columns
            ]
            if column not in expanded_column.columns:
                expanded_column[column] = None
            try:
                df = df.join(expanded_column)
            except ValueError:
                # columns already added (happens if trying to expand the same column twice)
                # TODO: Catch this before by only looping unique prefixs?
                pass

        return df

    def enrich_cntrb_id(
        self, data, key, action_map_additions={'insert': {'source': [], 'augur': []}},
        platform='github', prefix=''
    ):

        if not len(data):
            return data

        self.logger.info(f"Enriching contributor ids for {len(data)} data points...")

        source_df = pd.DataFrame(data)
        expanded_source_df = self._add_nested_columns(
            source_df.copy(), [key] + action_map_additions['insert']['source']
        )

        # Insert cntrbs that are not in db

        cntrb_action_map = {
            'insert': {
                'source': [key] + action_map_additions['insert']['source'],
                'augur': ['cntrb_login'] + action_map_additions['insert']['augur']
            }
        }
        source_cntrb_insert, _ = self.new_organize_needed_data(
            expanded_source_df.to_dict(orient='records'), augur_table=self.contributors_table,
            action_map=cntrb_action_map
        )

        cntrb_insert = [
            {
                'cntrb_login': contributor[f'{prefix}login'],
                'cntrb_created_at': None if (
                    f'{prefix}created_at' not in contributor
                ) else contributor[f'{prefix}created_at'],
                'cntrb_email': None if f'{prefix}email' not in contributor else contributor[f'{prefix}email'],
                'cntrb_company': None if f'{prefix}company' not in contributor else contributor[f'{prefix}company'],
                'cntrb_location': None if (
                    f'{prefix}location' not in contributor
                ) else contributor[f'{prefix}location'],
                'gh_user_id': None if (
                    not contributor[f'{prefix}id']
                ) else int(float(contributor[f'{prefix}id'])),
                'gh_login': contributor[f'{prefix}login'],
                'gh_url': contributor[f'{prefix}url'],
                'gh_html_url': contributor[f'{prefix}html_url'],
                'gh_node_id': contributor[f'{prefix}node_id'],
                'gh_avatar_url': contributor[f'{prefix}avatar_url'],
                'gh_gravatar_id': contributor[f'{prefix}gravatar_id'],
                'gh_followers_url': contributor[f'{prefix}followers_url'],
                'gh_following_url': contributor[f'{prefix}following_url'],
                'gh_gists_url': contributor[f'{prefix}gists_url'],
                'gh_starred_url': contributor[f'{prefix}starred_url'],
                'gh_subscriptions_url': contributor[f'{prefix}subscriptions_url'],
                'gh_organizations_url': contributor[f'{prefix}organizations_url'],
                'gh_repos_url': contributor[f'{prefix}repos_url'],
                'gh_events_url': contributor[f'{prefix}events_url'],
                'gh_received_events_url': contributor[f'{prefix}received_events_url'],
                'gh_type': contributor[f'{prefix}type'],
                'gh_site_admin': contributor[f'{prefix}site_admin'],
                'tool_source': self.tool_source,
                'tool_version': self.tool_version,
                'data_source': self.data_source
            } for contributor in source_cntrb_insert if contributor[f'{prefix}login']
        ]

        self.bulk_insert(self.contributors_table, cntrb_insert)

        # Query db for inserted cntrb pkeys and add to shallow level of data

        # Query
        cntrb_pk_name = list(self.contributors_table.primary_key)[0].name
        session = s.orm.Session(self.db)
        inserted_pks = pd.DataFrame(
            session.query(
                self.contributors_table.c[cntrb_pk_name], self.contributors_table.c.cntrb_login,
                self.contributors_table.c.gh_node_id
            ).distinct(self.contributors_table.c.cntrb_login).order_by(
                self.contributors_table.c.cntrb_login, self.contributors_table.c[cntrb_pk_name]
            ).all(), columns=[cntrb_pk_name, 'cntrb_login', 'gh_node_id']
        ).to_dict(orient='records')
        session.close()

        # Prepare for merge
        source_columns = sorted(list(source_df.columns))
        necessary_columns = sorted(list(set(source_columns + cntrb_action_map['insert']['source'])))
        (source_table, inserted_pks_table), metadata, session = self._setup_postgres_merge(
            [
                expanded_source_df[necessary_columns].to_dict(orient='records'),
                inserted_pks
            ], sort=True
        )
        final_columns = [cntrb_pk_name] + sorted(list(set(necessary_columns)))

        # Merge
        source_pk = pd.DataFrame(
            session.query(
                inserted_pks_table.c.cntrb_id, source_table
            ).join(
                source_table,
                eval(
                    ' and '.join(
                        [
                            (
                                f"inserted_pks_table.c['{table_column}'] "
                                f"== source_table.c['{source_column}']"
                            ) for table_column, source_column in zip(
                                cntrb_action_map['insert']['augur'],
                                cntrb_action_map['insert']['source']
                            )
                        ]
                    )
                )
            ).all(), columns=final_columns
        )

        # Cleanup merge
        source_pk = self._eval_json_columns(source_pk)
        self._close_postgres_merge(metadata, session)

        self.logger.info(
            "Contributor id enrichment successful, result has "
            f"{len(source_pk)} data points.\n"
        )

        return source_pk.to_dict(orient='records')

    def enrich_data_primary_keys(
        self, source_data, table, gh_merge_fields, augur_merge_fields, in_memory=False
    ):

        self.logger.info("Preparing to enrich data.\n")

        if len(source_data) == 0:
            self.logger.info("There is no source data to enrich.\n")
            return source_data

        source_df = self._add_nested_columns(pd.DataFrame(source_data), gh_merge_fields)

        if not in_memory:

            source_pk_columns = list(source_df.columns)
            source_pk_columns.insert(0, list(table.primary_key)[0].name)

            (source_table, ), metadata, session = self._setup_postgres_merge(
                # [self._get_data_set_columns(source_data, gh_merge_fields)]
                [source_df.to_dict(orient='records')]
            )

            source_pk = pd.DataFrame(

                # eval(
                #     "session.query("
                #         + ", ".join(
                #             [
                #                 f"table.c['{column}']" for column in [list(table.primary_key)[0].name]
                #                 + augur_merge_fields
                #             ]
                #         )
                #     + ")"
                # )
                session.query(
                    table.c[list(table.primary_key)[0].name],
                    source_table
                    # eval(
                    #     f"table.c['{list(table.primary_key)[0].name}'], "
                    #     + ", ".join(
                    #         [
                    #             f"source_table.c['{column}']" for column in source_pk_columns
                    #         ]
                    #     )
                    # )
                ).join(
                    source_table,
                    eval(
                        ' and '.join(
                            [
                                f"table.c['{table_column}'] == source_table.c['{source_column}']"
                                for table_column, source_column in zip(
                                    augur_merge_fields, gh_merge_fields
                                )
                            ]
                        )
                    )
                ).all(), columns=source_pk_columns  # gh_merge_fields
            )

            source_pk = self._eval_json_columns(source_pk)

            # source_pk, source_df = self.sync_df_types(
            #     source_pk, source_df, gh_merge_fields, gh_merge_fields
            # )
            # source_pk = source_pk.merge(source_df, how='inner', on=gh_merge_fields)

            self.logger.info("source_pk calculated successfully")

            self._close_postgres_merge(metadata, session)
            self.logger.info("Done")

        else:

            # s_tuple = s.tuple_([table.c[field] for field in augur_merge_fields])
            # s_tuple.__dict__['clauses'] = s_tuple.__dict__['clauses'][0].effective_value
            # s_tuple.__dict__['_type_tuple'] = []
            # for field in augur_merge_fields:
            #     s_tuple.__dict__['_type_tuple'].append(table.c[field].__dict__['type'])

            # try:
            #     primary_keys = self.db.execute(s.sql.select(
            #             [table.c[field] for field in augur_merge_fields] + [table.c[list(table.primary_key)[0].name]]
            #         ).where(
            #             s_tuple.in_(

            #                 list(source_df[gh_merge_fields].itertuples(index=False))
            #             ))).fetchall()
            # except psycopg2.errors.StatementTooComplex as e:
            self.logger.info("Retrieve pk statement too complex, querying all instead " +
                "and performing partitioned merge.\n")
            all_primary_keys = self.db.execute(s.sql.select(
                    [table.c[field] for field in augur_merge_fields] + [table.c[list(table.primary_key)[0].name]]
                )).fetchall()
            self.logger.info("Queried all")
            all_primary_keys_df = pd.DataFrame(all_primary_keys,
                columns=augur_merge_fields + [list(table.primary_key)[0].name])
            self.logger.info("Converted to df")

            source_df, all_primary_keys_df = self.sync_df_types(source_df, all_primary_keys_df,
                    gh_merge_fields, augur_merge_fields)

            self.logger.info("Synced df types")

            partitions = math.ceil(len(source_df) / 600)#1000)
            attempts = 0
            while attempts < 50:
                try:
                    source_pk = pd.DataFrame()
                    self.logger.info(f"Trying {partitions} partitions of new data, {len(all_primary_keys_df)} " +
                        "pk data points to enrich\n")
                    for sub_df in numpy.array_split(source_df, partitions):
                        self.logger.info(f"Trying a partition, len {len(sub_df)}\n")
                        source_pk = pd.concat([ source_pk, sub_df.merge(all_primary_keys_df, suffixes=('','_table'),
                            how='inner', left_on=gh_merge_fields, right_on=augur_merge_fields) ])
                        self.logger.info(f"source_pk merge: {len(sub_df)} worked\n")
                    break

                except MemoryError as e:
                    self.logger.info(f"new_data ({sub_df.shape}) is too large to allocate memory for " +
                        f"source_pk df merge.\nMemoryError: {e}\nTrying again with {partitions + 1} partitions...\n")
                    partitions += 1
                    attempts += 1
                # self.logger.info(f"End attempt # {attempts}\n")
            if attempts >= 50:
                self.logger.info("Max source_pk merge attempts exceeded, cannot perform " +
                    "updates on this repo.\n")
            else:
                self.logger.info(f"Data enrichment successful, length: {len(source_pk)}\n")

            # all_primary_keys_df.to_json(path_or_buf='all_primary_keys_df.json', orient='records')

            # all_primary_keys_dask_df = dd.from_pandas(all_primary_keys_df, chunksize=1000)
            # source_dask_df = dd.from_pandas(source_df, chunksize=1000)
            # result = json.loads(source_dask_df.merge(all_primary_keys_dask_df, suffixes=('','_table'),
            #     how='inner', left_on=gh_merge_fields, right_on=augur_merge_fields).compute(
            #     ).to_json(default_handler=str, orient='records'))
        return source_pk.to_dict(orient='records')

        # if len(primary_keys) > 0:
        #     primary_keys_df = pd.DataFrame(primary_keys,
        #         columns=augur_merge_fields + [list(table.primary_key)[0].name])
        # else:
        #     self.logger.info("There are no inserted primary keys to enrich the source data with.\n")
        #     return []

        # source_df, primary_keys_df = self.sync_df_types(source_df, primary_keys_df,
        #         gh_merge_fields, augur_merge_fields)

        # source_df = dd.from_pandas(source_df, chunksize=1000)
        # primary_keys_df = dd.from_pandas(primary_keys_df, chunksize=1000)

        # result = json.loads(source_df.merge(primary_keys_df, suffixes=('','_table'),
        #     how='inner', left_on=gh_merge_fields, right_on=augur_merge_fields).compute().to_json(
        #     default_handler=str, orient='records'))

        # self.logger.info("Data enrichment successful.\n")
        # return result

    def multi_thread_urls(self, all_urls, max_attempts=5, platform='github'):
        """
        :param all_urls: list of tuples
        """

        if not len(all_urls):
            self.logger.info("No urls to multithread, returning blank list.\n")
            return []

        def load_url(url, extra_data={}):
            try:
                html = requests.get(url, stream=True, headers=self.headers)
                return html, extra_data
            except requests.exceptions.RequestException as e:
                self.logger.info(e, url)

        self.logger.info("Beginning to multithread API endpoints.")

        start = time.time()

        all_data = []
        valid_url_count = len(all_urls)

        partitions = math.ceil(len(all_urls) / 600)
        self.logger.info(f"{len(all_urls)} urls to process. Trying {partitions} partitions. " +
            f"Using {max(multiprocessing.cpu_count()//8, 1)} threads.")
        for urls in numpy.array_split(all_urls, partitions):
            attempts = 0
            self.logger.info(f"Total data points collected so far: {len(all_data)}")
            while len(urls) > 0 and attempts < max_attempts:
                with concurrent.futures.ThreadPoolExecutor(
                    max_workers=max(multiprocessing.cpu_count()//8, 1)
                ) as executor:
                    # Start the load operations and mark each future with its URL
                    future_to_url = {executor.submit(load_url, *url): url for url in urls}
                    self.logger.info("Multithreaded urls and returned status codes:")
                    count = 0
                    for future in concurrent.futures.as_completed(future_to_url):

                        if count % 100 == 0:
                            self.logger.info(
                                f"Processed {len(all_data)} / {valid_url_count} urls. "
                                f"{len(urls)} remaining in this partition."
                            )
                        count += 1

                        url = future_to_url[future]
                        try:
                            response, extra_data = future.result()

                            if response.status_code != 200:
                                self.logger.info(
                                    f"Url: {url[0]} ; Status code: {response.status_code}"
                                )

                            if response.status_code == 403 or response.status_code == 401: # 403 is rate limit, 404 is not found, 401 is bad credentials
                                self.update_rate_limit(response, platform=platform)
                                continue

                            elif response.status_code == 200:
                                try:
                                    page_data = response.json()
                                except:
                                    page_data = json.loads(json.dumps(response.text))

                                page_data = [{**data, **extra_data} for data in page_data]
                                all_data += page_data

                                if 'last' in response.links and "&page=" not in url[0]:
                                    urls += [
                                        (url[0] + f"&page={page}", extra_data) for page in range(
                                            2, int(response.links['last']['url'].split('=')[-1]) + 1
                                        )
                                    ]
                                urls = numpy.delete(urls, numpy.where(urls == url), axis=0)

                            elif response.status_code == 404:
                                urls = numpy.delete(urls, numpy.where(urls == url), axis=0)
                                self.logger.info(f"Not found url: {url}\n")
                            else:
                                self.logger.info(
                                    f"Unhandled response code: {response.status_code} {url}\n"
                                )

                        except Exception as e:
                            self.logger.info(
                                f"{url} generated an exception: {traceback.format_exc()}\n"
                            )

                attempts += 1

        self.logger.info(
            f"Processed {valid_url_count} urls and got {len(all_data)} data points "
            f"in {time.time() - start} seconds thanks to multithreading!\n"
        )
        return all_data

    def _eval_json_columns(self, df):
        if not len(df):
            return df
        for column in df.columns:
            first_valid_value = df.fillna(method='bfill').iloc[0][column]
            if isinstance(first_valid_value, str):
                if (
                    first_valid_value[0] == '{' and first_valid_value[-1] == '}'
                    or first_valid_value[0] == '[' and first_valid_value[-1] == ']'
                ):
                    df[column] = df[column].fillna("'null_placeholder'").apply(eval).replace(
                        "null_placeholder", numpy.nan
                    ).where(df[column].notna(), lambda x: [{}])
        return df

    def new_organize_needed_data(
        self, new_data, augur_table=None, where_clause=True, action_map={}
    ):

        self.logger.info(f"Beginning to organize needed data from {len(new_data)} data points...")

        if len(new_data) == 0:
            return [], []

        new_data_columns = pd.DataFrame(new_data).columns

        # # new_data_columns = copy.deepcopy(action_map['insert']['source'])
        # table_value_columns = copy.deepcopy(action_map['insert']['augur'])
        #
        # if 'update' in action_map:
        #     # new_data_columns += action_map['update']['source']
        #     table_value_columns += action_map['update']['augur']

        (new_data_table, ), metadata, session = self._setup_postgres_merge(
            [
                new_data
                # self._get_data_set_columns(new_data, new_data_columns)
            ]
        )

        need_insertion = pd.DataFrame(
            session.query(new_data_table).join(
                augur_table,
                eval(
                    ' and '.join(
                        [
                            f"augur_table.c['{table_column}'] == new_data_table.c['{source_column}']"
                            for table_column, source_column in zip(
                                action_map['insert']['augur'], action_map['insert']['source']
                            )
                        ]
                    )
                ), isouter=True
            ).filter(
                augur_table.c[action_map['insert']['augur'][0]] == None
            ).all(), columns=new_data_columns  # table_value_columns
        )

        need_insertion = self._eval_json_columns(need_insertion)

        # new_data_df = pd.DataFrame(new_data)

        # need_insertion, new_data_df = self.sync_df_types(
        #     need_insertion, new_data_df, table_value_columns, new_data_columns
        # )
        # need_insertion = need_insertion.merge(
        #     new_data_df, how='inner', left_on=table_value_columns, right_on=new_data_columns
        # )

        self.logger.info("need_insertion calculated successfully")

        need_updates = pd.DataFrame(columns=new_data_columns)
        if 'update' in action_map:
            need_updates = pd.DataFrame(
                session.query(new_data_table).join(
                    augur_table,
                    s.and_(
                        eval(
                            ' and '.join(
                                [
                                    (
                                        f"augur_table.c.{table_column} "
                                        f"== new_data_table.c.{source_column}"
                                    ) for table_column, source_column in zip(
                                        action_map['insert']['augur'],
                                        action_map['insert']['source']
                                    )
                                ]
                            )
                        ),

                        eval(
                            ' and '.join(
                                [
                                    (
                                        f"augur_table.c.{table_column} "
                                        f"!= new_data_table.c.{source_column}"
                                    ) for table_column, source_column in zip(
                                        action_map['update']['augur'],
                                        action_map['update']['source']
                                    )
                                ]
                            )
                        )
                    )
                ).all(), columns=new_data_columns
            )
            self.logger.info("need_updates calculated successfully")

        self._close_postgres_merge(metadata, session)

        self.logger.info(
            f"Table needs {len(need_insertion)} insertions and "
            f"{len(need_updates)} updates.\n"
        )

        return need_insertion.to_dict('records'), need_updates.to_dict('records')

    def new_paginate_endpoint(
        self, url, action_map={}, table=None, where_clause=True, platform='github'
    ):

        page_number = 1
        multiple_pages = False
        need_insertion = []
        need_update = []
        all_data = []
        forward_pagination = True
        backwards_activation = False
        last_page_number = -1
        while True:

            # Multiple attempts to hit endpoint
            num_attempts = 0
            success = False
            while num_attempts < 10:
                self.logger.info("hitting an endpiont")
                #    f"Hitting endpoint: ...\n"
                #    f"{url.format(page_number)} on page number. \n")
                try:
                    response = requests.get(url=url.format(page_number), headers=self.headers)
                except TimeoutError as e:
                    self.logger.info("Request timed out. Sleeping 10 seconds and trying again...\n")
                    time.sleep(10)
                    continue

                self.update_rate_limit(response, platform=platform)

                try:
                    page_data = response.json()
                except:
                    page_data = json.loads(json.dumps(response.text))

                if type(page_data) == list:
                    success = True
                    break
                elif type(page_data) == dict:
                    self.logger.info("Request returned a dict: {}\n".format(page_data))
                    if page_data['message'] == "Not Found":
                        self.logger.warning(
                            "Github repo was not found or does not exist for endpoint: "
                            f"{url.format(page_number)}\n"
                        )
                        break
                    if "You have triggered an abuse detection mechanism." in page_data['message']:
                        num_attempts -= 1
                        self.update_rate_limit(response, temporarily_disable=True,platform=platform)
                    if page_data['message'] == "Bad credentials":
                        self.update_rate_limit(response, bad_credentials=True, platform=platform)
                elif type(page_data) == str:
                    self.logger.info(f"Warning! page_data was string: {page_data}\n")
                    if "<!DOCTYPE html>" in page_data:
                        self.logger.info("HTML was returned, trying again...\n")
                    elif len(page_data) == 0:
                        self.logger.warning("Empty string, trying again...\n")
                    else:
                        try:
                            page_data = json.loads(page_data)
                            success = True
                            break
                        except:
                            pass
                num_attempts += 1
            if not success:
                break

            # Success

            # Determine if continued pagination is needed

            if len(page_data) == 0:
                self.logger.info("Response was empty, breaking from pagination.\n")
                break

            all_data += page_data

            if not forward_pagination:

                # Checking contents of requests with what we already have in the db
                page_insertions, page_updates = self.new_organize_needed_data(
                    page_data, augur_table=table, action_map=action_map
                )

                # Reached a page where we already have all tuples
                if len(need_insertion) == 0 and len(need_update) == 0 and \
                        backwards_activation:
                    self.logger.info(
                        "No more pages with unknown tuples, breaking from pagination.\n"
                    )
                    break

                need_insertion += page_insertions
                need_update += page_updates

            # Find last page so we can decrement from there
            if 'last' in response.links and last_page_number == -1:
                if platform == 'github':
                    last_page_number = int(response.links['last']['url'][-6:].split('=')[1])
                elif platform == 'gitlab':
                    last_page_number = int(response.links['last']['url'].split('&')[2].split('=')[1])

                if not forward_pagination and not backwards_activation:
                    page_number = last_page_number
                    backwards_activation = True

            self.logger.info("Analyzation of page {} of {} complete\n".format(page_number,
                int(last_page_number) if last_page_number != -1 else "*last page not known*"))

            if (page_number <= 1 and not forward_pagination) or \
                    (page_number >= last_page_number and forward_pagination):
                self.logger.info("No more pages to check, breaking from pagination.\n")
                break

            page_number = page_number + 1 if forward_pagination else page_number - 1

        if forward_pagination:
            need_insertion, need_update = self.new_organize_needed_data(
                all_data, augur_table=table, action_map=action_map
            )

        return {
            'insert': need_insertion,
            'update': need_update,
            'all': all_data
        }

    def paginate_endpoint(
        self, url, action_map={}, table=None, where_clause=True, platform='github', in_memory=True
    ):

        table_values = self.db.execute(
            s.sql.select(self.get_relevant_columns(table, action_map)).where(where_clause)
        ).fetchall()

        page_number = 1
        multiple_pages = False
        need_insertion = []
        need_update = []
        all_data = []
        forward_pagination = True
        backwards_activation = False
        last_page_number = -1
        while True:

            # Multiple attempts to hit endpoint
            num_attempts = 0
            success = False
            while num_attempts < 10:
                self.logger.info(f"Hitting endpoint: {url.format(page_number)}...\n")
                try:
                    response = requests.get(url=url.format(page_number), headers=self.headers)
                except TimeoutError as e:
                    self.logger.info("Request timed out. Sleeping 10 seconds and trying again...\n")
                    time.sleep(10)
                    continue

                self.update_rate_limit(response, platform=platform)

                try:
                    page_data = response.json()
                except:
                    page_data = json.loads(json.dumps(response.text))

                if type(page_data) == list:
                    success = True
                    break
                elif type(page_data) == dict:
                    self.logger.info("Request returned a dict: {}\n".format(page_data))
                    if page_data['message'] == "Not Found":
                        self.logger.warning(
                            "Github repo was not found or does not exist for endpoint: "
                            f"{url.format(page_number)}\n"
                        )
                        break
                    if "You have triggered an abuse detection mechanism." in page_data['message']:
                        num_attempts -= 1
                        self.update_rate_limit(response, temporarily_disable=True,platform=platform)
                    if page_data['message'] == "Bad credentials":
                        self.update_rate_limit(response, bad_credentials=True, platform=platform)
                elif type(page_data) == str:
                    self.logger.info(f"Warning! page_data was string: {page_data}\n")
                    if "<!DOCTYPE html>" in page_data:
                        self.logger.info("HTML was returned, trying again...\n")
                    elif len(page_data) == 0:
                        self.logger.warning("Empty string, trying again...\n")
                    else:
                        try:
                            page_data = json.loads(page_data)
                            success = True
                            break
                        except:
                            pass
                num_attempts += 1
            if not success:
                break

            # Success

            # Determine if continued pagination is needed

            if len(page_data) == 0:
                self.logger.info("Response was empty, breaking from pagination.\n")
                break

            all_data += page_data

            if not forward_pagination:

                # Checking contents of requests with what we already have in the db
                page_insertions, page_updates = self.organize_needed_data(
                    page_data, table_values, list(table.primary_key)[0].name,
                    action_map, in_memory=True
                )

                # Reached a page where we already have all tuples
                if len(need_insertion) == 0 and len(need_update) == 0 and \
                        backwards_activation:
                    self.logger.info(
                        "No more pages with unknown tuples, breaking from pagination.\n"
                    )
                    break

                need_insertion += page_insertions
                need_update += page_updates

            # Find last page so we can decrement from there
            if 'last' in response.links and last_page_number == -1:
                if platform == 'github':
                    last_page_number = int(response.links['last']['url'][-6:].split('=')[1])
                elif platform == 'gitlab':
                    last_page_number = int(response.links['last']['url'].split('&')[2].split('=')[1])

                if not forward_pagination and not backwards_activation:
                    page_number = last_page_number
                    backwards_activation = True

            self.logger.info("Analyzation of page {} of {} complete\n".format(page_number,
                int(last_page_number) if last_page_number != -1 else "*last page not known*"))

            if (page_number <= 1 and not forward_pagination) or \
                    (page_number >= last_page_number and forward_pagination):
                self.logger.info("No more pages to check, breaking from pagination.\n")
                break

            page_number = page_number + 1 if forward_pagination else page_number - 1

        if forward_pagination:
            need_insertion, need_update = self.organize_needed_data(
                all_data, table_values, list(table.primary_key)[0].name, action_map,
                in_memory=in_memory
            )

        return {
            'insert': need_insertion,
            'update': need_update,
            'all': all_data
        }

    def paginate(self, url, duplicate_col_map, update_col_map, table, table_pkey, where_clause="", value_update_col_map={}, platform="github"):
        """ DEPRECATED
            Paginate either backwards or forwards (depending on the value of the worker's
            finishing_task attribute) through all the GitHub or GitLab api endpoint pages.

        :param url: String, the url of the API endpoint we are paginating through, expects
            a curly brace string formatter within the string to format the Integer
            representing the page number that is wanted to be returned
        :param duplicate_col_map: Dictionary, maps the column names of the source data
            to the field names in our database for columns that should be checked for
            duplicates (if source data value == value in existing database row, then this
            element is a duplicate and would not need an insertion). Key is source data
            column name, value is database field name. Example: {'id': 'gh_issue_id'}
        :param update_col_map: Dictionary, maps the column names of the source data
            to the field names in our database for columns that should be checked for
            updates (if source data value != value in existing database row, then an
            update is needed). Key is source data column name, value is database field name.
            Example: {'id': 'gh_issue_id'}
        :param table: String, the name of the table that holds the values to check for
            duplicates/updates against
        :param table_pkey: String, the field name of the primary key of the table in
            the database that we are getting the values for to cross-reference to check
            for duplicates.
        :param where_clause: String, optional where clause to filter the values
            that are queried when preparing the values that will be cross-referenced
            for duplicates/updates
        :param value_update_col_map: Dictionary, sometimes we add a new field to a table,
            and we want to trigger an update of that row in the database even if all of the
            data values are the same and would not need an update ordinarily. Checking for
            a specific existing value in the database field allows us to do this. The key is the
            name of the field in the database we are checking for a specific value to trigger
            an update, the value is the value we are checking for equality to trigger an update.
            Example: {'cntrb_id': None}
        :return: List of dictionaries, all data points from the pages of the specified API endpoint
            each with a 'flag' key-value pair representing the required action to take with that
            data point (i.e. 'need_insertion', 'need_update', 'none')
        """

        update_keys = list(update_col_map.keys()) if update_col_map else []
        update_keys += list(value_update_col_map.keys()) if value_update_col_map else []
        cols_to_query = list(duplicate_col_map.keys()) + update_keys + [table_pkey]
        table_values = self.get_table_values(cols_to_query, [table], where_clause)

        i = 1
        multiple_pages = False
        tuples = []
        while True:
            num_attempts = 0
            success = False
            while num_attempts < 3:
                self.logger.info(f'Hitting endpoint: {url.format(i)}...\n')
                r = requests.get(url=url.format(i), headers=self.headers)

                self.update_rate_limit(r, platform=platform)
                if 'last' not in r.links:
                    last_page = None
                else:
                    if platform == "github":
                        last_page = r.links['last']['url'][-6:].split('=')[1]
                    elif platform == "gitlab":
                        last_page =  r.links['last']['url'].split('&')[2].split("=")[1]
                    self.logger.info("Analyzing page {} of {}\n".format(i, int(last_page) + 1 if last_page is not None else '*last page not known*'))

                try:
                    j = r.json()
                except:
                    j = json.loads(json.dumps(r.text))

                if type(j) != dict and type(j) != str:
                    success = True
                    break
                elif type(j) == dict:
                    self.logger.info("Request returned a dict: {}\n".format(j))
                    if j['message'] == 'Not Found':
                        self.logger.warning("Github repo was not found or does not exist for endpoint: {}\n".format(url))
                        break
                    if j['message'] == 'You have triggered an abuse detection mechanism. Please wait a few minutes before you try again.':
                        num_attempts -= 1
                        self.logger.info("rate limit update code goes here")
                        self.update_rate_limit(r, temporarily_disable=True,platform=platform)
                    if j['message'] == 'Bad credentials':
                        self.logger.info("rate limit update code goes here")
                        self.update_rate_limit(r, bad_credentials=True, platform=platform)
                elif type(j) == str:
                    self.logger.info(f'J was string: {j}\n')
                    if '<!DOCTYPE html>' in j:
                        self.logger.info('HTML was returned, trying again...\n')
                    elif len(j) == 0:
                        self.logger.warning('Empty string, trying again...\n')
                    else:
                        try:
                            j = json.loads(j)
                            success = True
                            break
                        except:
                            pass
                num_attempts += 1
            if not success:
                break

            # Find last page so we can decrement from there
            if 'last' in r.links and not multiple_pages and not self.finishing_task:
                if platform == "github":
                    param = r.links['last']['url'][-6:]
                    i = int(param.split('=')[1]) + 1
                elif platform == "gitlab":
                    i = int(r.links['last']['url'].split('&')[2].split("=")[1]) + 1
                self.logger.info("Multiple pages of request, last page is " + str(i - 1) + "\n")
                multiple_pages = True
            elif not multiple_pages and not self.finishing_task:
                self.logger.info("Only 1 page of request\n")
            elif self.finishing_task:
                self.logger.info("Finishing a previous task, paginating forwards ..."
                    " excess rate limit requests will be made\n")

            if len(j) == 0:
                self.logger.info("Response was empty, breaking from pagination.\n")
                break

            # Checking contents of requests with what we already have in the db
            j = self.assign_tuple_action(j, table_values, update_col_map, duplicate_col_map, table_pkey, value_update_col_map)

            if not j:
                self.logger.error("Assigning tuple action failed, moving to next page.\n")
                i = i + 1 if self.finishing_task else i - 1
                continue
            try:
                to_add = [obj for obj in j if obj not in tuples and (obj['flag'] != 'none')]
            except Exception as e:
                self.logger.error("Failure accessing data of page: {}. Moving to next page.\n".format(e))
                i = i + 1 if self.finishing_task else i - 1
                continue
            if len(to_add) == 0 and multiple_pages and 'last' in r.links:
                self.logger.info("{}".format(r.links['last']))
                if platform == "github":
                    page_number = int(r.links['last']['url'][-6:].split('=')[1])
                elif platform == "gitlab":
                    page_number = int(r.links['last']['url'].split('&')[2].split("=")[1])
                if i - 1 != page_number:
                    self.logger.info("No more pages with unknown tuples, breaking from pagination.\n")
                    break

            tuples += to_add

            i = i + 1 if self.finishing_task else i - 1

            # Since we already wouldve checked the first page... break
            if (i == 1 and multiple_pages and not self.finishing_task) or i < 1 or len(j) == 0:
                self.logger.info("No more pages to check, breaking from pagination.\n")
                break

        return tuples

    def query_github_contributors(self, entry_info, repo_id):

        """ Data collection function
        Query the GitHub API for contributors
        """
        self.logger.info(f"Querying contributors with given entry info: {entry_info}\n")

        github_url = entry_info['given']['github_url'] if 'github_url' in entry_info['given'] else entry_info['given']['git_url']

        # Extract owner/repo from the url for the endpoint
        owner, name = self.get_owner_repo(github_url)

        # Set the base of the url and place to hold contributors to insert
        contributors_url = (
            f"https://api.github.com/repos/{owner}/{name}/" +
            "contributors?per_page=100&page={}"
        )

        # Get contributors that we already have stored
        #   Set our duplicate and update column map keys (something other than PK) to
        #   check dupicates/needed column updates with
        table = 'contributors'
        table_pkey = 'cntrb_id'
        update_col_map = {'cntrb_email': 'email'}
        duplicate_col_map = {'cntrb_login': 'login'}

        #list to hold contributors needing insertion or update
        contributors = self.paginate(contributors_url, duplicate_col_map, update_col_map, table, table_pkey)

        self.logger.info("Count of contributors needing insertion: " + str(len(contributors)) + "\n")

        for repo_contributor in contributors:
            try:
                # Need to hit this single contributor endpoint to get extra data including...
                #   `created at`
                #   i think that's it
                cntrb_url = ("https://api.github.com/users/" + repo_contributor['login'])
                self.logger.info("Hitting endpoint: " + cntrb_url + " ...\n")
                r = requests.get(url=cntrb_url, headers=self.headers)
                self.update_gh_rate_limit(r)
                contributor = r.json()

                company = None
                location = None
                email = None
                if 'company' in contributor:
                    company = contributor['company']
                if 'location' in contributor:
                    location = contributor['location']
                if 'email' in contributor:
                    email = contributor['email']
                    canonical_email = contributor['email']

                cntrb = {
                    "cntrb_login": contributor['login'],
                    "cntrb_created_at": contributor['created_at'],
                    "cntrb_email": email,
                    "cntrb_company": company,
                    "cntrb_location": location,
                    # "cntrb_type": , dont have a use for this as of now ... let it default to null
                    "cntrb_canonical": canonical_email,
                    "gh_user_id": contributor['id'],
                    "gh_login": contributor['login'],
                    "gh_url": contributor['url'],
                    "gh_html_url": contributor['html_url'],
                    "gh_node_id": contributor['node_id'],
                    "gh_avatar_url": contributor['avatar_url'],
                    "gh_gravatar_id": contributor['gravatar_id'],
                    "gh_followers_url": contributor['followers_url'],
                    "gh_following_url": contributor['following_url'],
                    "gh_gists_url": contributor['gists_url'],
                    "gh_starred_url": contributor['starred_url'],
                    "gh_subscriptions_url": contributor['subscriptions_url'],
                    "gh_organizations_url": contributor['organizations_url'],
                    "gh_repos_url": contributor['repos_url'],
                    "gh_events_url": contributor['events_url'],
                    "gh_received_events_url": contributor['received_events_url'],
                    "gh_type": contributor['type'],
                    "gh_site_admin": contributor['site_admin'],
                    "tool_source": self.tool_source,
                    "tool_version": self.tool_version,
                    "data_source": self.data_source
                }

                # Commit insertion to table
                if repo_contributor['flag'] == 'need_update':
                    result = self.db.execute(self.contributors_table.update().where(
                        self.worker_history_table.c.cntrb_email==email).values(cntrb))
                    self.logger.info("Updated tuple in the contributors table with existing email: {}".format(email))
                    self.cntrb_id_inc = repo_contributor['pkey']
                elif repo_contributor['flag'] == 'need_insertion':
                    result = self.db.execute(self.contributors_table.insert().values(cntrb))
                    self.logger.info("Primary key inserted into the contributors table: {}".format(result.inserted_primary_key))
                    self.results_counter += 1

                    self.logger.info("Inserted contributor: " + contributor['login'] + "\n")

                    # Increment our global track of the cntrb id for the possibility of it being used as a FK
                    self.cntrb_id_inc = int(result.inserted_primary_key[0])

            except Exception as e:
                self.logger.error("Caught exception: {}".format(e))
                self.logger.error("Cascading Contributor Anomalie from missing repo contributor data: {} ...\n".format(cntrb_url))
                continue


    def query_github_contributors_bulk(self, entry_info, repo_id):

        """ Data collection function
        Query the GitHub API for contributors
        """
        self.logger.info(f"Querying contributors with given entry info: {entry_info}\n")

        github_url = entry_info['given']['github_url'] if 'github_url' in entry_info['given'] else entry_info['given']['git_url']

        owner, name = self.get_owner_repo(github_url)

        contributors_url = (f"https://api.github.com/repos/{owner}/{name}/" +
            "contributors?per_page=100&page={}")

        action_map = {
            'insert': {
                'source': ['login'],
                'augur': ['cntrb_login']
            },
            'update': {
                'source': ['email'],
                'augur': ['cntrb_email']
            }
        }

        source_contributors = self.paginate_endpoint(contributors_url, action_map=action_map,
            table=self.contributors_table)

        contributors_insert = []

        for repo_contributor in source_contributors['insert']:
            # Need to hit this single contributor endpoint to get extra data
            cntrb_url = (f"https://api.github.com/users/{repo_contributor['login']}")
            self.logger.info(f"Hitting endpoint: {cntrb_url} ...\n")
            r = requests.get(url=cntrb_url, headers=self.headers)
            self.update_gh_rate_limit(r)
            contributor = r.json()

            contributors_insert.append({
                'cntrb_login': contributor['login'],
                'cntrb_created_at': contributor['created_at'],
                'cntrb_email': contributor['email'] if 'email' in contributor else None,
                'cntrb_company': contributor['company'] if 'company' in contributor else None,
                'cntrb_location': contributor['location'] if 'location' in contributor else None,
                'cntrb_canonical': contributor['email'] if 'email' in contributor else None,
                'gh_user_id': contributor['id'],
                'gh_login': contributor['login'],
                'gh_url': contributor['url'],
                'gh_html_url': contributor['html_url'],
                'gh_node_id': contributor['node_id'],
                'gh_avatar_url': contributor['avatar_url'],
                'gh_gravatar_id': contributor['gravatar_id'],
                'gh_followers_url': contributor['followers_url'],
                'gh_following_url': contributor['following_url'],
                'gh_gists_url': contributor['gists_url'],
                'gh_starred_url': contributor['starred_url'],
                'gh_subscriptions_url': contributor['subscriptions_url'],
                'gh_organizations_url': contributor['organizations_url'],
                'gh_repos_url': contributor['repos_url'],
                'gh_events_url': contributor['events_url'],
                'gh_received_events_url': contributor['received_events_url'],
                'gh_type': contributor['type'],
                'gh_site_admin': contributor['site_admin'],
                'tool_source': self.tool_source,
                'tool_version': self.tool_version,
                'data_source': self.data_source
            })

        contributors_insert_result, contributors_update_result = self.bulk_insert(self.contributors_table,
            update=source_contributors['update'], unique_columns=action_map['insert']['augur'],
            insert=contributors_insert, update_columns=action_map['update']['augur'])

    def query_github_contributors_fast(self, entry_info, repo_id):
        """ Data collection function
        Query the GitHub API for contributors
        """
        self.logger.info(f"Querying contributors with given entry info: {entry_info}")

        github_url = (
            entry_info['given']['github_url'] if 'github_url' in entry_info['given']
            else entry_info['given']['git_url']
        )

        contributors_url = (
            f"https://api.github.com/repos/{self.owner}/{self.name}/"
            "contributors?per_page=100&page={}"
        )

        action_map = {
            'insert': {
                'source': ['login'],
                'augur': ['cntrb_login']
            },
            'update': {
                'source': ['email'],
                'augur': ['cntrb_email']
            }
        }

        source_contributors = self.paginate_endpoint(
            contributors_url, action_map=action_map, table=self.contributors_table
        )

        contributors_insert = [
            {
                'cntrb_login': contributor['login'],
                'cntrb_created_at': (
                    contributor['created_at'] if 'created_at' in contributor else None
                ),
                'cntrb_email': contributor['email'] if 'email' in contributor else None,
                'cntrb_company': contributor['company'] if 'company' in contributor else None,
                'cntrb_location': contributor['location'] if 'location' in contributor else None,
                'cntrb_canonical': contributor['email'] if 'email' in contributor else None,
                'gh_user_id': contributor['id'],
                'gh_login': contributor['login'],
                'gh_url': contributor['url'],
                'gh_html_url': contributor['html_url'],
                'gh_node_id': contributor['node_id'],
                'gh_avatar_url': contributor['avatar_url'],
                'gh_gravatar_id': contributor['gravatar_id'],
                'gh_followers_url': contributor['followers_url'],
                'gh_following_url': contributor['following_url'],
                'gh_gists_url': contributor['gists_url'],
                'gh_starred_url': contributor['starred_url'],
                'gh_subscriptions_url': contributor['subscriptions_url'],
                'gh_organizations_url': contributor['organizations_url'],
                'gh_repos_url': contributor['repos_url'],
                'gh_events_url': contributor['events_url'],
                'gh_received_events_url': contributor['received_events_url'],
                'gh_type': contributor['type'],
                'gh_site_admin': contributor['site_admin'],
                'tool_source': self.tool_source,
                'tool_version': self.tool_version,
                'data_source': self.data_source
            } for contributor in source_contributors['insert']
        ]

        self.bulk_insert(
            self.contributors_table, update=source_contributors['update'],
            unique_columns=action_map['insert']['augur'],
            insert=contributors_insert, update_columns=action_map['update']['augur']
        )

    def query_gitlab_contribtutors(self, entry_info, repo_id):

        gitlab_url = (
            entry_info['given']['gitlab_url'] if 'gitlab_url' in entry_info['given']
            else entry_info['given']['git_url']
        )

        self.logger.info("Querying contributors with given entry info: " + str(entry_info) + "\n")

        path = urlparse(gitlab_url)
        split = path[2].split('/')

        owner = split[1]
        name = split[2]

        # Handles git url case by removing the extension
        if ".git" in name:
            name = name[:-4]

        url_encoded_format = quote(owner + '/' + name, safe='')

        table = 'contributors'
        table_pkey = 'cntrb_id'
        ### %TODO Remap this to a GitLab Contributor ID like the GitHub Worker.
        ### Following Gabe's rework of the contributor worker.
        update_col_map = {'cntrb_email': 'email'}
        duplicate_col_map = {'cntrb_login': 'email'}

        # list to hold contributors needing insertion or update
        contributors = self.paginate("https://gitlab.com/api/v4/projects/" + url_encoded_format + "/repository/contributors?per_page=100&page={}", duplicate_col_map, update_col_map, table, table_pkey, platform='gitlab')

        for repo_contributor in contributors:
            try:
                cntrb_compressed_url = ("https://gitlab.com/api/v4/users?search=" + repo_contributor['email'])
                self.logger.info("Hitting endpoint: " + cntrb_compressed_url + " ...\n")
                r = requests.get(url=cntrb_compressed_url, headers=self.headers)
                contributor_compressed = r.json()

                email = repo_contributor['email']
                self.logger.info(contributor_compressed)
                if len(contributor_compressed) == 0 or type(contributor_compressed) is dict or "id" not in contributor_compressed[0]:
                    continue

                self.logger.info("Fetching for user: " + str(contributor_compressed[0]["id"]))

                cntrb_url = ("https://gitlab.com/api/v4/users/" + str(contributor_compressed[0]["id"]))
                self.logger.info("Hitting end point to get complete contributor info now: " + cntrb_url + "...\n")
                r = requests.get(url=cntrb_url, headers=self.headers)
                contributor = r.json()

                cntrb = {
                    "cntrb_login": contributor.get('username', None),
                    "cntrb_created_at": contributor.get('created_at', None),
                    "cntrb_email": email,
                    "cntrb_company": contributor.get('organization', None),
                    "cntrb_location": contributor.get('location', None),
                    # "cntrb_type": , dont have a use for this as of now ... let it default to null
                    "cntrb_canonical": contributor.get('public_email', None),
                    "gh_user_id": contributor.get('id', None),
                    "gh_login": contributor.get('username', None),
                    "gh_url": contributor.get('web_url', None),
                    "gh_html_url": contributor.get('web_url', None),
                    "gh_node_id": None,
                    "gh_avatar_url": contributor.get('avatar_url', None),
                    "gh_gravatar_id": None,
                    "gh_followers_url": None,
                    "gh_following_url": None,
                    "gh_gists_url": None,
                    "gh_starred_url": None,
                    "gh_subscriptions_url": None,
                    "gh_organizations_url": None,
                    "gh_repos_url": None,
                    "gh_events_url": None,
                    "gh_received_events_url": None,
                    "gh_type": None,
                    "gh_site_admin": None,
                    "tool_source": self.tool_source,
                    "tool_version": self.tool_version,
                    "data_source": self.data_source
                }

                # Commit insertion to table
                if repo_contributor['flag'] == 'need_update':
                    result = self.db.execute(self.contributors_table.update().where(
                        self.worker_history_table.c.cntrb_email == email).values(cntrb))
                    self.logger.info("Updated tuple in the contributors table with existing email: {}".format(email))
                    self.cntrb_id_inc = repo_contributor['pkey']
                elif repo_contributor['flag'] == 'need_insertion':
                    result = self.db.execute(self.contributors_table.insert().values(cntrb))
                    self.logger.info("Primary key inserted into the contributors table: {}".format(result.inserted_primary_key))
                    self.results_counter += 1

                    self.logger.info("Inserted contributor: " + contributor['username'] + "\n")

                    # Increment our global track of the cntrb id for the possibility of it being used as a FK
                    self.cntrb_id_inc = int(result.inserted_primary_key[0])

            except Exception as e:
                self.logger.info("Caught exception: {}".format(e))
                self.logger.info("Cascading Contributor Anomalie from missing repo contributor data: {} ...\n".format(cntrb_url))
                continue

=======
>>>>>>> f3e6a1e8
    def record_model_process(self, repo_id, model):

        task_history = {
            "repo_id": repo_id,
            "worker": self.config['id'],
            "job_model": model,
            "oauth_id": self.oauths[0]['oauth_id'],
            "timestamp": datetime.datetime.now(),
            "status": "Stopped",
            "total_results": self.results_counter
        }
        if self.finishing_task:
            result = self.helper_db.execute(self.worker_history_table.update().where(
                self.worker_history_table.c.history_id==self.history_id).values(task_history))
            self.history_id += 1
        else:
            result = self.helper_db.execute(self.worker_history_table.insert().values(task_history))
            self.logger.info("Record incomplete history tuple: {}\n".format(result.inserted_primary_key))
            self.history_id = int(result.inserted_primary_key[0])

        self.collection_start_time = time.time()

    def register_task_completion(self, task, repo_id, model):

        self.logger.info(f"Worker completed this task in {self.collection_start_time - time.time()} seconds.\n")

        # Task to send back to broker
        task_completed = {
            'worker_id': self.config['id'],
            'job_type': "MAINTAIN",
            'repo_id': repo_id,
            'job_model': model
        }
        key = 'github_url' if 'github_url' in task['given'] else 'git_url' if 'git_url' in task['given'] else \
            'gitlab_url' if 'gitlab_url' in task['given'] else 'INVALID_GIVEN'
        task_completed[key] = task['given']['github_url'] if 'github_url' in task['given'] else task['given']['git_url'] \
            if 'git_url' in task['given'] else task['given']['gitlab_url'] if 'gitlab_url' in task['given'] else 'INVALID_GIVEN'
        if key == 'INVALID_GIVEN':
            self.register_task_failure(task, repo_id, "INVALID_GIVEN: Not a github/gitlab/git url.")
            return

        # Add to history table
        task_history = {
            'repo_id': repo_id,
            'worker': self.config['id'],
            'job_model': model,
            'oauth_id': self.oauths[0]['oauth_id'],
            'timestamp': datetime.datetime.now(),
            'status': "Success",
            'total_results': self.results_counter
        }
        self.helper_db.execute(self.worker_history_table.update().where(
            self.worker_history_table.c.history_id==self.history_id).values(task_history))

        self.logger.info(f"Recorded job completion for: {task_completed}\n")

        # Update job process table
        updated_job = {
            'since_id_str': repo_id,
            'last_count': self.results_counter,
            'last_run': datetime.datetime.now(),
            'analysis_state': 0
        }
        self.helper_db.execute(self.worker_job_table.update().where(
            self.worker_job_table.c.job_model==model).values(updated_job))
        self.logger.info(f"Updated job process for model: {model}\n")

        if self.config['offline_mode'] is False:

            # Notify broker of completion
            self.logger.info(f"Telling broker we completed task: {task_completed}\n")
            self.logger.info(f"This task inserted: {self.results_counter + self.insert_counter} tuples " +
                f"and updated {self.update_counter} tuples.\n")

            requests.post('http://{}:{}/api/unstable/completed_task'.format(
                self.config['host_broker'],self.config['port_broker']), json=task_completed)

        # Reset results counter for next task
        self.results_counter = 0
        self.insert_counter = 0
        self.update_counter = 0

    def register_task_failure(self, task, repo_id, e):

        self.logger.error(f"Worker ran into an error for task: {task}")
        self.logger.error(
            f"Worker was processing this task for {self.collection_start_time - time.time()} "
            "seconds."
        )
        self.logger.error("Printing traceback...")
        self.logger.error(e)
        tb = traceback.format_exc()
        self.logger.error(tb)

        self.logger.info(f"This task inserted {self.results_counter} tuples before failure.")
        self.logger.info("Notifying broker and logging task failure in database...")
        key = (
            'github_url' if 'github_url' in task['given'] else 'git_url'
            if 'git_url' in task['given'] else 'gitlab_url'
            if 'gitlab_url' in task['given'] else 'INVALID_GIVEN'
        )
        url = task['given'][key]

        """ Query all repos with repo url of given task """
        repoUrlSQL = s.sql.text("""
            SELECT min(repo_id) as repo_id FROM repo WHERE repo_git = '{}'
            """.format(url))
        repo_id = int(pd.read_sql(repoUrlSQL, self.db, params={}).iloc[0]['repo_id'])

        task['worker_id'] = self.config['id']
        try:
            requests.post("http://{}:{}/api/unstable/task_error".format(
                self.config['host_broker'],self.config['port_broker']), json=task)
        except requests.exceptions.ConnectionError:
            self.logger.error("Could not send task failure message to the broker:")
            self.logger.error(e)
        except Exception:
            self.logger.error("An error occured while informing broker about task failure:")
            self.logger.error(e)

        # Add to history table
        task_history = {
            "repo_id": repo_id,
            "worker": self.config['id'],
            "job_model": task['models'][0],
            "oauth_id": self.oauths[0]['oauth_id'],
            "timestamp": datetime.datetime.now(),
            "status": "Error",
            "total_results": self.results_counter
        }
        self.helper_db.execute(
            self.worker_history_table.update().where(
                self.worker_history_table.c.history_id==self.history_id
            ).values(task_history)
        )

        self.logger.error(f"Recorded job error in the history table for: {task}")

        # Update job process table
        updated_job = {
            "since_id_str": repo_id,
            "last_count": self.results_counter,
            "last_run": datetime.datetime.now(),
            "analysis_state": 0
        }
        self.helper_db.execute(
            self.worker_job_table.update().where(
                self.worker_job_table.c.job_model==task['models'][0]
            ).values(updated_job)
        )
        self.logger.info(f"Updated job process for model: {task['models'][0]}\n")

        # Reset results counter for next task
<<<<<<< HEAD
        self.results_counter = 0

    def get_relevant_columns(self, table, action_map={}):
        columns = copy.deepcopy(action_map['update']['augur']) if 'update' in action_map else []
        columns += action_map['value_update']['augur'] if 'value_update' in action_map else []
        columns += action_map['insert']['augur'] if 'insert' in action_map else []
        return [table.c[column] for column in
            columns + [list(table.primary_key)[0].name]]

    def retrieve_tuple(self, key_values, tables):
        table_str = tables[0]
        del tables[0]

        key_values_items = list(key_values.items())
        for col, value in [key_values_items[0]]:
            where_str = col + " = '" + value + "'"
        del key_values_items[0]

        for col, value in key_values_items:
            where_str += ' AND ' + col + " = '" + value + "'"
        for table in tables:
            table_str += ", " + table

        retrieveTupleSQL = s.sql.text("""
            SELECT * FROM {} WHERE {}
            """.format(table_str, where_str))
        values = json.loads(
            pd.read_sql(retrieveTupleSQL, self.db, params={}).to_json(orient="records")
        )
        return values

    def update_gitlab_rate_limit(self, response, bad_credentials=False, temporarily_disable=False):
        # Try to get rate limit from request headers, sometimes it does not work (GH's issue)
        #   In that case we just decrement from last recieved header count
        if bad_credentials and len(self.oauths) > 1:
            self.logger.info(
                f"Removing oauth with bad credentials from consideration: {self.oauths[0]}"
            )
            del self.oauths[0]

        if temporarily_disable:
            self.logger.info("Gitlab rate limit reached. Temp. disabling...")
            self.oauths[0]['rate_limit'] = 0
        else:
            try:
                self.oauths[0]['rate_limit'] = int(response.headers['RateLimit-Remaining'])
            except:
                self.oauths[0]['rate_limit'] -= 1
        self.logger.info("Updated rate limit, you have: " +
            str(self.oauths[0]['rate_limit']) + " requests remaining.")
        if self.oauths[0]['rate_limit'] <= 0:
            try:
                reset_time = response.headers['RateLimit-Reset']
            except Exception as e:
                self.logger.info(f"Could not get reset time from headers because of error: {e}")
                reset_time = 3600
            time_diff = datetime.datetime.fromtimestamp(int(reset_time)) - datetime.datetime.now()
            self.logger.info("Rate limit exceeded, checking for other available keys to use.")

            # We will be finding oauth with the highest rate limit left out of our list of oauths
            new_oauth = self.oauths[0]
            # Endpoint to hit solely to retrieve rate limit information from headers of the response
            url = "https://gitlab.com/api/v4/version"

            other_oauths = self.oauths[0:] if len(self.oauths) > 1 else []
            for oauth in other_oauths:
                # self.logger.info("Inspecting rate limit info for oauth: {}\n".format(oauth))
                self.headers = {"PRIVATE-TOKEN" : oauth['access_token']}
                response = requests.get(url=url, headers=self.headers)
                oauth['rate_limit'] = int(response.headers['RateLimit-Remaining'])
                oauth['seconds_to_reset'] = (
                    datetime.datetime.fromtimestamp(
                        int(response.headers['RateLimit-Reset'])
                    ) - datetime.datetime.now()
                ).total_seconds()

                # Update oauth to switch to if a higher limit is found
                if oauth['rate_limit'] > new_oauth['rate_limit']:
                    self.logger.info(f"Higher rate limit found in oauth: {oauth}")
                    new_oauth = oauth
                elif (
                    oauth['rate_limit'] == new_oauth['rate_limit']
                    and oauth['seconds_to_reset'] < new_oauth['seconds_to_reset']
                ):
                    self.logger.info(
                        f"Lower wait time found in oauth with same rate limit: {oauth}"
                    )
                    new_oauth = oauth

            if new_oauth['rate_limit'] <= 0 and new_oauth['seconds_to_reset'] > 0:
                self.logger.info(
                    "No oauths with >0 rate limit were found, waiting for oauth with "
                    f"smallest wait time: {new_oauth}\n"
                )
                time.sleep(new_oauth['seconds_to_reset'])

            # Make new oauth the 0th element in self.oauths so we know which one is in use
            index = self.oauths.index(new_oauth)
            self.oauths[0], self.oauths[index] = self.oauths[index], self.oauths[0]
            self.logger.info("Using oauth: {}\n".format(self.oauths[0]))

            # Change headers to be using the new oauth's key
            self.headers = {"PRIVATE-TOKEN" : self.oauths[0]['access_token']}


    def update_gh_rate_limit(self, response, bad_credentials=False, temporarily_disable=False):
        # Try to get rate limit from request headers, sometimes it does not work (GH's issue)
        #   In that case we just decrement from last recieved header count
        if bad_credentials and len(self.oauths) > 1:
            self.logger.warning(
                f"Removing oauth with bad credentials from consideration: {self.oauths[0]}"
            )
            del self.oauths[0]

        if temporarily_disable:
            self.logger.debug(
                "Github thinks we are abusing their api. Preventing use "
                "of this key until its rate limit resets..."
            )
            self.oauths[0]['rate_limit'] = 0
        else:
            try:
                self.oauths[0]['rate_limit'] = int(response.headers['X-RateLimit-Remaining'])
                # self.logger.info("Recieved rate limit from headers\n")
            except:
                self.oauths[0]['rate_limit'] -= 1
                self.logger.info("Headers did not work, had to decrement")
        self.logger.info(
            f"Updated rate limit, you have: {self.oauths[0]['rate_limit']} requests remaining."
        )
        if self.oauths[0]['rate_limit'] <= 0:
            try:
                reset_time = response.headers['X-RateLimit-Reset']
            except Exception as e:
                self.logger.error(f"Could not get reset time from headers because of error: {e}")
                reset_time = 3600
            time_diff = datetime.datetime.fromtimestamp(int(reset_time)) - datetime.datetime.now()
            self.logger.info("Rate limit exceeded, checking for other available keys to use.")

            # We will be finding oauth with the highest rate limit left out of our list of oauths
            new_oauth = self.oauths[0]
            # Endpoint to hit solely to retrieve rate limit information from headers of the response
            url = "https://api.github.com/users/gabe-heim"

            other_oauths = self.oauths[0:] if len(self.oauths) > 1 else []
            for oauth in other_oauths:
                # self.logger.info("Inspecting rate limit info for oauth: {}\n".format(oauth))
                self.headers = {'Authorization': 'token %s' % oauth['access_token']}

                attempts = 3
                success = False
                while attempts > 0 and not success:
                    response = requests.get(url=url, headers=self.headers)
                    try:
                        oauth['rate_limit'] = int(response.headers['X-RateLimit-Remaining'])
                        oauth['seconds_to_reset'] = (
                            datetime.datetime.fromtimestamp(
                                int(response.headers['X-RateLimit-Reset'])
                            ) - datetime.datetime.now()
                        ).total_seconds()
                        success = True
                    except Exception as e:
                        self.logger.info(
                            f"oath method ran into error getting info from headers: {e}\n"
                        )
                        self.logger.info(f"{self.headers}\n{url}\n")
                    attempts -= 1
                if not success:
                    continue

                # Update oauth to switch to if a higher limit is found
                if oauth['rate_limit'] > new_oauth['rate_limit']:
                    self.logger.info("Higher rate limit found in oauth: {}\n".format(oauth))
                    new_oauth = oauth
                elif (
                    oauth['rate_limit'] == new_oauth['rate_limit']
                    and oauth['seconds_to_reset'] < new_oauth['seconds_to_reset']
                ):
                    self.logger.info(
                        f"Lower wait time found in oauth with same rate limit: {oauth}\n"
                    )
                    new_oauth = oauth

            if new_oauth['rate_limit'] <= 0 and new_oauth['seconds_to_reset'] > 0:
                self.logger.info(
                    "No oauths with >0 rate limit were found, waiting for oauth with "
                    f"smallest wait time: {new_oauth}\n"
                )
                time.sleep(new_oauth['seconds_to_reset'])

            # Make new oauth the 0th element in self.oauths so we know which one is in use
            index = self.oauths.index(new_oauth)
            self.oauths[0], self.oauths[index] = self.oauths[index], self.oauths[0]
            self.logger.info("Using oauth: {}\n".format(self.oauths[0]))

            # Change headers to be using the new oauth's key
            self.headers = {'Authorization': 'token %s' % self.oauths[0]['access_token']}

    def update_rate_limit(
        self, response, bad_credentials=False, temporarily_disable=False, platform="gitlab"
    ):
        if platform == 'gitlab':
            return self.update_gitlab_rate_limit(
                response, bad_credentials=bad_credentials, temporarily_disable=temporarily_disable
            )
        elif platform == 'github':
            return self.update_gh_rate_limit(
                response, bad_credentials=bad_credentials, temporarily_disable=temporarily_disable
            )
=======
        self.results_counter = 0
>>>>>>> f3e6a1e8
<|MERGE_RESOLUTION|>--- conflicted
+++ resolved
@@ -1,38 +1,3 @@
-<<<<<<< HEAD
-#SPDX-License-Identifier: MIT
-""" Helper methods constant across all workers """
-import requests
-import datetime
-import time
-import traceback
-import json
-import os
-import sys
-import math
-import logging
-import numpy
-import copy
-import concurrent
-import multiprocessing
-import psycopg2
-import csv
-import io
-from logging import FileHandler, Formatter, StreamHandler
-from multiprocessing import Process, Queue, Pool
-from os import getpid
-import sqlalchemy as s
-import pandas as pd
-from pathlib import Path
-from urllib.parse import urlparse, quote
-from sqlalchemy.ext.automap import automap_base
-from augur.config import AugurConfig
-from augur.logging import AugurLogging
-from sqlalchemy.sql.expression import bindparam
-from concurrent import futures
-import dask.dataframe as dd
-
-class Worker():
-=======
 
 from workers.worker_persistance import *
 #I figure I can seperate this class into at least three parts.
@@ -44,7 +9,6 @@
 #3. Github/lab 
 # Might be good to seperate the machine learning functionality into its own class too.
 
->>>>>>> f3e6a1e8
 
 class Worker(Persistant):
 
@@ -59,72 +23,15 @@
         self._task = None # task currently being worked on (dict)
         self._child = None # process of currently running task (multiprocessing process)
         self._queue = Queue() # tasks stored here 1 at a time (in a mp queue so it can translate across multiple processes)
-<<<<<<< HEAD
-        self.data_tables = data_tables
-        self.operations_tables = operations_tables
-        self._root_augur_dir = Worker.ROOT_AUGUR_DIR
-        self.platform = platform
-
-        # count of tuples inserted in the database (to store stats for each task in op tables)
-        self.update_counter = 0
-        self.insert_counter = 0
-        self._results_counter = 0
-=======
->>>>>>> f3e6a1e8
 
         # if we are finishing a previous task, certain operations work differently
         self.finishing_task = False
         # Update config with options that are general and not specific to any worker
         self.augur_config = AugurConfig(self._root_augur_dir)
 
-<<<<<<< HEAD
-        self.config = {
-                'worker_type': self.worker_type,
-                'host': self.augur_config.get_value('Server', 'host'),
-                'gh_api_key': self.augur_config.get_value('Database', 'key'),
-                'gitlab_api_key': self.augur_config.get_value('Database', 'gitlab_api_key'),
-                'offline_mode': False
-            }
-        self.config.update(self.augur_config.get_section("Logging"))
-
-        try:
-            worker_defaults = self.augur_config.get_default_config()['Workers'][self.config['worker_type']]
-            self.config.update(worker_defaults)
-        except KeyError as e:
-            logging.warn('Could not get default configuration for {}'.format(self.config['worker_type']))
-
-        worker_info = self.augur_config.get_value('Workers', self.config['worker_type'])
-        self.config.update(worker_info)
-
-        worker_port = self.config['port']
-        while True:
-            try:
-                r = requests.get('http://{}:{}/AUGWOP/heartbeat'.format(
-                    self.config['host'], worker_port)).json()
-                if 'status' in r:
-                    if r['status'] == 'alive':
-                        worker_port += 1
-            except:
-                break
-
-        self.config.update({
-            'port': worker_port,
-            'id': "workers.{}.{}".format(self.worker_type, worker_port),
-            'capture_output': False,
-            'location': 'http://{}:{}'.format(self.config['host'], worker_port),
-            'port_broker': self.augur_config.get_value('Server', 'port'),
-            'host_broker': self.augur_config.get_value('Server', 'host'),
-            'host_database': self.augur_config.get_value('Database', 'host'),
-            'port_database': self.augur_config.get_value('Database', 'port'),
-            'user_database': self.augur_config.get_value('Database', 'user'),
-            'name_database': self.augur_config.get_value('Database', 'name'),
-            'password_database': self.augur_config.get_value('Database', 'password')
-        })
-=======
         #TODO: consider taking parts of this out for the base class and then overriding it in WorkerGitInterfaceable
         self.config.update({'offline_mode': False})
 
->>>>>>> f3e6a1e8
         self.config.update(config)
 
 
@@ -159,132 +66,13 @@
             self.tool_source = 'Augur Worker Testing'
             self.tool_version = '0.0.0'
             self.data_source = 'Augur Worker Testing'
-<<<<<<< HEAD
-
-    def __repr__(self):
-        return f"{self.config['id']}"
-
-=======
         
->>>>>>> f3e6a1e8
     def write_debug_data(self, data, name):
         if name in self.debug_data:
             with open(f'{name}.json', 'w') as f:
                  json.dump(data, f)
 
-<<<<<<< HEAD
-    def initialize_logging(self):
-        self.config['log_level'] = self.config['log_level'].upper()
-        if self.config['debug']:
-            self.config['log_level'] = 'DEBUG'
-
-        if self.config['verbose']:
-            format_string = AugurLogging.verbose_format_string
-        else:
-            format_string = AugurLogging.simple_format_string
-
-        formatter = Formatter(fmt=format_string)
-        error_formatter = Formatter(fmt=AugurLogging.error_format_string)
-
-        worker_dir = AugurLogging.get_log_directories(self.augur_config, reset_logfiles=False) + "/workers/"
-        Path(worker_dir).mkdir(exist_ok=True)
-        logfile_dir = worker_dir + f"/{self.worker_type}/"
-        Path(logfile_dir).mkdir(exist_ok=True)
-
-        server_logfile = logfile_dir + '{}_{}_server.log'.format(self.worker_type, self.config["port"])
-        collection_logfile = logfile_dir + '{}_{}_collection.log'.format(self.worker_type, self.config["port"])
-        collection_errorfile = logfile_dir + '{}_{}_collection.err'.format(self.worker_type, self.config["port"])
-        self.config.update({
-            'logfile_dir': logfile_dir,
-            'server_logfile': server_logfile,
-            'collection_logfile': collection_logfile,
-            'collection_errorfile': collection_errorfile
-        })
-
-        collection_file_handler = FileHandler(filename=self.config['collection_logfile'], mode="a")
-        collection_file_handler.setFormatter(formatter)
-        collection_file_handler.setLevel(self.config['log_level'])
-
-        collection_errorfile_handler = FileHandler(filename=self.config['collection_errorfile'], mode="a")
-        collection_errorfile_handler.setFormatter(error_formatter)
-        collection_errorfile_handler.setLevel(logging.WARNING)
-
-        logger = logging.getLogger(self.config['id'])
-        logger.handlers = []
-        logger.addHandler(collection_file_handler)
-        logger.addHandler(collection_errorfile_handler)
-        logger.setLevel(self.config['log_level'])
-        logger.propagate = False
-
-        if self.config['debug']:
-            self.config['log_level'] = 'DEBUG'
-            console_handler = StreamHandler()
-            console_handler.setFormatter(formatter)
-            console_handler.setLevel(self.config['log_level'])
-            logger.addHandler(console_handler)
-
-        if self.config['quiet']:
-            logger.disabled = True
-
-        self.logger = logger
-
-    def initialize_database_connections(self):
-        DB_STR = 'postgresql://{}:{}@{}:{}/{}'.format(
-            self.config['user_database'], self.config['password_database'], self.config['host_database'], self.config['port_database'], self.config['name_database']
-        )
-
-        # Create an sqlalchemy engine for both database schemas
-        self.logger.info("Making database connections")
-
-        db_schema = 'augur_data'
-        self.db = s.create_engine(DB_STR,  poolclass=s.pool.NullPool,
-            connect_args={'options': '-csearch_path={}'.format(db_schema)})
-
-        helper_schema = 'augur_operations'
-        self.helper_db = s.create_engine(DB_STR, poolclass=s.pool.NullPool,
-            connect_args={'options': '-csearch_path={}'.format(helper_schema)})
-
-        metadata = s.MetaData()
-        helper_metadata = s.MetaData()
-
-        # Reflect only the tables we will use for each schema's metadata object
-        metadata.reflect(self.db, only=self.data_tables)
-        helper_metadata.reflect(self.helper_db, only=self.operations_tables)
-
-        Base = automap_base(metadata=metadata)
-        HelperBase = automap_base(metadata=helper_metadata)
-
-        Base.prepare()
-        HelperBase.prepare()
-
-        # So we can access all our tables when inserting, updating, etc
-        for table in self.data_tables:
-            setattr(self, '{}_table'.format(table), Base.classes[table].__table__)
-
-        try:
-            self.logger.info(HelperBase.classes.keys())
-        except:
-            pass
-
-        for table in self.operations_tables:
-            try:
-                setattr(self, '{}_table'.format(table), HelperBase.classes[table].__table__)
-            except Exception as e:
-                self.logger.error("Error setting attribute for table: {} : {}".format(table, e))
-
-        # Increment so we are ready to insert the 'next one' of each of these most recent ids
-        self.history_id = self.get_max_id('worker_history', 'history_id', operations_table=True) + 1
-
-        # Organize different api keys/oauths available
-        self.logger.info("Initializing API key.")
-        if 'gh_api_key' in self.config or 'gitlab_api_key' in self.config:
-            self.init_oauths(self.platform)
-        else:
-            self.oauths = [{'oauth_id': 0}]
-
-=======
     
->>>>>>> f3e6a1e8
     @property
     def results_counter(self):
         """ Property that is returned when the worker's current results_counter is referenced
@@ -396,383 +184,6 @@
         self.helper_db.dispose()
         self.logger.info("Collection process finished")
 
-<<<<<<< HEAD
-    def sync_df_types(self, subject, source, subject_columns, source_columns):
-
-        type_dict = {}
-        for index in range(len(source_columns)):
-            if type(source[source_columns[index]].values[0]) == numpy.datetime64:
-                subject[subject_columns[index]] = pd.to_datetime(
-                    subject[subject_columns[index]], utc=True
-                )
-                source[source_columns[index]] = pd.to_datetime(
-                    source[source_columns[index]], utc=True
-                )
-                continue
-            type_dict[subject_columns[index]] = type(source[source_columns[index]].values[0])
-
-        subject = subject.astype(type_dict)
-
-        return subject, source
-
-    def get_sqlalchemy_type(self, data, column_name=None):
-        if type(data) == str:
-            try:
-                time.strptime(data, "%Y-%m-%dT%H:%M:%SZ")
-                return s.types.TIMESTAMP
-            except ValueError:
-                return s.types.String
-        elif (
-            isinstance(data, (int, numpy.integer))
-            or (isinstance(data, float) and column_name and 'id' in column_name)
-        ):
-            return s.types.BigInteger
-        elif isinstance(data, float):
-            return s.types.Float
-        elif type(data) in [numpy.datetime64, pd._libs.tslibs.timestamps.Timestamp]:
-            return s.types.TIMESTAMP
-        elif column_name and 'id' in column_name:
-            return s.types.BigInteger
-        return s.types.String
-
-    def _convert_float_nan_to_int(self, df):
-        for column in df.columns:
-            if (
-                df[column].dtype == float
-                and ((df[column] % 1 == 0) | (df[column].isnull())).all()
-            ):
-                df[column] = df[column].astype("Int64").astype(object).where(
-                    pd.notnull(df[column]), None
-                )
-        return df
-
-    def _setup_postgres_merge(self, data_sets, sort=False):
-
-        metadata = s.MetaData()
-
-        data_tables = []
-
-        # Setup/create tables
-        for index, data in enumerate(data_sets):
-
-            data_table = s.schema.Table(f"merge_data_{index}_{os.getpid()}", metadata)
-            df = pd.DataFrame(data)
-
-            columns = sorted(list(df.columns)) if sort else df.columns
-            df = self._convert_float_nan_to_int(df)
-            for column in columns:
-                data_table.append_column(
-                    s.schema.Column(
-                        column, self.get_sqlalchemy_type(
-                            df.fillna(method='bfill').iloc[0][column], column_name=column
-                        )
-                    )
-                )
-
-            data_tables.append(data_table)
-
-        metadata.create_all(self.db, checkfirst=True)
-
-        # Insert data to tables
-        for data_table, data in zip(data_tables, data_sets):
-            self.bulk_insert(
-                data_table, insert=data, increment_counter=False, convert_float_int=True
-            )
-
-        session = s.orm.Session(self.db)
-        self.logger.info("Session created for merge tables")
-
-        return data_tables, metadata, session
-
-    def _close_postgres_merge(self, metadata, session):
-
-        session.close()
-        self.logger.info("Session closed")
-
-        # metadata.reflect(self.db, only=[new_data_table.name, table_values_table.name])
-        metadata.drop_all(self.db, checkfirst=True)
-        self.logger.info("Merge tables dropped")
-
-    def _get_data_set_columns(self, data, columns):
-        if not len(data):
-            return []
-        self.logger.info("Getting data set columns")
-        df = pd.DataFrame(data, columns=data[0].keys())
-        final_columns = copy.deepcopy(columns)
-        for column in columns:
-            if '.' not in column:
-                continue
-            root = column.split('.')[0]
-            if root not in df.columns:
-                df[root] = None
-            expanded_column = pd.DataFrame(
-                df[root].where(df[root].notna(), lambda x: [{}]).tolist()
-            )
-            expanded_column.columns = [
-                f'{root}.{attribute}' for attribute in expanded_column.columns
-            ]
-            if column not in expanded_column.columns:
-                expanded_column[column] = None
-            final_columns += list(expanded_column.columns)
-            try:
-                df = df.join(expanded_column)
-            except ValueError:
-                # columns already added (happens if trying to expand the same column twice)
-                # TODO: Catch this before by only looping unique prefixs?
-                self.logger.info("Columns have already been added, moving on...")
-                pass
-        self.logger.info(final_columns)
-        self.logger.info(list(set(final_columns)))
-        self.logger.info("Finished getting data set columns")
-        return df[list(set(final_columns))].to_dict(orient='records')
-
-    def organize_needed_data(
-        self, new_data, table_values, table_pkey, action_map={}, in_memory=True
-    ):
-
-        if len(table_values) == 0:
-            return new_data, []
-
-        if len(new_data) == 0:
-            return [], []
-
-        need_insertion = pd.DataFrame()
-        need_updates = pd.DataFrame()
-
-        if not in_memory:
-
-            new_data_columns = action_map['insert']['source']
-            table_value_columns = action_map['insert']['augur']
-            if 'update' in action_map:
-                new_data_columns += action_map['update']['source']
-                table_value_columns += action_map['update']['augur']
-
-            (new_data_table, table_values_table), metadata, session = self._setup_postgres_merge(
-                [
-                    self._get_data_set_columns(new_data, new_data_columns),
-                    self._get_data_set_columns(table_values, table_value_columns)
-                ]
-            )
-
-            need_insertion = pd.DataFrame(session.query(new_data_table).join(table_values_table,
-                eval(
-                    ' and '.join([
-                        f"table_values_table.c.{table_column} == new_data_table.c.{source_column}" \
-                        for table_column, source_column in zip(action_map['insert']['augur'],
-                        action_map['insert']['source'])
-                    ])
-                ), isouter=True).filter(
-                    table_values_table.c[action_map['insert']['augur'][0]] == None
-                ).all(), columns=table_value_columns)
-
-            self.logger.info("need_insertion calculated successfully")
-
-            need_updates = pd.DataFrame(columns=table_value_columns)
-            if 'update' in action_map:
-                need_updates = pd.DataFrame(session.query(new_data_table).join(table_values_table,
-                    s.and_(
-                        eval(' and '.join([f"table_values_table.c.{table_column} == new_data_table.c.{source_column}" for \
-                        table_column, source_column in zip(action_map['insert']['augur'], action_map['insert']['source'])])),
-
-                        eval(' and '.join([f"table_values_table.c.{table_column} != new_data_table.c.{source_column}" for \
-                        table_column, source_column in zip(action_map['update']['augur'], action_map['update']['source'])]))
-                    ) ).all(), columns=table_value_columns)
-                self.logger.info("need_updates calculated successfully")
-
-            self._close_postgres_merge(metadata, session)
-
-            new_data_df = pd.DataFrame(new_data)
-
-            need_insertion, new_data_df = self.sync_df_types(
-                need_insertion, new_data_df, table_value_columns, new_data_columns
-            )
-            need_insertion = need_insertion.merge(
-                new_data_df, how='inner', left_on=table_value_columns, right_on=new_data_columns
-            )
-
-            self.logger.info(
-                f"Table needs {len(need_insertion)} insertions and "
-                f"{len(need_updates)} updates.\n")
-
-        else:
-
-            table_values_df = pd.DataFrame(table_values, columns=table_values[0].keys())
-            new_data_df = pd.DataFrame(new_data).dropna(subset=action_map['insert']['source'])
-
-            new_data_df, table_values_df = self.sync_df_types(new_data_df, table_values_df,
-                    action_map['insert']['source'], action_map['insert']['augur'])
-
-            need_insertion = new_data_df.merge(table_values_df, suffixes=('','_table'),
-                    how='outer', indicator=True, left_on=action_map['insert']['source'],
-                    right_on=action_map['insert']['augur']).loc[lambda x : x['_merge']=='left_only']
-
-            if 'update' in action_map:
-                new_data_df, table_values_df = self.sync_df_types(new_data_df, table_values_df,
-                    action_map['update']['source'], action_map['update']['augur'])
-
-                partitions = math.ceil(len(new_data_df) / 1000)
-                attempts = 0
-                while attempts < 50:
-                    try:
-                        need_updates = pd.DataFrame()
-                        self.logger.info(f"Trying {partitions} partitions\n")
-                        for sub_df in numpy.array_split(new_data_df, partitions):
-                            self.logger.info(f"Trying a partition, len {len(sub_df)}\n")
-                            need_updates = pd.concat([ need_updates, sub_df.merge(table_values_df, left_on=action_map['insert']['source'],
-                                right_on=action_map['insert']['augur'], suffixes=('','_table'), how='inner',
-                                indicator=False).merge(table_values_df, left_on=action_map['update']['source'],
-                                right_on=action_map['update']['augur'], suffixes=('','_table'), how='outer',
-                                indicator=True).loc[lambda x : x['_merge']=='left_only'] ])
-                            self.logger.info(f"need_updates merge: {len(sub_df)} worked\n")
-                        break
-
-                    except MemoryError as e:
-                        self.logger.info(f"new_data ({sub_df.shape}) is too large to allocate memory for " +
-                            f"need_updates df merge.\nMemoryError: {e}\nTrying again with {partitions + 1} partitions...\n")
-                        partitions += 1
-                        attempts += 1
-                    # self.logger.info(f"End attempt # {attempts}\n")
-                if attempts >= 50:
-                    self.loggger.info("Max need_updates merge attempts exceeded, cannot perform " +
-                        "updates on this repo.\n")
-                else:
-                    need_updates = need_updates.drop([column for column in list(need_updates.columns) if \
-                        column not in action_map['update']['augur'] and column not in action_map['insert']['augur']],
-                        axis='columns')
-
-                    for column in action_map['insert']['augur']:
-                        need_updates[f'b_{column}'] = need_updates[column]
-
-                    need_updates = need_updates.drop([column for column in action_map['insert']['augur']], axis='columns')
-
-        return need_insertion.to_dict('records'), need_updates.to_dict('records')
-
-    def assign_tuple_action(self, new_data, table_values, update_col_map, duplicate_col_map, table_pkey, value_update_col_map={}):
-        """ DEPRECATED
-            Include an extra key-value pair on each element of new_data that represents
-            the action that should be taken with this element (i.e. 'need_insertion')
-
-        :param new_data: List of dictionaries, data to be assigned an action to
-        :param table_values: Pandas DataFrame, existing data in the database to check
-            what action should be taken on the new_data depending on the presence of
-            each element in this DataFrame
-        :param update_col_map: Dictionary, maps the column names of the source data
-            to the field names in our database for columns that should be checked for
-            updates (if source data value != value in existing database row, then an
-            update is needed). Key is source data column name, value is database field name.
-            Example: {'id': 'gh_issue_id'}
-        :param duplicate_col_map: Dictionary, maps the column names of the source data
-            to the field names in our database for columns that should be checked for
-            duplicates (if source data value == value in existing database row, then this
-            element is a duplicate and would not need an insertion). Key is source data
-            column name, value is database field name. Example: {'id': 'gh_issue_id'}
-        :param table_pkey: String, the field name of the primary key of the table in
-            the database that we are checking the table_values for.
-        :param value_update_col_map: Dictionary, sometimes we add a new field to a table,
-            and we want to trigger an update of that row in the database even if all of the
-            data values are the same and would not need an update ordinarily. Checking for
-            a specific existing value in the database field allows us to do this. The key is the
-            name of the field in the database we are checking for a specific value to trigger
-            an update, the value is the value we are checking for equality to trigger an update.
-            Example: {'cntrb_id': None}
-        :return: List of dictionaries, contains all the same elements of new_data, except
-            each element now has an extra key-value pair with the key being 'flag', and
-            the value being 'need_insertion', 'need_update', or 'none'
-        """
-        need_insertion_count = 0
-        need_update_count = 0
-
-        if type(table_values) == list:
-            if len(table_values) > 0:
-                table_values = pd.DataFrame(table_values, columns=table_values[0].keys())
-            else:
-                table_values = pd.DataFrame(table_values)
-
-        for i, obj in enumerate(new_data):
-            if type(obj) != dict:
-                new_data[i] = {'flag': 'none'}
-                continue
-
-            obj['flag'] = 'none' # default of no action needed
-            existing_tuple = None
-            for db_dupe_key in list(duplicate_col_map.keys()):
-
-                if table_values.isin([obj[duplicate_col_map[db_dupe_key]]]).any().any():
-                    if table_values[table_values[db_dupe_key].isin(
-                        [obj[duplicate_col_map[db_dupe_key]]])].to_dict('records'):
-
-                        existing_tuple = table_values[table_values[db_dupe_key].isin(
-                            [obj[duplicate_col_map[db_dupe_key]]])].to_dict('records')[0]
-                    continue
-
-                obj['flag'] = 'need_insertion'
-                need_insertion_count += 1
-                break
-
-            if obj['flag'] == 'need_insertion':
-                continue
-
-            if not existing_tuple:
-                self.logger.info('An existing tuple was not found for this data ' +
-                    'point and we have reached the check-updates portion of assigning ' +
-                    'tuple action, so we will now move to next data point\n')
-                continue
-
-            # If we need to check the values of the existing tuple to determine if an update is needed
-            for augur_col, value_check in value_update_col_map.items():
-                not_nan_check = not (math.isnan(value_check) and math.isnan(existing_tuple[augur_col])) if value_check is not None else True
-                if existing_tuple[augur_col] != value_check and not_nan_check:
-                    continue
-                self.logger.info("Found a tuple that needs an update for column: {}\n".format(augur_col))
-                obj['flag'] = 'need_update'
-                obj['pkey'] = existing_tuple[table_pkey]
-                need_update_count += 1
-
-            if obj['flag'] == 'need_update':
-                self.logger.info('Already determined that current tuple needs update, skipping checking further updates. '
-                    'Moving to next tuple.\n')
-                continue
-
-            # Now check the existing tuple's values against the response values to determine if an update is needed
-            for col in update_col_map.keys():
-                if update_col_map[col] not in obj:
-                    continue
-                if obj[update_col_map[col]] == existing_tuple[col]:
-                    continue
-                self.logger.info("Found a tuple that needs an update for column: {}\n".format(col))
-                obj['flag'] = 'need_update'
-                self.logger.info(existing_tuple)
-                obj['pkey'] = existing_tuple[table_pkey]
-                need_update_count += 1
-
-        self.logger.info("Page recieved has {} tuples, while filtering duplicates this ".format(len(new_data)) +
-            "was reduced to {} tuples, and {} tuple updates are needed.\n".format(need_insertion_count, need_update_count))
-        return new_data
-
-    def check_duplicates(self, new_data, table_values, key):
-        """ Filters what items of the new_data json (list of dictionaries) that are not
-        present in the table_values df
-
-        :param new_data: List of dictionaries, new data to filter duplicates out of
-        :param table_values: Pandas DataFrame, existing data to check what data is already
-            present in the database
-        :param key: String, key of each dict in new_data whose value we are checking
-            duplicates with
-        :return: List of dictionaries, contains elements of new_data that are not already
-            present in the database
-        """
-        need_insertion = []
-        for obj in new_data:
-            if type(obj) != dict:
-                continue
-            if not table_values.isin([obj[key]]).any().any():
-                need_insertion.append(obj)
-        self.logger.info("Page recieved has {} tuples, while filtering duplicates this ".format(str(len(new_data))) +
-            "was reduced to {} tuples.\n".format(str(len(need_insertion))))
-        return need_insertion
-
-=======
->>>>>>> f3e6a1e8
     def connect_to_broker(self):
         connected = False
         for i in range(5):
@@ -936,1550 +347,6 @@
 
         return owner, repo
 
-<<<<<<< HEAD
-    def get_max_id(self, table, column, default=25150, operations_table=False):
-        """ Gets the max value (usually used for id/pk's) of any Integer column
-            of any table
-
-        :param table: String, the table that consists of the column you want to
-            query a max value for
-        :param column: String, the column that you want to query the max value for
-        :param default: Integer, if there are no values in the
-            specified column, the value of this parameter will be returned
-        :param operations_table: Boolean, if True, this signifies that the table/column
-            that is wanted to be queried is in the augur_operations schema rather than
-            the augur_data schema. Default False
-        :return: Integer, the max value of the specified column/table
-        """
-        maxIdSQL = s.sql.text("""
-            SELECT max({0}.{1}) AS {1}
-            FROM {0}
-        """.format(table, column))
-        db = self.db if not operations_table else self.helper_db
-        rs = pd.read_sql(maxIdSQL, db, params={})
-        if rs.iloc[0][column] is not None:
-            max_id = int(rs.iloc[0][column]) + 1
-            self.logger.info("Found max id for {} column in the {} table: {}\n".format(column, table, max_id))
-        else:
-            max_id = default
-            self.logger.warning("Could not find max id for {} column in the {} table... " +
-                "using default set to: {}\n".format(column, table, max_id))
-        return max_id
-
-    def get_table_values(self, cols, tables, where_clause=""):
-        """ Can query all values of any column(s) from any table(s)
-            with an optional where clause
-
-        :param cols: List of Strings, column(s) that user wants to query
-        :param tables: List of Strings, table(s) that user wants to query
-        :param where_clause: String, optional where clause to filter the values
-            queried
-        :return: Pandas DataFrame, contains all values queried in the columns, tables, and
-            optional where clause provided
-        """
-        table_str = tables[0]
-        del tables[0]
-
-        col_str = cols[0]
-        del cols[0]
-
-        for table in tables:
-            table_str += ", " + table
-        for col in cols:
-            col_str += ", " + col
-
-        table_values_sql = s.sql.text("""
-            SELECT {} FROM {} {}
-        """.format(col_str, table_str, where_clause))
-        self.logger.info("Getting table values with the following PSQL query: \n{}\n".format(
-            table_values_sql))
-        values = pd.read_sql(table_values_sql, self.db, params={})
-        return values
-
-    def init_oauths(self, platform='github'):
-        self.oauths = []
-        self.headers = None
-        self.logger.info("Trying initialization.")
-        # Make a list of api key in the config combined w keys stored in the database
-        # Select endpoint to hit solely to retrieve rate limit
-        #   information from headers of the response
-        # Adjust header keys needed to fetch rate limit information from the API responses
-        if platform == 'github':
-            url = "https://api.github.com/users/gabe-heim"
-            oauthSQL = s.sql.text("""
-                SELECT * FROM worker_oauth WHERE access_token <> '{}' and platform = 'github'
-                """.format(self.config['gh_api_key']))
-            key_name = 'gh_api_key'
-            rate_limit_header_key = "X-RateLimit-Remaining"
-            rate_limit_reset_header_key = "X-RateLimit-Reset"
-        elif platform == 'gitlab':
-            url = "https://gitlab.com/api/v4/version"
-            oauthSQL = s.sql.text("""
-                SELECT * FROM worker_oauth WHERE access_token <> '{}' and platform = 'gitlab'
-                """.format(self.config['gitlab_api_key']))
-            key_name = 'gitlab_api_key'
-            rate_limit_header_key = 'ratelimit-remaining'
-            rate_limit_reset_header_key = 'ratelimit-reset'
-
-        for oauth in [{'oauth_id': 0, 'access_token': self.config[key_name]}] + json.loads(
-            pd.read_sql(oauthSQL, self.helper_db, params={}).to_json(orient="records")
-        ):
-            if platform == 'github':
-                self.headers = {'Authorization': 'token %s' % oauth['access_token']}
-            elif platform == 'gitlab':
-                self.headers = {'Authorization': 'Bearer %s' % oauth['access_token']}
-            response = requests.get(url=url, headers=self.headers)
-            self.oauths.append({
-                    'oauth_id': oauth['oauth_id'],
-                    'access_token': oauth['access_token'],
-                    'rate_limit': int(response.headers[rate_limit_header_key]),
-                    'seconds_to_reset': (
-                        datetime.datetime.fromtimestamp(
-                            int(response.headers[rate_limit_reset_header_key])
-                        ) - datetime.datetime.now()
-                    ).total_seconds()
-                })
-            self.logger.debug("Found OAuth available for use: {}".format(self.oauths[-1]))
-
-        if len(self.oauths) == 0:
-            self.logger.info(
-                "No API keys detected, please include one in your config or in the "
-                "worker_oauths table in the augur_operations schema of your database."
-            )
-
-        # First key to be used will be the one specified in the config (first element in
-        #   self.oauths array will always be the key in use)
-        if platform == 'github':
-            self.headers = {'Authorization': 'token %s' % self.oauths[0]['access_token']}
-        elif platform == 'gitlab':
-            self.headers = {'Authorization': 'Bearer %s' % self.oauths[0]['access_token']}
-
-        self.logger.info("OAuth initialized\n")
-
-    def bulk_insert(
-        self, table, insert=[], update=[], unique_columns=[], update_columns=[],
-        max_attempts=3, attempt_delay=3, increment_counter=True, convert_float_int=False
-    ):
-        """ Performs bulk inserts/updates of the given data to the given table
-
-            :param table: String, name of the table that we are inserting/updating rows
-            :param insert: List of dicts, data points to insert
-            :param update: List of dicts, data points to update, only needs key/value
-                pairs of the update_columns and the unique_columns
-            :param unique_columns: List of strings, column names that would uniquely identify any
-                given data point
-            :param update_columns: List of strings, names of columns that are being updated
-            :param max_attempts: Integer, number of attempts to perform on inserting/updating
-                before moving on
-            :param attempt_delay: Integer, number of seconds to wait in between attempts
-            :returns: SQLAlchemy database execution response object(s), contains metadata
-                about number of rows inserted etc. This data is not often used.
-        """
-
-        self.logger.info(
-            f"{len(insert)} insertions are needed and {len(update)} "
-            f"updates are needed for {table}"
-        )
-
-        update_result = None
-        insert_result = None
-
-        if len(update) > 0:
-            attempts = 0
-            update_start_time = time.time()
-            while attempts < max_attempts:
-                try:
-                    update_result = self.db.execute(
-                        table.update().where(
-                                eval(
-                                    ' and '.join(
-                                        [
-                                            f"self.{table}_table.c.{key} == bindparam('b_{key}')"
-                                            for key in unique_columns
-                                        ]
-                                    )
-                                )
-                            ).values(
-                                {key: key for key in update_columns}
-                            ),
-                        update
-                    )
-                    if increment_counter:
-                        self.update_counter += update_result.rowcount
-                    self.logger.info(
-                        f"Updated {update_result.rowcount} rows in "
-                        f"{time.time() - update_start_time} seconds"
-                    )
-                    break
-                except Exception as e:
-                    self.logger.info(f"Warning! Error bulk updating data: {e}")
-                    time.sleep(attempt_delay)
-                attempts += 1
-
-        if len(insert) > 0:
-
-            insert_start_time = time.time()
-
-            def psql_insert_copy(table, conn, keys, data_iter):
-                """
-                Execute SQL statement inserting data
-
-                Parameters
-                ----------
-                table : pandas.io.sql.SQLTable
-                conn : sqlalchemy.engine.Engine or sqlalchemy.engine.Connection
-                keys : list of str
-                    Column names
-                data_iter : Iterable that iterates the values to be inserted
-                """
-                # gets a DBAPI connection that can provide a cursor
-                dbapi_conn = conn.connection
-                with dbapi_conn.cursor() as cur:
-                    s_buf = io.StringIO()
-                    writer = csv.writer(s_buf)
-                    writer.writerows(data_iter)
-                    s_buf.seek(0)
-
-                    columns = ', '.join('"{}"'.format(k) for k in keys)
-                    if table.schema:
-                        table_name = '{}.{}'.format(table.schema, table.name)
-                    else:
-                        table_name = table.name
-
-                    sql = 'COPY {} ({}) FROM STDIN WITH CSV'.format(
-                        table_name, columns)
-                    cur.copy_expert(sql=sql, file=s_buf)
-
-            df = pd.DataFrame(insert)
-            if convert_float_int:
-                df = self._convert_float_nan_to_int(df)
-            df.to_sql(
-                name=table.name,
-                con=self.db,
-                if_exists="append",
-                index=False,
-                method=psql_insert_copy
-            )
-            if increment_counter:
-                self.insert_counter += len(insert)
-
-            self.logger.info(
-                f"Inserted {len(insert)} rows in {time.time() - insert_start_time} seconds "
-                "thanks to postgresql's COPY FROM CSV! :)"
-            )
-
-        return insert_result, update_result
-
-    def text_clean(self, data, field):
-        """ "Cleans" the provided field of each dict in the list of dicts provided
-            by removing NUL (C text termination) characters
-            Example: "\u0000"
-
-            :param data: List of dicts
-            :param field: String
-            :returns: Same data list with each element's field updated with NUL characters
-                removed
-        """
-        return [
-            {
-                **data_point,
-                field: data_point[field].replace("\x00", "\uFFFD")
-            } for data_point in data
-        ]
-
-    def _add_nested_columns(self, df, column_names):
-        # todo: support deeper nests (>1) and only expand necessary columns
-        # todo: merge with _get_data_set_columns
-
-        for column in column_names:
-            if '.' not in column:
-                continue
-            root = column.split('.')[0]
-            if root not in df.columns:
-                df[root] = None
-            expanded_column = pd.DataFrame(
-                df[root].where(df[root].notna(), lambda x: [{}]).tolist()
-            )
-            expanded_column.columns = [
-                f'{root}.{attribute}' for attribute in expanded_column.columns
-            ]
-            if column not in expanded_column.columns:
-                expanded_column[column] = None
-            try:
-                df = df.join(expanded_column)
-            except ValueError:
-                # columns already added (happens if trying to expand the same column twice)
-                # TODO: Catch this before by only looping unique prefixs?
-                pass
-
-        return df
-
-    def enrich_cntrb_id(
-        self, data, key, action_map_additions={'insert': {'source': [], 'augur': []}},
-        platform='github', prefix=''
-    ):
-
-        if not len(data):
-            return data
-
-        self.logger.info(f"Enriching contributor ids for {len(data)} data points...")
-
-        source_df = pd.DataFrame(data)
-        expanded_source_df = self._add_nested_columns(
-            source_df.copy(), [key] + action_map_additions['insert']['source']
-        )
-
-        # Insert cntrbs that are not in db
-
-        cntrb_action_map = {
-            'insert': {
-                'source': [key] + action_map_additions['insert']['source'],
-                'augur': ['cntrb_login'] + action_map_additions['insert']['augur']
-            }
-        }
-        source_cntrb_insert, _ = self.new_organize_needed_data(
-            expanded_source_df.to_dict(orient='records'), augur_table=self.contributors_table,
-            action_map=cntrb_action_map
-        )
-
-        cntrb_insert = [
-            {
-                'cntrb_login': contributor[f'{prefix}login'],
-                'cntrb_created_at': None if (
-                    f'{prefix}created_at' not in contributor
-                ) else contributor[f'{prefix}created_at'],
-                'cntrb_email': None if f'{prefix}email' not in contributor else contributor[f'{prefix}email'],
-                'cntrb_company': None if f'{prefix}company' not in contributor else contributor[f'{prefix}company'],
-                'cntrb_location': None if (
-                    f'{prefix}location' not in contributor
-                ) else contributor[f'{prefix}location'],
-                'gh_user_id': None if (
-                    not contributor[f'{prefix}id']
-                ) else int(float(contributor[f'{prefix}id'])),
-                'gh_login': contributor[f'{prefix}login'],
-                'gh_url': contributor[f'{prefix}url'],
-                'gh_html_url': contributor[f'{prefix}html_url'],
-                'gh_node_id': contributor[f'{prefix}node_id'],
-                'gh_avatar_url': contributor[f'{prefix}avatar_url'],
-                'gh_gravatar_id': contributor[f'{prefix}gravatar_id'],
-                'gh_followers_url': contributor[f'{prefix}followers_url'],
-                'gh_following_url': contributor[f'{prefix}following_url'],
-                'gh_gists_url': contributor[f'{prefix}gists_url'],
-                'gh_starred_url': contributor[f'{prefix}starred_url'],
-                'gh_subscriptions_url': contributor[f'{prefix}subscriptions_url'],
-                'gh_organizations_url': contributor[f'{prefix}organizations_url'],
-                'gh_repos_url': contributor[f'{prefix}repos_url'],
-                'gh_events_url': contributor[f'{prefix}events_url'],
-                'gh_received_events_url': contributor[f'{prefix}received_events_url'],
-                'gh_type': contributor[f'{prefix}type'],
-                'gh_site_admin': contributor[f'{prefix}site_admin'],
-                'tool_source': self.tool_source,
-                'tool_version': self.tool_version,
-                'data_source': self.data_source
-            } for contributor in source_cntrb_insert if contributor[f'{prefix}login']
-        ]
-
-        self.bulk_insert(self.contributors_table, cntrb_insert)
-
-        # Query db for inserted cntrb pkeys and add to shallow level of data
-
-        # Query
-        cntrb_pk_name = list(self.contributors_table.primary_key)[0].name
-        session = s.orm.Session(self.db)
-        inserted_pks = pd.DataFrame(
-            session.query(
-                self.contributors_table.c[cntrb_pk_name], self.contributors_table.c.cntrb_login,
-                self.contributors_table.c.gh_node_id
-            ).distinct(self.contributors_table.c.cntrb_login).order_by(
-                self.contributors_table.c.cntrb_login, self.contributors_table.c[cntrb_pk_name]
-            ).all(), columns=[cntrb_pk_name, 'cntrb_login', 'gh_node_id']
-        ).to_dict(orient='records')
-        session.close()
-
-        # Prepare for merge
-        source_columns = sorted(list(source_df.columns))
-        necessary_columns = sorted(list(set(source_columns + cntrb_action_map['insert']['source'])))
-        (source_table, inserted_pks_table), metadata, session = self._setup_postgres_merge(
-            [
-                expanded_source_df[necessary_columns].to_dict(orient='records'),
-                inserted_pks
-            ], sort=True
-        )
-        final_columns = [cntrb_pk_name] + sorted(list(set(necessary_columns)))
-
-        # Merge
-        source_pk = pd.DataFrame(
-            session.query(
-                inserted_pks_table.c.cntrb_id, source_table
-            ).join(
-                source_table,
-                eval(
-                    ' and '.join(
-                        [
-                            (
-                                f"inserted_pks_table.c['{table_column}'] "
-                                f"== source_table.c['{source_column}']"
-                            ) for table_column, source_column in zip(
-                                cntrb_action_map['insert']['augur'],
-                                cntrb_action_map['insert']['source']
-                            )
-                        ]
-                    )
-                )
-            ).all(), columns=final_columns
-        )
-
-        # Cleanup merge
-        source_pk = self._eval_json_columns(source_pk)
-        self._close_postgres_merge(metadata, session)
-
-        self.logger.info(
-            "Contributor id enrichment successful, result has "
-            f"{len(source_pk)} data points.\n"
-        )
-
-        return source_pk.to_dict(orient='records')
-
-    def enrich_data_primary_keys(
-        self, source_data, table, gh_merge_fields, augur_merge_fields, in_memory=False
-    ):
-
-        self.logger.info("Preparing to enrich data.\n")
-
-        if len(source_data) == 0:
-            self.logger.info("There is no source data to enrich.\n")
-            return source_data
-
-        source_df = self._add_nested_columns(pd.DataFrame(source_data), gh_merge_fields)
-
-        if not in_memory:
-
-            source_pk_columns = list(source_df.columns)
-            source_pk_columns.insert(0, list(table.primary_key)[0].name)
-
-            (source_table, ), metadata, session = self._setup_postgres_merge(
-                # [self._get_data_set_columns(source_data, gh_merge_fields)]
-                [source_df.to_dict(orient='records')]
-            )
-
-            source_pk = pd.DataFrame(
-
-                # eval(
-                #     "session.query("
-                #         + ", ".join(
-                #             [
-                #                 f"table.c['{column}']" for column in [list(table.primary_key)[0].name]
-                #                 + augur_merge_fields
-                #             ]
-                #         )
-                #     + ")"
-                # )
-                session.query(
-                    table.c[list(table.primary_key)[0].name],
-                    source_table
-                    # eval(
-                    #     f"table.c['{list(table.primary_key)[0].name}'], "
-                    #     + ", ".join(
-                    #         [
-                    #             f"source_table.c['{column}']" for column in source_pk_columns
-                    #         ]
-                    #     )
-                    # )
-                ).join(
-                    source_table,
-                    eval(
-                        ' and '.join(
-                            [
-                                f"table.c['{table_column}'] == source_table.c['{source_column}']"
-                                for table_column, source_column in zip(
-                                    augur_merge_fields, gh_merge_fields
-                                )
-                            ]
-                        )
-                    )
-                ).all(), columns=source_pk_columns  # gh_merge_fields
-            )
-
-            source_pk = self._eval_json_columns(source_pk)
-
-            # source_pk, source_df = self.sync_df_types(
-            #     source_pk, source_df, gh_merge_fields, gh_merge_fields
-            # )
-            # source_pk = source_pk.merge(source_df, how='inner', on=gh_merge_fields)
-
-            self.logger.info("source_pk calculated successfully")
-
-            self._close_postgres_merge(metadata, session)
-            self.logger.info("Done")
-
-        else:
-
-            # s_tuple = s.tuple_([table.c[field] for field in augur_merge_fields])
-            # s_tuple.__dict__['clauses'] = s_tuple.__dict__['clauses'][0].effective_value
-            # s_tuple.__dict__['_type_tuple'] = []
-            # for field in augur_merge_fields:
-            #     s_tuple.__dict__['_type_tuple'].append(table.c[field].__dict__['type'])
-
-            # try:
-            #     primary_keys = self.db.execute(s.sql.select(
-            #             [table.c[field] for field in augur_merge_fields] + [table.c[list(table.primary_key)[0].name]]
-            #         ).where(
-            #             s_tuple.in_(
-
-            #                 list(source_df[gh_merge_fields].itertuples(index=False))
-            #             ))).fetchall()
-            # except psycopg2.errors.StatementTooComplex as e:
-            self.logger.info("Retrieve pk statement too complex, querying all instead " +
-                "and performing partitioned merge.\n")
-            all_primary_keys = self.db.execute(s.sql.select(
-                    [table.c[field] for field in augur_merge_fields] + [table.c[list(table.primary_key)[0].name]]
-                )).fetchall()
-            self.logger.info("Queried all")
-            all_primary_keys_df = pd.DataFrame(all_primary_keys,
-                columns=augur_merge_fields + [list(table.primary_key)[0].name])
-            self.logger.info("Converted to df")
-
-            source_df, all_primary_keys_df = self.sync_df_types(source_df, all_primary_keys_df,
-                    gh_merge_fields, augur_merge_fields)
-
-            self.logger.info("Synced df types")
-
-            partitions = math.ceil(len(source_df) / 600)#1000)
-            attempts = 0
-            while attempts < 50:
-                try:
-                    source_pk = pd.DataFrame()
-                    self.logger.info(f"Trying {partitions} partitions of new data, {len(all_primary_keys_df)} " +
-                        "pk data points to enrich\n")
-                    for sub_df in numpy.array_split(source_df, partitions):
-                        self.logger.info(f"Trying a partition, len {len(sub_df)}\n")
-                        source_pk = pd.concat([ source_pk, sub_df.merge(all_primary_keys_df, suffixes=('','_table'),
-                            how='inner', left_on=gh_merge_fields, right_on=augur_merge_fields) ])
-                        self.logger.info(f"source_pk merge: {len(sub_df)} worked\n")
-                    break
-
-                except MemoryError as e:
-                    self.logger.info(f"new_data ({sub_df.shape}) is too large to allocate memory for " +
-                        f"source_pk df merge.\nMemoryError: {e}\nTrying again with {partitions + 1} partitions...\n")
-                    partitions += 1
-                    attempts += 1
-                # self.logger.info(f"End attempt # {attempts}\n")
-            if attempts >= 50:
-                self.logger.info("Max source_pk merge attempts exceeded, cannot perform " +
-                    "updates on this repo.\n")
-            else:
-                self.logger.info(f"Data enrichment successful, length: {len(source_pk)}\n")
-
-            # all_primary_keys_df.to_json(path_or_buf='all_primary_keys_df.json', orient='records')
-
-            # all_primary_keys_dask_df = dd.from_pandas(all_primary_keys_df, chunksize=1000)
-            # source_dask_df = dd.from_pandas(source_df, chunksize=1000)
-            # result = json.loads(source_dask_df.merge(all_primary_keys_dask_df, suffixes=('','_table'),
-            #     how='inner', left_on=gh_merge_fields, right_on=augur_merge_fields).compute(
-            #     ).to_json(default_handler=str, orient='records'))
-        return source_pk.to_dict(orient='records')
-
-        # if len(primary_keys) > 0:
-        #     primary_keys_df = pd.DataFrame(primary_keys,
-        #         columns=augur_merge_fields + [list(table.primary_key)[0].name])
-        # else:
-        #     self.logger.info("There are no inserted primary keys to enrich the source data with.\n")
-        #     return []
-
-        # source_df, primary_keys_df = self.sync_df_types(source_df, primary_keys_df,
-        #         gh_merge_fields, augur_merge_fields)
-
-        # source_df = dd.from_pandas(source_df, chunksize=1000)
-        # primary_keys_df = dd.from_pandas(primary_keys_df, chunksize=1000)
-
-        # result = json.loads(source_df.merge(primary_keys_df, suffixes=('','_table'),
-        #     how='inner', left_on=gh_merge_fields, right_on=augur_merge_fields).compute().to_json(
-        #     default_handler=str, orient='records'))
-
-        # self.logger.info("Data enrichment successful.\n")
-        # return result
-
-    def multi_thread_urls(self, all_urls, max_attempts=5, platform='github'):
-        """
-        :param all_urls: list of tuples
-        """
-
-        if not len(all_urls):
-            self.logger.info("No urls to multithread, returning blank list.\n")
-            return []
-
-        def load_url(url, extra_data={}):
-            try:
-                html = requests.get(url, stream=True, headers=self.headers)
-                return html, extra_data
-            except requests.exceptions.RequestException as e:
-                self.logger.info(e, url)
-
-        self.logger.info("Beginning to multithread API endpoints.")
-
-        start = time.time()
-
-        all_data = []
-        valid_url_count = len(all_urls)
-
-        partitions = math.ceil(len(all_urls) / 600)
-        self.logger.info(f"{len(all_urls)} urls to process. Trying {partitions} partitions. " +
-            f"Using {max(multiprocessing.cpu_count()//8, 1)} threads.")
-        for urls in numpy.array_split(all_urls, partitions):
-            attempts = 0
-            self.logger.info(f"Total data points collected so far: {len(all_data)}")
-            while len(urls) > 0 and attempts < max_attempts:
-                with concurrent.futures.ThreadPoolExecutor(
-                    max_workers=max(multiprocessing.cpu_count()//8, 1)
-                ) as executor:
-                    # Start the load operations and mark each future with its URL
-                    future_to_url = {executor.submit(load_url, *url): url for url in urls}
-                    self.logger.info("Multithreaded urls and returned status codes:")
-                    count = 0
-                    for future in concurrent.futures.as_completed(future_to_url):
-
-                        if count % 100 == 0:
-                            self.logger.info(
-                                f"Processed {len(all_data)} / {valid_url_count} urls. "
-                                f"{len(urls)} remaining in this partition."
-                            )
-                        count += 1
-
-                        url = future_to_url[future]
-                        try:
-                            response, extra_data = future.result()
-
-                            if response.status_code != 200:
-                                self.logger.info(
-                                    f"Url: {url[0]} ; Status code: {response.status_code}"
-                                )
-
-                            if response.status_code == 403 or response.status_code == 401: # 403 is rate limit, 404 is not found, 401 is bad credentials
-                                self.update_rate_limit(response, platform=platform)
-                                continue
-
-                            elif response.status_code == 200:
-                                try:
-                                    page_data = response.json()
-                                except:
-                                    page_data = json.loads(json.dumps(response.text))
-
-                                page_data = [{**data, **extra_data} for data in page_data]
-                                all_data += page_data
-
-                                if 'last' in response.links and "&page=" not in url[0]:
-                                    urls += [
-                                        (url[0] + f"&page={page}", extra_data) for page in range(
-                                            2, int(response.links['last']['url'].split('=')[-1]) + 1
-                                        )
-                                    ]
-                                urls = numpy.delete(urls, numpy.where(urls == url), axis=0)
-
-                            elif response.status_code == 404:
-                                urls = numpy.delete(urls, numpy.where(urls == url), axis=0)
-                                self.logger.info(f"Not found url: {url}\n")
-                            else:
-                                self.logger.info(
-                                    f"Unhandled response code: {response.status_code} {url}\n"
-                                )
-
-                        except Exception as e:
-                            self.logger.info(
-                                f"{url} generated an exception: {traceback.format_exc()}\n"
-                            )
-
-                attempts += 1
-
-        self.logger.info(
-            f"Processed {valid_url_count} urls and got {len(all_data)} data points "
-            f"in {time.time() - start} seconds thanks to multithreading!\n"
-        )
-        return all_data
-
-    def _eval_json_columns(self, df):
-        if not len(df):
-            return df
-        for column in df.columns:
-            first_valid_value = df.fillna(method='bfill').iloc[0][column]
-            if isinstance(first_valid_value, str):
-                if (
-                    first_valid_value[0] == '{' and first_valid_value[-1] == '}'
-                    or first_valid_value[0] == '[' and first_valid_value[-1] == ']'
-                ):
-                    df[column] = df[column].fillna("'null_placeholder'").apply(eval).replace(
-                        "null_placeholder", numpy.nan
-                    ).where(df[column].notna(), lambda x: [{}])
-        return df
-
-    def new_organize_needed_data(
-        self, new_data, augur_table=None, where_clause=True, action_map={}
-    ):
-
-        self.logger.info(f"Beginning to organize needed data from {len(new_data)} data points...")
-
-        if len(new_data) == 0:
-            return [], []
-
-        new_data_columns = pd.DataFrame(new_data).columns
-
-        # # new_data_columns = copy.deepcopy(action_map['insert']['source'])
-        # table_value_columns = copy.deepcopy(action_map['insert']['augur'])
-        #
-        # if 'update' in action_map:
-        #     # new_data_columns += action_map['update']['source']
-        #     table_value_columns += action_map['update']['augur']
-
-        (new_data_table, ), metadata, session = self._setup_postgres_merge(
-            [
-                new_data
-                # self._get_data_set_columns(new_data, new_data_columns)
-            ]
-        )
-
-        need_insertion = pd.DataFrame(
-            session.query(new_data_table).join(
-                augur_table,
-                eval(
-                    ' and '.join(
-                        [
-                            f"augur_table.c['{table_column}'] == new_data_table.c['{source_column}']"
-                            for table_column, source_column in zip(
-                                action_map['insert']['augur'], action_map['insert']['source']
-                            )
-                        ]
-                    )
-                ), isouter=True
-            ).filter(
-                augur_table.c[action_map['insert']['augur'][0]] == None
-            ).all(), columns=new_data_columns  # table_value_columns
-        )
-
-        need_insertion = self._eval_json_columns(need_insertion)
-
-        # new_data_df = pd.DataFrame(new_data)
-
-        # need_insertion, new_data_df = self.sync_df_types(
-        #     need_insertion, new_data_df, table_value_columns, new_data_columns
-        # )
-        # need_insertion = need_insertion.merge(
-        #     new_data_df, how='inner', left_on=table_value_columns, right_on=new_data_columns
-        # )
-
-        self.logger.info("need_insertion calculated successfully")
-
-        need_updates = pd.DataFrame(columns=new_data_columns)
-        if 'update' in action_map:
-            need_updates = pd.DataFrame(
-                session.query(new_data_table).join(
-                    augur_table,
-                    s.and_(
-                        eval(
-                            ' and '.join(
-                                [
-                                    (
-                                        f"augur_table.c.{table_column} "
-                                        f"== new_data_table.c.{source_column}"
-                                    ) for table_column, source_column in zip(
-                                        action_map['insert']['augur'],
-                                        action_map['insert']['source']
-                                    )
-                                ]
-                            )
-                        ),
-
-                        eval(
-                            ' and '.join(
-                                [
-                                    (
-                                        f"augur_table.c.{table_column} "
-                                        f"!= new_data_table.c.{source_column}"
-                                    ) for table_column, source_column in zip(
-                                        action_map['update']['augur'],
-                                        action_map['update']['source']
-                                    )
-                                ]
-                            )
-                        )
-                    )
-                ).all(), columns=new_data_columns
-            )
-            self.logger.info("need_updates calculated successfully")
-
-        self._close_postgres_merge(metadata, session)
-
-        self.logger.info(
-            f"Table needs {len(need_insertion)} insertions and "
-            f"{len(need_updates)} updates.\n"
-        )
-
-        return need_insertion.to_dict('records'), need_updates.to_dict('records')
-
-    def new_paginate_endpoint(
-        self, url, action_map={}, table=None, where_clause=True, platform='github'
-    ):
-
-        page_number = 1
-        multiple_pages = False
-        need_insertion = []
-        need_update = []
-        all_data = []
-        forward_pagination = True
-        backwards_activation = False
-        last_page_number = -1
-        while True:
-
-            # Multiple attempts to hit endpoint
-            num_attempts = 0
-            success = False
-            while num_attempts < 10:
-                self.logger.info("hitting an endpiont")
-                #    f"Hitting endpoint: ...\n"
-                #    f"{url.format(page_number)} on page number. \n")
-                try:
-                    response = requests.get(url=url.format(page_number), headers=self.headers)
-                except TimeoutError as e:
-                    self.logger.info("Request timed out. Sleeping 10 seconds and trying again...\n")
-                    time.sleep(10)
-                    continue
-
-                self.update_rate_limit(response, platform=platform)
-
-                try:
-                    page_data = response.json()
-                except:
-                    page_data = json.loads(json.dumps(response.text))
-
-                if type(page_data) == list:
-                    success = True
-                    break
-                elif type(page_data) == dict:
-                    self.logger.info("Request returned a dict: {}\n".format(page_data))
-                    if page_data['message'] == "Not Found":
-                        self.logger.warning(
-                            "Github repo was not found or does not exist for endpoint: "
-                            f"{url.format(page_number)}\n"
-                        )
-                        break
-                    if "You have triggered an abuse detection mechanism." in page_data['message']:
-                        num_attempts -= 1
-                        self.update_rate_limit(response, temporarily_disable=True,platform=platform)
-                    if page_data['message'] == "Bad credentials":
-                        self.update_rate_limit(response, bad_credentials=True, platform=platform)
-                elif type(page_data) == str:
-                    self.logger.info(f"Warning! page_data was string: {page_data}\n")
-                    if "<!DOCTYPE html>" in page_data:
-                        self.logger.info("HTML was returned, trying again...\n")
-                    elif len(page_data) == 0:
-                        self.logger.warning("Empty string, trying again...\n")
-                    else:
-                        try:
-                            page_data = json.loads(page_data)
-                            success = True
-                            break
-                        except:
-                            pass
-                num_attempts += 1
-            if not success:
-                break
-
-            # Success
-
-            # Determine if continued pagination is needed
-
-            if len(page_data) == 0:
-                self.logger.info("Response was empty, breaking from pagination.\n")
-                break
-
-            all_data += page_data
-
-            if not forward_pagination:
-
-                # Checking contents of requests with what we already have in the db
-                page_insertions, page_updates = self.new_organize_needed_data(
-                    page_data, augur_table=table, action_map=action_map
-                )
-
-                # Reached a page where we already have all tuples
-                if len(need_insertion) == 0 and len(need_update) == 0 and \
-                        backwards_activation:
-                    self.logger.info(
-                        "No more pages with unknown tuples, breaking from pagination.\n"
-                    )
-                    break
-
-                need_insertion += page_insertions
-                need_update += page_updates
-
-            # Find last page so we can decrement from there
-            if 'last' in response.links and last_page_number == -1:
-                if platform == 'github':
-                    last_page_number = int(response.links['last']['url'][-6:].split('=')[1])
-                elif platform == 'gitlab':
-                    last_page_number = int(response.links['last']['url'].split('&')[2].split('=')[1])
-
-                if not forward_pagination and not backwards_activation:
-                    page_number = last_page_number
-                    backwards_activation = True
-
-            self.logger.info("Analyzation of page {} of {} complete\n".format(page_number,
-                int(last_page_number) if last_page_number != -1 else "*last page not known*"))
-
-            if (page_number <= 1 and not forward_pagination) or \
-                    (page_number >= last_page_number and forward_pagination):
-                self.logger.info("No more pages to check, breaking from pagination.\n")
-                break
-
-            page_number = page_number + 1 if forward_pagination else page_number - 1
-
-        if forward_pagination:
-            need_insertion, need_update = self.new_organize_needed_data(
-                all_data, augur_table=table, action_map=action_map
-            )
-
-        return {
-            'insert': need_insertion,
-            'update': need_update,
-            'all': all_data
-        }
-
-    def paginate_endpoint(
-        self, url, action_map={}, table=None, where_clause=True, platform='github', in_memory=True
-    ):
-
-        table_values = self.db.execute(
-            s.sql.select(self.get_relevant_columns(table, action_map)).where(where_clause)
-        ).fetchall()
-
-        page_number = 1
-        multiple_pages = False
-        need_insertion = []
-        need_update = []
-        all_data = []
-        forward_pagination = True
-        backwards_activation = False
-        last_page_number = -1
-        while True:
-
-            # Multiple attempts to hit endpoint
-            num_attempts = 0
-            success = False
-            while num_attempts < 10:
-                self.logger.info(f"Hitting endpoint: {url.format(page_number)}...\n")
-                try:
-                    response = requests.get(url=url.format(page_number), headers=self.headers)
-                except TimeoutError as e:
-                    self.logger.info("Request timed out. Sleeping 10 seconds and trying again...\n")
-                    time.sleep(10)
-                    continue
-
-                self.update_rate_limit(response, platform=platform)
-
-                try:
-                    page_data = response.json()
-                except:
-                    page_data = json.loads(json.dumps(response.text))
-
-                if type(page_data) == list:
-                    success = True
-                    break
-                elif type(page_data) == dict:
-                    self.logger.info("Request returned a dict: {}\n".format(page_data))
-                    if page_data['message'] == "Not Found":
-                        self.logger.warning(
-                            "Github repo was not found or does not exist for endpoint: "
-                            f"{url.format(page_number)}\n"
-                        )
-                        break
-                    if "You have triggered an abuse detection mechanism." in page_data['message']:
-                        num_attempts -= 1
-                        self.update_rate_limit(response, temporarily_disable=True,platform=platform)
-                    if page_data['message'] == "Bad credentials":
-                        self.update_rate_limit(response, bad_credentials=True, platform=platform)
-                elif type(page_data) == str:
-                    self.logger.info(f"Warning! page_data was string: {page_data}\n")
-                    if "<!DOCTYPE html>" in page_data:
-                        self.logger.info("HTML was returned, trying again...\n")
-                    elif len(page_data) == 0:
-                        self.logger.warning("Empty string, trying again...\n")
-                    else:
-                        try:
-                            page_data = json.loads(page_data)
-                            success = True
-                            break
-                        except:
-                            pass
-                num_attempts += 1
-            if not success:
-                break
-
-            # Success
-
-            # Determine if continued pagination is needed
-
-            if len(page_data) == 0:
-                self.logger.info("Response was empty, breaking from pagination.\n")
-                break
-
-            all_data += page_data
-
-            if not forward_pagination:
-
-                # Checking contents of requests with what we already have in the db
-                page_insertions, page_updates = self.organize_needed_data(
-                    page_data, table_values, list(table.primary_key)[0].name,
-                    action_map, in_memory=True
-                )
-
-                # Reached a page where we already have all tuples
-                if len(need_insertion) == 0 and len(need_update) == 0 and \
-                        backwards_activation:
-                    self.logger.info(
-                        "No more pages with unknown tuples, breaking from pagination.\n"
-                    )
-                    break
-
-                need_insertion += page_insertions
-                need_update += page_updates
-
-            # Find last page so we can decrement from there
-            if 'last' in response.links and last_page_number == -1:
-                if platform == 'github':
-                    last_page_number = int(response.links['last']['url'][-6:].split('=')[1])
-                elif platform == 'gitlab':
-                    last_page_number = int(response.links['last']['url'].split('&')[2].split('=')[1])
-
-                if not forward_pagination and not backwards_activation:
-                    page_number = last_page_number
-                    backwards_activation = True
-
-            self.logger.info("Analyzation of page {} of {} complete\n".format(page_number,
-                int(last_page_number) if last_page_number != -1 else "*last page not known*"))
-
-            if (page_number <= 1 and not forward_pagination) or \
-                    (page_number >= last_page_number and forward_pagination):
-                self.logger.info("No more pages to check, breaking from pagination.\n")
-                break
-
-            page_number = page_number + 1 if forward_pagination else page_number - 1
-
-        if forward_pagination:
-            need_insertion, need_update = self.organize_needed_data(
-                all_data, table_values, list(table.primary_key)[0].name, action_map,
-                in_memory=in_memory
-            )
-
-        return {
-            'insert': need_insertion,
-            'update': need_update,
-            'all': all_data
-        }
-
-    def paginate(self, url, duplicate_col_map, update_col_map, table, table_pkey, where_clause="", value_update_col_map={}, platform="github"):
-        """ DEPRECATED
-            Paginate either backwards or forwards (depending on the value of the worker's
-            finishing_task attribute) through all the GitHub or GitLab api endpoint pages.
-
-        :param url: String, the url of the API endpoint we are paginating through, expects
-            a curly brace string formatter within the string to format the Integer
-            representing the page number that is wanted to be returned
-        :param duplicate_col_map: Dictionary, maps the column names of the source data
-            to the field names in our database for columns that should be checked for
-            duplicates (if source data value == value in existing database row, then this
-            element is a duplicate and would not need an insertion). Key is source data
-            column name, value is database field name. Example: {'id': 'gh_issue_id'}
-        :param update_col_map: Dictionary, maps the column names of the source data
-            to the field names in our database for columns that should be checked for
-            updates (if source data value != value in existing database row, then an
-            update is needed). Key is source data column name, value is database field name.
-            Example: {'id': 'gh_issue_id'}
-        :param table: String, the name of the table that holds the values to check for
-            duplicates/updates against
-        :param table_pkey: String, the field name of the primary key of the table in
-            the database that we are getting the values for to cross-reference to check
-            for duplicates.
-        :param where_clause: String, optional where clause to filter the values
-            that are queried when preparing the values that will be cross-referenced
-            for duplicates/updates
-        :param value_update_col_map: Dictionary, sometimes we add a new field to a table,
-            and we want to trigger an update of that row in the database even if all of the
-            data values are the same and would not need an update ordinarily. Checking for
-            a specific existing value in the database field allows us to do this. The key is the
-            name of the field in the database we are checking for a specific value to trigger
-            an update, the value is the value we are checking for equality to trigger an update.
-            Example: {'cntrb_id': None}
-        :return: List of dictionaries, all data points from the pages of the specified API endpoint
-            each with a 'flag' key-value pair representing the required action to take with that
-            data point (i.e. 'need_insertion', 'need_update', 'none')
-        """
-
-        update_keys = list(update_col_map.keys()) if update_col_map else []
-        update_keys += list(value_update_col_map.keys()) if value_update_col_map else []
-        cols_to_query = list(duplicate_col_map.keys()) + update_keys + [table_pkey]
-        table_values = self.get_table_values(cols_to_query, [table], where_clause)
-
-        i = 1
-        multiple_pages = False
-        tuples = []
-        while True:
-            num_attempts = 0
-            success = False
-            while num_attempts < 3:
-                self.logger.info(f'Hitting endpoint: {url.format(i)}...\n')
-                r = requests.get(url=url.format(i), headers=self.headers)
-
-                self.update_rate_limit(r, platform=platform)
-                if 'last' not in r.links:
-                    last_page = None
-                else:
-                    if platform == "github":
-                        last_page = r.links['last']['url'][-6:].split('=')[1]
-                    elif platform == "gitlab":
-                        last_page =  r.links['last']['url'].split('&')[2].split("=")[1]
-                    self.logger.info("Analyzing page {} of {}\n".format(i, int(last_page) + 1 if last_page is not None else '*last page not known*'))
-
-                try:
-                    j = r.json()
-                except:
-                    j = json.loads(json.dumps(r.text))
-
-                if type(j) != dict and type(j) != str:
-                    success = True
-                    break
-                elif type(j) == dict:
-                    self.logger.info("Request returned a dict: {}\n".format(j))
-                    if j['message'] == 'Not Found':
-                        self.logger.warning("Github repo was not found or does not exist for endpoint: {}\n".format(url))
-                        break
-                    if j['message'] == 'You have triggered an abuse detection mechanism. Please wait a few minutes before you try again.':
-                        num_attempts -= 1
-                        self.logger.info("rate limit update code goes here")
-                        self.update_rate_limit(r, temporarily_disable=True,platform=platform)
-                    if j['message'] == 'Bad credentials':
-                        self.logger.info("rate limit update code goes here")
-                        self.update_rate_limit(r, bad_credentials=True, platform=platform)
-                elif type(j) == str:
-                    self.logger.info(f'J was string: {j}\n')
-                    if '<!DOCTYPE html>' in j:
-                        self.logger.info('HTML was returned, trying again...\n')
-                    elif len(j) == 0:
-                        self.logger.warning('Empty string, trying again...\n')
-                    else:
-                        try:
-                            j = json.loads(j)
-                            success = True
-                            break
-                        except:
-                            pass
-                num_attempts += 1
-            if not success:
-                break
-
-            # Find last page so we can decrement from there
-            if 'last' in r.links and not multiple_pages and not self.finishing_task:
-                if platform == "github":
-                    param = r.links['last']['url'][-6:]
-                    i = int(param.split('=')[1]) + 1
-                elif platform == "gitlab":
-                    i = int(r.links['last']['url'].split('&')[2].split("=")[1]) + 1
-                self.logger.info("Multiple pages of request, last page is " + str(i - 1) + "\n")
-                multiple_pages = True
-            elif not multiple_pages and not self.finishing_task:
-                self.logger.info("Only 1 page of request\n")
-            elif self.finishing_task:
-                self.logger.info("Finishing a previous task, paginating forwards ..."
-                    " excess rate limit requests will be made\n")
-
-            if len(j) == 0:
-                self.logger.info("Response was empty, breaking from pagination.\n")
-                break
-
-            # Checking contents of requests with what we already have in the db
-            j = self.assign_tuple_action(j, table_values, update_col_map, duplicate_col_map, table_pkey, value_update_col_map)
-
-            if not j:
-                self.logger.error("Assigning tuple action failed, moving to next page.\n")
-                i = i + 1 if self.finishing_task else i - 1
-                continue
-            try:
-                to_add = [obj for obj in j if obj not in tuples and (obj['flag'] != 'none')]
-            except Exception as e:
-                self.logger.error("Failure accessing data of page: {}. Moving to next page.\n".format(e))
-                i = i + 1 if self.finishing_task else i - 1
-                continue
-            if len(to_add) == 0 and multiple_pages and 'last' in r.links:
-                self.logger.info("{}".format(r.links['last']))
-                if platform == "github":
-                    page_number = int(r.links['last']['url'][-6:].split('=')[1])
-                elif platform == "gitlab":
-                    page_number = int(r.links['last']['url'].split('&')[2].split("=")[1])
-                if i - 1 != page_number:
-                    self.logger.info("No more pages with unknown tuples, breaking from pagination.\n")
-                    break
-
-            tuples += to_add
-
-            i = i + 1 if self.finishing_task else i - 1
-
-            # Since we already wouldve checked the first page... break
-            if (i == 1 and multiple_pages and not self.finishing_task) or i < 1 or len(j) == 0:
-                self.logger.info("No more pages to check, breaking from pagination.\n")
-                break
-
-        return tuples
-
-    def query_github_contributors(self, entry_info, repo_id):
-
-        """ Data collection function
-        Query the GitHub API for contributors
-        """
-        self.logger.info(f"Querying contributors with given entry info: {entry_info}\n")
-
-        github_url = entry_info['given']['github_url'] if 'github_url' in entry_info['given'] else entry_info['given']['git_url']
-
-        # Extract owner/repo from the url for the endpoint
-        owner, name = self.get_owner_repo(github_url)
-
-        # Set the base of the url and place to hold contributors to insert
-        contributors_url = (
-            f"https://api.github.com/repos/{owner}/{name}/" +
-            "contributors?per_page=100&page={}"
-        )
-
-        # Get contributors that we already have stored
-        #   Set our duplicate and update column map keys (something other than PK) to
-        #   check dupicates/needed column updates with
-        table = 'contributors'
-        table_pkey = 'cntrb_id'
-        update_col_map = {'cntrb_email': 'email'}
-        duplicate_col_map = {'cntrb_login': 'login'}
-
-        #list to hold contributors needing insertion or update
-        contributors = self.paginate(contributors_url, duplicate_col_map, update_col_map, table, table_pkey)
-
-        self.logger.info("Count of contributors needing insertion: " + str(len(contributors)) + "\n")
-
-        for repo_contributor in contributors:
-            try:
-                # Need to hit this single contributor endpoint to get extra data including...
-                #   `created at`
-                #   i think that's it
-                cntrb_url = ("https://api.github.com/users/" + repo_contributor['login'])
-                self.logger.info("Hitting endpoint: " + cntrb_url + " ...\n")
-                r = requests.get(url=cntrb_url, headers=self.headers)
-                self.update_gh_rate_limit(r)
-                contributor = r.json()
-
-                company = None
-                location = None
-                email = None
-                if 'company' in contributor:
-                    company = contributor['company']
-                if 'location' in contributor:
-                    location = contributor['location']
-                if 'email' in contributor:
-                    email = contributor['email']
-                    canonical_email = contributor['email']
-
-                cntrb = {
-                    "cntrb_login": contributor['login'],
-                    "cntrb_created_at": contributor['created_at'],
-                    "cntrb_email": email,
-                    "cntrb_company": company,
-                    "cntrb_location": location,
-                    # "cntrb_type": , dont have a use for this as of now ... let it default to null
-                    "cntrb_canonical": canonical_email,
-                    "gh_user_id": contributor['id'],
-                    "gh_login": contributor['login'],
-                    "gh_url": contributor['url'],
-                    "gh_html_url": contributor['html_url'],
-                    "gh_node_id": contributor['node_id'],
-                    "gh_avatar_url": contributor['avatar_url'],
-                    "gh_gravatar_id": contributor['gravatar_id'],
-                    "gh_followers_url": contributor['followers_url'],
-                    "gh_following_url": contributor['following_url'],
-                    "gh_gists_url": contributor['gists_url'],
-                    "gh_starred_url": contributor['starred_url'],
-                    "gh_subscriptions_url": contributor['subscriptions_url'],
-                    "gh_organizations_url": contributor['organizations_url'],
-                    "gh_repos_url": contributor['repos_url'],
-                    "gh_events_url": contributor['events_url'],
-                    "gh_received_events_url": contributor['received_events_url'],
-                    "gh_type": contributor['type'],
-                    "gh_site_admin": contributor['site_admin'],
-                    "tool_source": self.tool_source,
-                    "tool_version": self.tool_version,
-                    "data_source": self.data_source
-                }
-
-                # Commit insertion to table
-                if repo_contributor['flag'] == 'need_update':
-                    result = self.db.execute(self.contributors_table.update().where(
-                        self.worker_history_table.c.cntrb_email==email).values(cntrb))
-                    self.logger.info("Updated tuple in the contributors table with existing email: {}".format(email))
-                    self.cntrb_id_inc = repo_contributor['pkey']
-                elif repo_contributor['flag'] == 'need_insertion':
-                    result = self.db.execute(self.contributors_table.insert().values(cntrb))
-                    self.logger.info("Primary key inserted into the contributors table: {}".format(result.inserted_primary_key))
-                    self.results_counter += 1
-
-                    self.logger.info("Inserted contributor: " + contributor['login'] + "\n")
-
-                    # Increment our global track of the cntrb id for the possibility of it being used as a FK
-                    self.cntrb_id_inc = int(result.inserted_primary_key[0])
-
-            except Exception as e:
-                self.logger.error("Caught exception: {}".format(e))
-                self.logger.error("Cascading Contributor Anomalie from missing repo contributor data: {} ...\n".format(cntrb_url))
-                continue
-
-
-    def query_github_contributors_bulk(self, entry_info, repo_id):
-
-        """ Data collection function
-        Query the GitHub API for contributors
-        """
-        self.logger.info(f"Querying contributors with given entry info: {entry_info}\n")
-
-        github_url = entry_info['given']['github_url'] if 'github_url' in entry_info['given'] else entry_info['given']['git_url']
-
-        owner, name = self.get_owner_repo(github_url)
-
-        contributors_url = (f"https://api.github.com/repos/{owner}/{name}/" +
-            "contributors?per_page=100&page={}")
-
-        action_map = {
-            'insert': {
-                'source': ['login'],
-                'augur': ['cntrb_login']
-            },
-            'update': {
-                'source': ['email'],
-                'augur': ['cntrb_email']
-            }
-        }
-
-        source_contributors = self.paginate_endpoint(contributors_url, action_map=action_map,
-            table=self.contributors_table)
-
-        contributors_insert = []
-
-        for repo_contributor in source_contributors['insert']:
-            # Need to hit this single contributor endpoint to get extra data
-            cntrb_url = (f"https://api.github.com/users/{repo_contributor['login']}")
-            self.logger.info(f"Hitting endpoint: {cntrb_url} ...\n")
-            r = requests.get(url=cntrb_url, headers=self.headers)
-            self.update_gh_rate_limit(r)
-            contributor = r.json()
-
-            contributors_insert.append({
-                'cntrb_login': contributor['login'],
-                'cntrb_created_at': contributor['created_at'],
-                'cntrb_email': contributor['email'] if 'email' in contributor else None,
-                'cntrb_company': contributor['company'] if 'company' in contributor else None,
-                'cntrb_location': contributor['location'] if 'location' in contributor else None,
-                'cntrb_canonical': contributor['email'] if 'email' in contributor else None,
-                'gh_user_id': contributor['id'],
-                'gh_login': contributor['login'],
-                'gh_url': contributor['url'],
-                'gh_html_url': contributor['html_url'],
-                'gh_node_id': contributor['node_id'],
-                'gh_avatar_url': contributor['avatar_url'],
-                'gh_gravatar_id': contributor['gravatar_id'],
-                'gh_followers_url': contributor['followers_url'],
-                'gh_following_url': contributor['following_url'],
-                'gh_gists_url': contributor['gists_url'],
-                'gh_starred_url': contributor['starred_url'],
-                'gh_subscriptions_url': contributor['subscriptions_url'],
-                'gh_organizations_url': contributor['organizations_url'],
-                'gh_repos_url': contributor['repos_url'],
-                'gh_events_url': contributor['events_url'],
-                'gh_received_events_url': contributor['received_events_url'],
-                'gh_type': contributor['type'],
-                'gh_site_admin': contributor['site_admin'],
-                'tool_source': self.tool_source,
-                'tool_version': self.tool_version,
-                'data_source': self.data_source
-            })
-
-        contributors_insert_result, contributors_update_result = self.bulk_insert(self.contributors_table,
-            update=source_contributors['update'], unique_columns=action_map['insert']['augur'],
-            insert=contributors_insert, update_columns=action_map['update']['augur'])
-
-    def query_github_contributors_fast(self, entry_info, repo_id):
-        """ Data collection function
-        Query the GitHub API for contributors
-        """
-        self.logger.info(f"Querying contributors with given entry info: {entry_info}")
-
-        github_url = (
-            entry_info['given']['github_url'] if 'github_url' in entry_info['given']
-            else entry_info['given']['git_url']
-        )
-
-        contributors_url = (
-            f"https://api.github.com/repos/{self.owner}/{self.name}/"
-            "contributors?per_page=100&page={}"
-        )
-
-        action_map = {
-            'insert': {
-                'source': ['login'],
-                'augur': ['cntrb_login']
-            },
-            'update': {
-                'source': ['email'],
-                'augur': ['cntrb_email']
-            }
-        }
-
-        source_contributors = self.paginate_endpoint(
-            contributors_url, action_map=action_map, table=self.contributors_table
-        )
-
-        contributors_insert = [
-            {
-                'cntrb_login': contributor['login'],
-                'cntrb_created_at': (
-                    contributor['created_at'] if 'created_at' in contributor else None
-                ),
-                'cntrb_email': contributor['email'] if 'email' in contributor else None,
-                'cntrb_company': contributor['company'] if 'company' in contributor else None,
-                'cntrb_location': contributor['location'] if 'location' in contributor else None,
-                'cntrb_canonical': contributor['email'] if 'email' in contributor else None,
-                'gh_user_id': contributor['id'],
-                'gh_login': contributor['login'],
-                'gh_url': contributor['url'],
-                'gh_html_url': contributor['html_url'],
-                'gh_node_id': contributor['node_id'],
-                'gh_avatar_url': contributor['avatar_url'],
-                'gh_gravatar_id': contributor['gravatar_id'],
-                'gh_followers_url': contributor['followers_url'],
-                'gh_following_url': contributor['following_url'],
-                'gh_gists_url': contributor['gists_url'],
-                'gh_starred_url': contributor['starred_url'],
-                'gh_subscriptions_url': contributor['subscriptions_url'],
-                'gh_organizations_url': contributor['organizations_url'],
-                'gh_repos_url': contributor['repos_url'],
-                'gh_events_url': contributor['events_url'],
-                'gh_received_events_url': contributor['received_events_url'],
-                'gh_type': contributor['type'],
-                'gh_site_admin': contributor['site_admin'],
-                'tool_source': self.tool_source,
-                'tool_version': self.tool_version,
-                'data_source': self.data_source
-            } for contributor in source_contributors['insert']
-        ]
-
-        self.bulk_insert(
-            self.contributors_table, update=source_contributors['update'],
-            unique_columns=action_map['insert']['augur'],
-            insert=contributors_insert, update_columns=action_map['update']['augur']
-        )
-
-    def query_gitlab_contribtutors(self, entry_info, repo_id):
-
-        gitlab_url = (
-            entry_info['given']['gitlab_url'] if 'gitlab_url' in entry_info['given']
-            else entry_info['given']['git_url']
-        )
-
-        self.logger.info("Querying contributors with given entry info: " + str(entry_info) + "\n")
-
-        path = urlparse(gitlab_url)
-        split = path[2].split('/')
-
-        owner = split[1]
-        name = split[2]
-
-        # Handles git url case by removing the extension
-        if ".git" in name:
-            name = name[:-4]
-
-        url_encoded_format = quote(owner + '/' + name, safe='')
-
-        table = 'contributors'
-        table_pkey = 'cntrb_id'
-        ### %TODO Remap this to a GitLab Contributor ID like the GitHub Worker.
-        ### Following Gabe's rework of the contributor worker.
-        update_col_map = {'cntrb_email': 'email'}
-        duplicate_col_map = {'cntrb_login': 'email'}
-
-        # list to hold contributors needing insertion or update
-        contributors = self.paginate("https://gitlab.com/api/v4/projects/" + url_encoded_format + "/repository/contributors?per_page=100&page={}", duplicate_col_map, update_col_map, table, table_pkey, platform='gitlab')
-
-        for repo_contributor in contributors:
-            try:
-                cntrb_compressed_url = ("https://gitlab.com/api/v4/users?search=" + repo_contributor['email'])
-                self.logger.info("Hitting endpoint: " + cntrb_compressed_url + " ...\n")
-                r = requests.get(url=cntrb_compressed_url, headers=self.headers)
-                contributor_compressed = r.json()
-
-                email = repo_contributor['email']
-                self.logger.info(contributor_compressed)
-                if len(contributor_compressed) == 0 or type(contributor_compressed) is dict or "id" not in contributor_compressed[0]:
-                    continue
-
-                self.logger.info("Fetching for user: " + str(contributor_compressed[0]["id"]))
-
-                cntrb_url = ("https://gitlab.com/api/v4/users/" + str(contributor_compressed[0]["id"]))
-                self.logger.info("Hitting end point to get complete contributor info now: " + cntrb_url + "...\n")
-                r = requests.get(url=cntrb_url, headers=self.headers)
-                contributor = r.json()
-
-                cntrb = {
-                    "cntrb_login": contributor.get('username', None),
-                    "cntrb_created_at": contributor.get('created_at', None),
-                    "cntrb_email": email,
-                    "cntrb_company": contributor.get('organization', None),
-                    "cntrb_location": contributor.get('location', None),
-                    # "cntrb_type": , dont have a use for this as of now ... let it default to null
-                    "cntrb_canonical": contributor.get('public_email', None),
-                    "gh_user_id": contributor.get('id', None),
-                    "gh_login": contributor.get('username', None),
-                    "gh_url": contributor.get('web_url', None),
-                    "gh_html_url": contributor.get('web_url', None),
-                    "gh_node_id": None,
-                    "gh_avatar_url": contributor.get('avatar_url', None),
-                    "gh_gravatar_id": None,
-                    "gh_followers_url": None,
-                    "gh_following_url": None,
-                    "gh_gists_url": None,
-                    "gh_starred_url": None,
-                    "gh_subscriptions_url": None,
-                    "gh_organizations_url": None,
-                    "gh_repos_url": None,
-                    "gh_events_url": None,
-                    "gh_received_events_url": None,
-                    "gh_type": None,
-                    "gh_site_admin": None,
-                    "tool_source": self.tool_source,
-                    "tool_version": self.tool_version,
-                    "data_source": self.data_source
-                }
-
-                # Commit insertion to table
-                if repo_contributor['flag'] == 'need_update':
-                    result = self.db.execute(self.contributors_table.update().where(
-                        self.worker_history_table.c.cntrb_email == email).values(cntrb))
-                    self.logger.info("Updated tuple in the contributors table with existing email: {}".format(email))
-                    self.cntrb_id_inc = repo_contributor['pkey']
-                elif repo_contributor['flag'] == 'need_insertion':
-                    result = self.db.execute(self.contributors_table.insert().values(cntrb))
-                    self.logger.info("Primary key inserted into the contributors table: {}".format(result.inserted_primary_key))
-                    self.results_counter += 1
-
-                    self.logger.info("Inserted contributor: " + contributor['username'] + "\n")
-
-                    # Increment our global track of the cntrb id for the possibility of it being used as a FK
-                    self.cntrb_id_inc = int(result.inserted_primary_key[0])
-
-            except Exception as e:
-                self.logger.info("Caught exception: {}".format(e))
-                self.logger.info("Cascading Contributor Anomalie from missing repo contributor data: {} ...\n".format(cntrb_url))
-                continue
-
-=======
->>>>>>> f3e6a1e8
     def record_model_process(self, repo_id, model):
 
         task_history = {
@@ -2633,216 +500,4 @@
         self.logger.info(f"Updated job process for model: {task['models'][0]}\n")
 
         # Reset results counter for next task
-<<<<<<< HEAD
-        self.results_counter = 0
-
-    def get_relevant_columns(self, table, action_map={}):
-        columns = copy.deepcopy(action_map['update']['augur']) if 'update' in action_map else []
-        columns += action_map['value_update']['augur'] if 'value_update' in action_map else []
-        columns += action_map['insert']['augur'] if 'insert' in action_map else []
-        return [table.c[column] for column in
-            columns + [list(table.primary_key)[0].name]]
-
-    def retrieve_tuple(self, key_values, tables):
-        table_str = tables[0]
-        del tables[0]
-
-        key_values_items = list(key_values.items())
-        for col, value in [key_values_items[0]]:
-            where_str = col + " = '" + value + "'"
-        del key_values_items[0]
-
-        for col, value in key_values_items:
-            where_str += ' AND ' + col + " = '" + value + "'"
-        for table in tables:
-            table_str += ", " + table
-
-        retrieveTupleSQL = s.sql.text("""
-            SELECT * FROM {} WHERE {}
-            """.format(table_str, where_str))
-        values = json.loads(
-            pd.read_sql(retrieveTupleSQL, self.db, params={}).to_json(orient="records")
-        )
-        return values
-
-    def update_gitlab_rate_limit(self, response, bad_credentials=False, temporarily_disable=False):
-        # Try to get rate limit from request headers, sometimes it does not work (GH's issue)
-        #   In that case we just decrement from last recieved header count
-        if bad_credentials and len(self.oauths) > 1:
-            self.logger.info(
-                f"Removing oauth with bad credentials from consideration: {self.oauths[0]}"
-            )
-            del self.oauths[0]
-
-        if temporarily_disable:
-            self.logger.info("Gitlab rate limit reached. Temp. disabling...")
-            self.oauths[0]['rate_limit'] = 0
-        else:
-            try:
-                self.oauths[0]['rate_limit'] = int(response.headers['RateLimit-Remaining'])
-            except:
-                self.oauths[0]['rate_limit'] -= 1
-        self.logger.info("Updated rate limit, you have: " +
-            str(self.oauths[0]['rate_limit']) + " requests remaining.")
-        if self.oauths[0]['rate_limit'] <= 0:
-            try:
-                reset_time = response.headers['RateLimit-Reset']
-            except Exception as e:
-                self.logger.info(f"Could not get reset time from headers because of error: {e}")
-                reset_time = 3600
-            time_diff = datetime.datetime.fromtimestamp(int(reset_time)) - datetime.datetime.now()
-            self.logger.info("Rate limit exceeded, checking for other available keys to use.")
-
-            # We will be finding oauth with the highest rate limit left out of our list of oauths
-            new_oauth = self.oauths[0]
-            # Endpoint to hit solely to retrieve rate limit information from headers of the response
-            url = "https://gitlab.com/api/v4/version"
-
-            other_oauths = self.oauths[0:] if len(self.oauths) > 1 else []
-            for oauth in other_oauths:
-                # self.logger.info("Inspecting rate limit info for oauth: {}\n".format(oauth))
-                self.headers = {"PRIVATE-TOKEN" : oauth['access_token']}
-                response = requests.get(url=url, headers=self.headers)
-                oauth['rate_limit'] = int(response.headers['RateLimit-Remaining'])
-                oauth['seconds_to_reset'] = (
-                    datetime.datetime.fromtimestamp(
-                        int(response.headers['RateLimit-Reset'])
-                    ) - datetime.datetime.now()
-                ).total_seconds()
-
-                # Update oauth to switch to if a higher limit is found
-                if oauth['rate_limit'] > new_oauth['rate_limit']:
-                    self.logger.info(f"Higher rate limit found in oauth: {oauth}")
-                    new_oauth = oauth
-                elif (
-                    oauth['rate_limit'] == new_oauth['rate_limit']
-                    and oauth['seconds_to_reset'] < new_oauth['seconds_to_reset']
-                ):
-                    self.logger.info(
-                        f"Lower wait time found in oauth with same rate limit: {oauth}"
-                    )
-                    new_oauth = oauth
-
-            if new_oauth['rate_limit'] <= 0 and new_oauth['seconds_to_reset'] > 0:
-                self.logger.info(
-                    "No oauths with >0 rate limit were found, waiting for oauth with "
-                    f"smallest wait time: {new_oauth}\n"
-                )
-                time.sleep(new_oauth['seconds_to_reset'])
-
-            # Make new oauth the 0th element in self.oauths so we know which one is in use
-            index = self.oauths.index(new_oauth)
-            self.oauths[0], self.oauths[index] = self.oauths[index], self.oauths[0]
-            self.logger.info("Using oauth: {}\n".format(self.oauths[0]))
-
-            # Change headers to be using the new oauth's key
-            self.headers = {"PRIVATE-TOKEN" : self.oauths[0]['access_token']}
-
-
-    def update_gh_rate_limit(self, response, bad_credentials=False, temporarily_disable=False):
-        # Try to get rate limit from request headers, sometimes it does not work (GH's issue)
-        #   In that case we just decrement from last recieved header count
-        if bad_credentials and len(self.oauths) > 1:
-            self.logger.warning(
-                f"Removing oauth with bad credentials from consideration: {self.oauths[0]}"
-            )
-            del self.oauths[0]
-
-        if temporarily_disable:
-            self.logger.debug(
-                "Github thinks we are abusing their api. Preventing use "
-                "of this key until its rate limit resets..."
-            )
-            self.oauths[0]['rate_limit'] = 0
-        else:
-            try:
-                self.oauths[0]['rate_limit'] = int(response.headers['X-RateLimit-Remaining'])
-                # self.logger.info("Recieved rate limit from headers\n")
-            except:
-                self.oauths[0]['rate_limit'] -= 1
-                self.logger.info("Headers did not work, had to decrement")
-        self.logger.info(
-            f"Updated rate limit, you have: {self.oauths[0]['rate_limit']} requests remaining."
-        )
-        if self.oauths[0]['rate_limit'] <= 0:
-            try:
-                reset_time = response.headers['X-RateLimit-Reset']
-            except Exception as e:
-                self.logger.error(f"Could not get reset time from headers because of error: {e}")
-                reset_time = 3600
-            time_diff = datetime.datetime.fromtimestamp(int(reset_time)) - datetime.datetime.now()
-            self.logger.info("Rate limit exceeded, checking for other available keys to use.")
-
-            # We will be finding oauth with the highest rate limit left out of our list of oauths
-            new_oauth = self.oauths[0]
-            # Endpoint to hit solely to retrieve rate limit information from headers of the response
-            url = "https://api.github.com/users/gabe-heim"
-
-            other_oauths = self.oauths[0:] if len(self.oauths) > 1 else []
-            for oauth in other_oauths:
-                # self.logger.info("Inspecting rate limit info for oauth: {}\n".format(oauth))
-                self.headers = {'Authorization': 'token %s' % oauth['access_token']}
-
-                attempts = 3
-                success = False
-                while attempts > 0 and not success:
-                    response = requests.get(url=url, headers=self.headers)
-                    try:
-                        oauth['rate_limit'] = int(response.headers['X-RateLimit-Remaining'])
-                        oauth['seconds_to_reset'] = (
-                            datetime.datetime.fromtimestamp(
-                                int(response.headers['X-RateLimit-Reset'])
-                            ) - datetime.datetime.now()
-                        ).total_seconds()
-                        success = True
-                    except Exception as e:
-                        self.logger.info(
-                            f"oath method ran into error getting info from headers: {e}\n"
-                        )
-                        self.logger.info(f"{self.headers}\n{url}\n")
-                    attempts -= 1
-                if not success:
-                    continue
-
-                # Update oauth to switch to if a higher limit is found
-                if oauth['rate_limit'] > new_oauth['rate_limit']:
-                    self.logger.info("Higher rate limit found in oauth: {}\n".format(oauth))
-                    new_oauth = oauth
-                elif (
-                    oauth['rate_limit'] == new_oauth['rate_limit']
-                    and oauth['seconds_to_reset'] < new_oauth['seconds_to_reset']
-                ):
-                    self.logger.info(
-                        f"Lower wait time found in oauth with same rate limit: {oauth}\n"
-                    )
-                    new_oauth = oauth
-
-            if new_oauth['rate_limit'] <= 0 and new_oauth['seconds_to_reset'] > 0:
-                self.logger.info(
-                    "No oauths with >0 rate limit were found, waiting for oauth with "
-                    f"smallest wait time: {new_oauth}\n"
-                )
-                time.sleep(new_oauth['seconds_to_reset'])
-
-            # Make new oauth the 0th element in self.oauths so we know which one is in use
-            index = self.oauths.index(new_oauth)
-            self.oauths[0], self.oauths[index] = self.oauths[index], self.oauths[0]
-            self.logger.info("Using oauth: {}\n".format(self.oauths[0]))
-
-            # Change headers to be using the new oauth's key
-            self.headers = {'Authorization': 'token %s' % self.oauths[0]['access_token']}
-
-    def update_rate_limit(
-        self, response, bad_credentials=False, temporarily_disable=False, platform="gitlab"
-    ):
-        if platform == 'gitlab':
-            return self.update_gitlab_rate_limit(
-                response, bad_credentials=bad_credentials, temporarily_disable=temporarily_disable
-            )
-        elif platform == 'github':
-            return self.update_gh_rate_limit(
-                response, bad_credentials=bad_credentials, temporarily_disable=temporarily_disable
-            )
-=======
-        self.results_counter = 0
->>>>>>> f3e6a1e8
+        self.results_counter = 0