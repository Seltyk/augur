#SPDX-License-Identifier: MIT
""" Helper methods constant across all workers """
<<<<<<< HEAD
import requests, datetime, time, traceback, json, os, sys, math, logging, numpy, copy, concurrent, multiprocessing
=======
import requests, datetime, time, traceback, json, os, sys, math, logging, numpy, copy
>>>>>>> af63d3bc
from logging import FileHandler, Formatter, StreamHandler
from multiprocessing import Process, Queue
import sqlalchemy as s
import pandas as pd
from pathlib import Path
from urllib.parse import urlparse, quote
from sqlalchemy.ext.automap import automap_base
from augur.config import AugurConfig
from augur.logging import AugurLogging
from sqlalchemy.sql.expression import bindparam
<<<<<<< HEAD
from concurrent import futures
=======
>>>>>>> af63d3bc

class Worker():

    ROOT_AUGUR_DIR = os.path.dirname(os.path.dirname(os.path.realpath(__file__)))

    def __init__(self, worker_type, config={}, given=[], models=[], data_tables=[], operations_tables=[], platform="github"):

        self.worker_type = worker_type
        self.collection_start_time = None
        self._task = None # task currently being worked on (dict)
        self._child = None # process of currently running task (multiprocessing process)
        self._queue = Queue() # tasks stored here 1 at a time (in a mp queue so it can translate across multiple processes)
        self.data_tables = data_tables
        self.operations_tables = operations_tables
        self._root_augur_dir = Worker.ROOT_AUGUR_DIR
        self.platform = platform

        # count of tuples inserted in the database (to store stats for each task in op tables)
        self.update_counter = 0
        self.insert_counter = 0
        self._results_counter = 0

        # if we are finishing a previous task, certain operations work differently
        self.finishing_task = False
        # Update config with options that are general and not specific to any worker
        self.augur_config = AugurConfig(self._root_augur_dir)

        self.config = {
                'worker_type': self.worker_type,
                'host': self.augur_config.get_value('Server', 'host'),
                'gh_api_key': self.augur_config.get_value('Database', 'key'),
                'gitlab_api_key': self.augur_config.get_value('Database', 'gitlab_api_key'),
                'offline_mode': False
            }
        self.config.update(self.augur_config.get_section("Logging"))

        try:
            worker_defaults = self.augur_config.get_default_config()['Workers'][self.config['worker_type']]
            self.config.update(worker_defaults)
        except KeyError as e:
            logging.warn('Could not get default configuration for {}'.format(self.config['worker_type']))

        worker_info = self.augur_config.get_value('Workers', self.config['worker_type'])
        self.config.update(worker_info)

        worker_port = self.config['port']
        while True:
            try:
                r = requests.get('http://{}:{}/AUGWOP/heartbeat'.format(
                    self.config['host'], worker_port)).json()
                if 'status' in r:
                    if r['status'] == 'alive':
                        worker_port += 1
            except:
                break

        self.config.update({ 
            'port': worker_port,
            'id': "workers.{}.{}".format(self.worker_type, worker_port),
            "capture_output": False,
            'location': 'http://{}:{}'.format(self.config['host'], worker_port),
            'port_broker': self.augur_config.get_value('Server', 'port'),
            'host_broker': self.augur_config.get_value('Server', 'host'),
            'host_database': self.augur_config.get_value('Database', 'host'),
            'port_database': self.augur_config.get_value('Database', 'port'),
            'user_database': self.augur_config.get_value('Database', 'user'),
            'name_database': self.augur_config.get_value('Database', 'name'),
            'password_database': self.augur_config.get_value('Database', 'password')
        })
        self.config.update(config)

        # Initialize logging in the main process
        self.initialize_logging()

        # Clear log contents from previous runs
        open(self.config["server_logfile"], "w").close()
        open(self.config["collection_logfile"], "w").close()

        # Get configured collection logger
        self.logger = logging.getLogger(self.config["id"])
        self.logger.info('Worker (PID: {}) initializing...'.format(str(os.getpid())))

        self.given = given
        self.models = models
        self.specs = {
            'id': self.config['id'], # what the broker knows this worker as
            'location': self.config['location'], # host + port worker is running on (so broker can send tasks here)
            'qualifications':  [
                {
                    'given': self.given, # type of repo this worker can be given as a task
                    'models': self.models # models this worker can fill for a repo as a task
                }
            ],
            'config': self.config
        }

        # Send broker hello message
        if self.config['offline_mode'] is False:
            self.connect_to_broker()

        try:
            self.tool_source
            self.tool_version
            self.data_source
        except:
            self.tool_source = 'Augur Worker Testing'
            self.tool_version = '0.0.0'
            self.data_source = 'Augur Worker Testing'

    def __repr__(self):
        return f"{self.config['id']}"

    def initialize_logging(self):
        self.config['log_level'] = self.config['log_level'].upper()
        if self.config['debug']:
            self.config['log_level'] = 'DEBUG'

        if self.config['verbose']:
            format_string = AugurLogging.verbose_format_string
        else:
            format_string = AugurLogging.simple_format_string

        formatter = Formatter(fmt=format_string)
        error_formatter = Formatter(fmt=AugurLogging.error_format_string)

        worker_dir = AugurLogging.get_log_directories(self.augur_config, reset_logfiles=False) + "/workers/"
        Path(worker_dir).mkdir(exist_ok=True)
        logfile_dir = worker_dir + f"/{self.worker_type}/"
        Path(logfile_dir).mkdir(exist_ok=True)

        server_logfile = logfile_dir + '{}_{}_server.log'.format(self.worker_type, self.config["port"])
        collection_logfile = logfile_dir + '{}_{}_collection.log'.format(self.worker_type, self.config["port"])
        collection_errorfile = logfile_dir + '{}_{}_collection.err'.format(self.worker_type, self.config["port"])
        self.config.update({
            'logfile_dir': logfile_dir,
            'server_logfile': server_logfile,
            'collection_logfile': collection_logfile,
            'collection_errorfile': collection_errorfile
        })

        collection_file_handler = FileHandler(filename=self.config['collection_logfile'], mode="a")
        collection_file_handler.setFormatter(formatter)
        collection_file_handler.setLevel(self.config['log_level'])

        collection_errorfile_handler = FileHandler(filename=self.config['collection_errorfile'], mode="a")
        collection_errorfile_handler.setFormatter(error_formatter)
        collection_errorfile_handler.setLevel(logging.WARNING)

        logger = logging.getLogger(self.config['id'])
        logger.handlers = []
        logger.addHandler(collection_file_handler)
        logger.addHandler(collection_errorfile_handler)
        logger.setLevel(self.config['log_level'])
        logger.propagate = False

        if self.config['debug']:
            self.config['log_level'] = 'DEBUG'
            console_handler = StreamHandler()
            console_handler.setFormatter(formatter)
            console_handler.setLevel(self.config['log_level'])
            logger.addHandler(console_handler)

        if self.config['quiet']:
            logger.disabled = True

        self.logger = logger

    def initialize_database_connections(self):
        DB_STR = 'postgresql://{}:{}@{}:{}/{}'.format(
            self.config['user_database'], self.config['password_database'], self.config['host_database'], self.config['port_database'], self.config['name_database']
        )

        # Create an sqlalchemy engine for both database schemas
        self.logger.info("Making database connections")

        db_schema = 'augur_data'
        self.db = s.create_engine(DB_STR,  poolclass=s.pool.NullPool,
            connect_args={'options': '-csearch_path={}'.format(db_schema)})

        helper_schema = 'augur_operations'
        self.helper_db = s.create_engine(DB_STR, poolclass=s.pool.NullPool,
            connect_args={'options': '-csearch_path={}'.format(helper_schema)})

        metadata = s.MetaData()
        helper_metadata = s.MetaData()

        # Reflect only the tables we will use for each schema's metadata object
        metadata.reflect(self.db, only=self.data_tables)
        helper_metadata.reflect(self.helper_db, only=self.operations_tables)

        Base = automap_base(metadata=metadata)
        HelperBase = automap_base(metadata=helper_metadata)

        Base.prepare()
        HelperBase.prepare()

        # So we can access all our tables when inserting, updating, etc
        for table in self.data_tables:
            setattr(self, '{}_table'.format(table), Base.classes[table].__table__)

        try:
            self.logger.info(HelperBase.classes.keys())
        except:
            pass

        for table in self.operations_tables:
            try:
                setattr(self, '{}_table'.format(table), HelperBase.classes[table].__table__)
            except Exception as e:
                self.logger.error("Error setting attribute for table: {} : {}".format(table, e))

        # Increment so we are ready to insert the 'next one' of each of these most recent ids
        self.history_id = self.get_max_id('worker_history', 'history_id', operations_table=True) + 1

        # Organize different api keys/oauths available
        self.logger.info("Initializing API key.")
        if 'gh_api_key' in self.config or 'gitlab_api_key' in self.config:
            self.init_oauths(self.platform)
        else:
            self.oauths = [{'oauth_id': 0}]

    @property
    def results_counter(self):
        """ Property that is returned when the worker's current results_counter is referenced
        """
        if self.worker_type == 'facade_worker':
            return self.cfg.repos_processed #TODO: figure out why this doesn't work...
        else:
            return self._results_counter

    @results_counter.setter
    def results_counter(self, value):
        """ entry point for the broker to add a task to the queue
        Adds this task to the queue, and calls method to process queue
        """
        self._results_counter = value


    @property
    def task(self):
        """ Property that is returned when the worker's current task is referenced
        """
        return self._task

    @task.setter
    def task(self, value):
        """ entry point for the broker to add a task to the queue
        Adds this task to the queue, and calls method to process queue
        """
        # If the task has one of our "valid" job types
        if value['job_type'] == "UPDATE" or value['job_type'] == "MAINTAIN":
            self._queue.put(value)

        # Setting that causes paginating through ALL pages, not just unknown ones
        # This setting is set by the housekeeper and is attached to the task before it gets sent here
        if 'focused_task' in value:
            if value['focused_task'] == 1:
                self.logger.debug("Focused task is ON\n")
                self.finishing_task = True

        self._task = value
        self.run()

    def cancel(self):
        """ Delete/cancel current task
        """
        self._task = None

    def run(self):
        """ Kicks off the processing of the queue if it is not already being processed
        Gets run whenever a new task is added
        """
        # Spawn a subprocess to handle message reading and performing the tasks
        self._child = Process(target=self.collect, args=())
        self._child.start()

    def collect(self):
        """ Function to process each entry in the worker's task queue
        Determines what action to take based off the message type
        """
        self.initialize_logging() # need to initialize logging again in child process cause multiprocessing
        self.logger.info("Starting data collection process\n")
        self.initialize_database_connections()
        while True:
            if not self._queue.empty():
                message = self._queue.get() # Get the task off our MP queue
            else:
                self.logger.info("No job found.")
                break
            self.logger.info("Popped off message: {}\n".format(str(message)))

            if message['job_type'] == 'STOP':
                break

            # If task is not a valid job type
            if message['job_type'] != 'MAINTAIN' and message['job_type'] != 'UPDATE':
                raise ValueError('{} is not a recognized task type'.format(message['job_type']))
                pass

            # Query repo_id corresponding to repo url of given task
            repoUrlSQL = s.sql.text("""
                SELECT min(repo_id) as repo_id FROM repo WHERE repo_git = '{}'
                """.format(message['given'][self.given[0][0]]))
            repo_id = int(pd.read_sql(repoUrlSQL, self.db, params={}).iloc[0]['repo_id'])
            self.logger.info("repo_id for which data collection is being initiated: {}".format(str(repo_id)))
            # Call method corresponding to model sent in task
            try:
                model_method = getattr(self, '{}_model'.format(message['models'][0]))
                self.record_model_process(repo_id, 'repo_info')
            except Exception as e:
                self.logger.error('Error: {}.\nNo defined method for model: {}, '.format(e, message['models'][0]) +
                    'must have name of {}_model'.format(message['models'][0]))
                self.register_task_failure(message, repo_id, e)
                break

            # Model method calls wrapped in try/except so that any unexpected error that occurs can be caught
            #   and worker can move onto the next task without stopping
            try:
                self.logger.info("Calling model method {}_model".format(message['models'][0]))
                model_method(message, repo_id)
            except Exception as e: # this could be a custom exception, might make things easier
                self.register_task_failure(message, repo_id, e)
                break

        self.logger.debug('Closing database connections\n')
        self.db.dispose()
        self.helper_db.dispose()
        self.logger.info("Collection process finished")

    def sync_df_types(self, subject, source, subject_columns, source_columns):

        type_dict = {}
        for index in range(len(source_columns)):
            if type(source[source_columns[index]].values[0]) == numpy.datetime64:
                subject[subject_columns[index]] = pd.to_datetime(subject[subject_columns[index]], utc=True)
                source[source_columns[index]] = pd.to_datetime(
                    source[source_columns[index]], utc=True)
                continue
            type_dict[subject_columns[index]] = type(source[source_columns[index]].values[0])

        subject.astype(type_dict)
        
        return subject, source

    def organize_needed_data(self, new_data, table_values, table_pkey, action_map={}):

        if len(table_values) == 0:
            return new_data, []

        if len(new_data) == 0:
            return [], []

        need_insertion = pd.DataFrame()
        need_updates = pd.DataFrame()

        table_values_df = pd.DataFrame(table_values, columns=table_values[0].keys())
        new_data_df = pd.DataFrame(new_data).dropna(subset=action_map['insert']['source'])

        new_data_df, table_values_df = self.sync_df_types(new_data_df, table_values_df, 
                action_map['insert']['source'], action_map['insert']['augur'])

        need_insertion = new_data_df.merge(table_values_df, suffixes=('','_table'),
                how='outer', indicator=True, left_on=action_map['insert']['source'],
                right_on=action_map['insert']['augur']).loc[lambda x : x['_merge']=='left_only']

        if 'update' in action_map:
            new_data_df, table_values_df = self.sync_df_types(new_data_df, table_values_df, 
                action_map['update']['source'], action_map['update']['augur'])
            
            need_updates = new_data_df.merge(table_values_df, left_on=action_map['insert']['source'],
                right_on=action_map['insert']['augur'], suffixes=('','_table'), 
                how='inner',indicator=False).merge(table_values_df, left_on=action_map['update']['source'],
                right_on=action_map['update']['augur'], suffixes=('','_table'), how='outer', indicator=True
                                ).loc[lambda x : x['_merge']=='left_only']

            need_updates = need_updates.drop([column for column in list(need_updates.columns) if \
                column not in action_map['update']['augur'] and column not in action_map['insert']['augur']], 
                axis='columns')

            for column in action_map['insert']['augur']:
                need_updates[f'b_{column}'] = need_updates[column]

            need_updates = need_updates.drop([column for column in action_map['insert']['augur']], axis='columns')

<<<<<<< HEAD
        # self.logger.info(f'Page needs {len(need_insertion)} insertions and '
        #     f'{len(need_updates)} updates.\n')
=======
        self.logger.info(f'Page needs {len(need_insertion)} insertions and '
            f'{len(need_updates)} updates.\n')
>>>>>>> af63d3bc

        return need_insertion.to_dict('records'), need_updates.to_dict('records')

    def assign_tuple_action(self, new_data, table_values, update_col_map, duplicate_col_map, table_pkey, value_update_col_map={}):
        """ DEPRECATED
            Include an extra key-value pair on each element of new_data that represents
            the action that should be taken with this element (i.e. 'need_insertion')

        :param new_data: List of dictionaries, data to be assigned an action to
        :param table_values: Pandas DataFrame, existing data in the database to check
            what action should be taken on the new_data depending on the presence of
            each element in this DataFrame
        :param update_col_map: Dictionary, maps the column names of the source data
            to the field names in our database for columns that should be checked for
            updates (if source data value != value in existing database row, then an
            update is needed). Key is source data column name, value is database field name.
            Example: {'id': 'gh_issue_id'}
        :param duplicate_col_map: Dictionary, maps the column names of the source data
            to the field names in our database for columns that should be checked for
            duplicates (if source data value == value in existing database row, then this
            element is a duplicate and would not need an insertion). Key is source data
            column name, value is database field name. Example: {'id': 'gh_issue_id'}
        :param table_pkey: String, the field name of the primary key of the table in
            the database that we are checking the table_values for.
        :param value_update_col_map: Dictionary, sometimes we add a new field to a table,
            and we want to trigger an update of that row in the database even if all of the
            data values are the same and would not need an update ordinarily. Checking for
            a specific existing value in the database field allows us to do this. The key is the
            name of the field in the database we are checking for a specific value to trigger
            an update, the value is the value we are checking for equality to trigger an update.
            Example: {'cntrb_id': None}
        :return: List of dictionaries, contains all the same elements of new_data, except
            each element now has an extra key-value pair with the key being 'flag', and
            the value being 'need_insertion', 'need_update', or 'none'
        """
        need_insertion_count = 0
        need_update_count = 0

        if type(table_values) == list:
            if len(table_values) > 0:
                table_values = pd.DataFrame(table_values, columns=table_values[0].keys())
            else:
                table_values = pd.DataFrame(table_values)

        for i, obj in enumerate(new_data):
            if type(obj) != dict:
                new_data[i] = {'flag': 'none'}
                continue

            obj['flag'] = 'none' # default of no action needed
            existing_tuple = None
            for db_dupe_key in list(duplicate_col_map.keys()):

                if table_values.isin([obj[duplicate_col_map[db_dupe_key]]]).any().any():
                    if table_values[table_values[db_dupe_key].isin(
                        [obj[duplicate_col_map[db_dupe_key]]])].to_dict('records'):

                        existing_tuple = table_values[table_values[db_dupe_key].isin(
                            [obj[duplicate_col_map[db_dupe_key]]])].to_dict('records')[0]
                    continue

                obj['flag'] = 'need_insertion'
                need_insertion_count += 1
                break

            if obj['flag'] == 'need_insertion':
                continue

            if not existing_tuple:
                self.logger.info('An existing tuple was not found for this data ' +
                    'point and we have reached the check-updates portion of assigning ' +
                    'tuple action, so we will now move to next data point\n')
                continue

            # If we need to check the values of the existing tuple to determine if an update is needed
            for augur_col, value_check in value_update_col_map.items():
                not_nan_check = not (math.isnan(value_check) and math.isnan(existing_tuple[augur_col])) if value_check is not None else True
                if existing_tuple[augur_col] != value_check and not_nan_check:
                    continue
                self.logger.info("Found a tuple that needs an update for column: {}\n".format(augur_col))
                obj['flag'] = 'need_update'
                obj['pkey'] = existing_tuple[table_pkey]
                need_update_count += 1

            if obj['flag'] == 'need_update':
                self.logger.info('Already determined that current tuple needs update, skipping checking further updates. '
                    'Moving to next tuple.\n')
                continue

            # Now check the existing tuple's values against the response values to determine if an update is needed
            for col in update_col_map.keys():
                if update_col_map[col] not in obj:
                    continue
                if obj[update_col_map[col]] == existing_tuple[col]:
                    continue
                self.logger.info("Found a tuple that needs an update for column: {}\n".format(col))
                obj['flag'] = 'need_update'
                self.logger.info(existing_tuple)
                obj['pkey'] = existing_tuple[table_pkey]
                need_update_count += 1

        self.logger.info("Page recieved has {} tuples, while filtering duplicates this ".format(len(new_data)) +
            "was reduced to {} tuples, and {} tuple updates are needed.\n".format(need_insertion_count, need_update_count))
        return new_data

    def check_duplicates(self, new_data, table_values, key):
        """ Filters what items of the new_data json (list of dictionaries) that are not
        present in the table_values df

        :param new_data: List of dictionaries, new data to filter duplicates out of
        :param table_values: Pandas DataFrame, existing data to check what data is already
            present in the database
        :param key: String, key of each dict in new_data whose value we are checking
            duplicates with
        :return: List of dictionaries, contains elements of new_data that are not already
            present in the database
        """
        need_insertion = []
        for obj in new_data:
            if type(obj) != dict:
                continue
            if not table_values.isin([obj[key]]).any().any():
                need_insertion.append(obj)
        self.logger.info("Page recieved has {} tuples, while filtering duplicates this ".format(str(len(new_data))) +
            "was reduced to {} tuples.\n".format(str(len(need_insertion))))
        return need_insertion

    def connect_to_broker(self):
        connected = False
        for i in range(5):
            try:
                self.logger.debug("Connecting to broker, attempt {}\n".format(i))
                if i > 0:
                    time.sleep(10)
                requests.post('http://{}:{}/api/unstable/workers'.format(
                    self.config['host_broker'],self.config['port_broker']), json=self.specs)
                self.logger.info("Connection to the broker was successful\n")
                connected = True
                break
            except requests.exceptions.ConnectionError:
                self.logger.error('Cannot connect to the broker. Trying again...\n')
        if not connected:
            sys.exit('Could not connect to the broker after 5 attempts! Quitting...\n')

    @staticmethod
    def dump_queue(queue):
        """ Empties all pending items in a queue and returns them in a list.
        """
        result = []
        queue.put("STOP")
        for i in iter(queue.get, 'STOP'):
            result.append(i)
        # time.sleep(.1)
        return result

    def find_id_from_login(self, login, platform='github'):
        """ Retrieves our contributor table primary key value for the contributor with
            the given GitHub login credentials, if this contributor is not there, then
            they get inserted.

        :param login: String, the GitHub login username to find the primary key id for
        :return: Integer, the id of the row in our database with the matching GitHub login
        """
        idSQL = s.sql.text("""
            SELECT cntrb_id FROM contributors WHERE cntrb_login = '{}' \
            AND LOWER(data_source) = '{} api'
            """.format(login, platform))
                
        rs = pd.read_sql(idSQL, self.db, params={})
        data_list = [list(row) for row in rs.itertuples(index=False)]
        try:
            return data_list[0][0]
        except:
            self.logger.info('contributor needs to be added...')

        if platform == 'github':
            cntrb_url = ("https://api.github.com/users/" + login)
        elif platform == 'gitlab':
            cntrb_url = ("https://gitlab.com/api/v4/users?username=" + login )
        self.logger.info("Hitting endpoint: {} ...\n".format(cntrb_url))
        r = requests.get(url=cntrb_url, headers=self.headers)
        self.update_rate_limit(r)
        contributor = r.json()


        company = None
        location = None
        email = None
        if 'company' in contributor:
            company = contributor['company']
        if 'location' in contributor:
            location = contributor['location']
        if 'email' in contributor:
            email = contributor['email']


        if platform == 'github':
            cntrb = {
                'cntrb_login': contributor['login'] if 'login' in contributor else None,
                'cntrb_email': contributor['email'] if 'email' in contributor else None,
                'cntrb_company': contributor['company'] if 'company' in contributor else None,
                'cntrb_location': contributor['location'] if 'location' in contributor else None,
                'cntrb_created_at': contributor['created_at'] if 'created_at' in contributor else None,                
                'cntrb_canonical': None,
                'gh_user_id': contributor['id'] if 'id' in contributor else None,
                'gh_login': contributor['login'] if 'login' in contributor else None,
                'gh_url': contributor['url'] if 'url' in contributor else None,
                'gh_html_url': contributor['html_url'] if 'html_url' in contributor else None,
                'gh_node_id': contributor['node_id'] if 'node_id' in contributor else None,
                'gh_avatar_url': contributor['avatar_url'] if 'avatar_url' in contributor else None,
                'gh_gravatar_id': contributor['gravatar_id'] if 'gravatar_id' in contributor else None,
                'gh_followers_url': contributor['followers_url'] if 'followers_url' in contributor else None,
                'gh_following_url': contributor['following_url'] if 'following_url' in contributor else None,
                'gh_gists_url': contributor['gists_url'] if 'gists_url' in contributor else None,
                'gh_starred_url': contributor['starred_url'] if 'starred_url' in contributor else None,
                'gh_subscriptions_url': contributor['subscriptions_url'] if 'subscriptions_url' in contributor else None,
                'gh_organizations_url': contributor['organizations_url'] if 'organizations_url' in contributor else None,
                'gh_repos_url': contributor['repos_url'] if 'repos_url' in contributor else None,
                'gh_events_url': contributor['events_url'] if 'events_url' in contributor else None,
                'gh_received_events_url': contributor['received_events_url'] if 'received_events_url' in contributor else None,
                'gh_type': contributor['type'] if 'type' in contributor else None,
                'gh_site_admin': contributor['site_admin'] if 'site_admin' in contributor else None,
                'tool_source': self.tool_source,
                'tool_version': self.tool_version,
                'data_source': self.data_source
            }

        elif platform == 'gitlab':
            cntrb =  {
                'cntrb_login': contributor[0]['username'] if 'username' in contributor[0] else None,
                'cntrb_email': email,
                'cntrb_company': company,
                'cntrb_location': location,
                'cntrb_created_at': contributor[0]['created_at'] if 'created_at' in contributor[0] else None,                
                'cntrb_canonical': None,
                'gh_user_id': contributor[0]['id'],
                'gh_login': contributor[0]['username'],
                'gh_url': contributor[0]['web_url'],
                'gh_html_url': None,
                'gh_node_id': None,
                'gh_avatar_url': contributor[0]['avatar_url'],
                'gh_gravatar_id': None,
                'gh_followers_url': None,
                'gh_following_url': None,
                'gh_gists_url': None,
                'gh_starred_url': None,
                'gh_subscriptions_url': None,
                'gh_organizations_url': None,
                'gh_repos_url': None,
                'gh_events_url': None,
                'gh_received_events_url': None,
                'gh_type': None,
                'gh_site_admin': None,
                'tool_source': self.tool_source,
                'tool_version': self.tool_version,
                'data_source': self.data_source
            }
        result = self.db.execute(self.contributors_table.insert().values(cntrb))
        self.logger.info("Primary key inserted into the contributors table: " + str(result.inserted_primary_key))
        self.results_counter += 1
        self.cntrb_id_inc = int(result.inserted_primary_key[0])

        self.logger.info("Inserted contributor: " + cntrb['cntrb_login'] + "\n")

        return self.find_id_from_login(login, platform)

    def get_owner_repo(self, git_url):
        """ Gets the owner and repository names of a repository from a git url

        :param git_url: String, the git url of a repository
        :return: Tuple, includes the owner and repository names in that order
        """
        split = git_url.split('/')

        owner = split[-2]
        repo = split[-1]

        if '.git' == repo[-4:]:
            repo = repo[:-4]

        return owner, repo

    def get_max_id(self, table, column, default=25150, operations_table=False):
        """ Gets the max value (usually used for id/pk's) of any Integer column
            of any table

        :param table: String, the table that consists of the column you want to
            query a max value for
        :param column: String, the column that you want to query the max value for
        :param default: Integer, if there are no values in the
            specified column, the value of this parameter will be returned
        :param operations_table: Boolean, if True, this signifies that the table/column
            that is wanted to be queried is in the augur_operations schema rather than
            the augur_data schema. Default False
        :return: Integer, the max value of the specified column/table
        """
        maxIdSQL = s.sql.text("""
            SELECT max({0}.{1}) AS {1}
            FROM {0}
        """.format(table, column))
        db = self.db if not operations_table else self.helper_db
        rs = pd.read_sql(maxIdSQL, db, params={})
        if rs.iloc[0][column] is not None:
            max_id = int(rs.iloc[0][column]) + 1
            self.logger.info("Found max id for {} column in the {} table: {}\n".format(column, table, max_id))
        else:
            max_id = default
            self.logger.warning("Could not find max id for {} column in the {} table... " +
                "using default set to: {}\n".format(column, table, max_id))
        return max_id

    def get_table_values(self, cols, tables, where_clause=""):
        """ Can query all values of any column(s) from any table(s)
            with an optional where clause

        :param cols: List of Strings, column(s) that user wants to query
        :param tables: List of Strings, table(s) that user wants to query
        :param where_clause: String, optional where clause to filter the values
            queried
        :return: Pandas DataFrame, contains all values queried in the columns, tables, and
            optional where clause provided
        """
        table_str = tables[0]
        del tables[0]

        col_str = cols[0]
        del cols[0]

        for table in tables:
            table_str += ", " + table
        for col in cols:
            col_str += ", " + col

        table_values_sql = s.sql.text("""
            SELECT {} FROM {} {}
        """.format(col_str, table_str, where_clause))
        self.logger.info("Getting table values with the following PSQL query: \n{}\n".format(
            table_values_sql))
        values = pd.read_sql(table_values_sql, self.db, params={})
        return values

    def init_oauths(self, platform='github'):
        self.oauths = []
        self.headers = None
        self.logger.info("Trying initialization.")
        # Make a list of api key in the config combined w keys stored in the database
        # Select endpoint to hit solely to retrieve rate limit information from headers of the response
        # Adjust header keys needed to fetch rate limit information from the API responses
        if platform == 'github':
            url = "https://api.github.com/users/gabe-heim"
            oauthSQL = s.sql.text("""
                SELECT * FROM worker_oauth WHERE access_token <> '{}' and platform = 'github'
                """.format(self.config['gh_api_key']))
            key_name = 'gh_api_key'
            rate_limit_header_key = "X-RateLimit-Remaining"
            rate_limit_reset_header_key = "X-RateLimit-Reset"
        elif platform == 'gitlab':
            url = "https://gitlab.com/api/v4/version"
            oauthSQL = s.sql.text("""
                SELECT * FROM worker_oauth WHERE access_token <> '{}' and platform = 'gitlab'
                """.format(self.config['gitlab_api_key']))
            key_name = 'gitlab_api_key'
            rate_limit_header_key = 'ratelimit-remaining'
            rate_limit_reset_header_key = 'ratelimit-reset'

        for oauth in [{'oauth_id': 0, 'access_token': self.config[key_name]}] + json.loads(pd.read_sql(oauthSQL, self.helper_db, params={}).to_json(orient="records")):
            if platform == 'github':
                self.headers = {'Authorization': 'token %s' % oauth['access_token']}
            elif platform == 'gitlab':
                self.headers = {'Authorization': 'Bearer %s' % oauth['access_token']}
            self.logger.debug("Getting rate limit info for oauth: {}\n".format(oauth))
            response = requests.get(url=url, headers=self.headers)
            self.oauths.append({
                    'oauth_id': oauth['oauth_id'],
                    'access_token': oauth['access_token'],
                    'rate_limit': int(response.headers[rate_limit_header_key]),
                    'seconds_to_reset': (datetime.datetime.fromtimestamp(int(response.headers[rate_limit_reset_header_key])) - datetime.datetime.now()).total_seconds()
                })
            self.logger.debug("Found OAuth available for use: {}\n\n".format(self.oauths[-1]))

        if len(self.oauths) == 0:
            self.logger.info("No API keys detected, please include one in your config or in the worker_oauths table in the augur_operations schema of your database\n")

        # First key to be used will be the one specified in the config (first element in
        #   self.oauths array will always be the key in use)
        if platform == 'github':
            self.headers = {'Authorization': 'token %s' % self.oauths[0]['access_token']}
        elif platform == 'gitlab':
            self.headers = {'Authorization': 'Bearer %s' % self.oauths[0]['access_token']}

        self.logger.info("OAuth initialized")

    def bulk_insert(self, table, insert=[], update=[], unique_columns=[], update_columns=[]):
        
        self.logger.info(f"{len(insert)} insertions are needed and {len(update)} "
            f"updates are needed for {table}\n")

        update_result = None
        insert_result = None

        if len(update) > 0:
            success = False
            update_start_time = time.time()
            while not success:
                try:
                    update_result = self.db.execute(
                        table.update().where(
                                eval(' and '.join([f"self.{table}_table.c.{key} == bindparam('b_{key}')" for \
                                    key in unique_columns]))
                            ).values(
                                {key: key for key in update_columns}
                            ),
                        update
                    )
                    success = True
                except Exception as e:
                    self.logger.info('error: {}'.format(e))
                    time.sleep(5)

            self.update_counter += update_result.rowcount
            self.logger.info(f"Updated {update_result.rowcount} rows in "
                f"{time.time() - update_start_time} seconds")

        if len(insert) > 0:
            success = False
            insert_start_time = time.time()
            while not success:
                try:
                    insert_result = self.db.execute(
                        table.insert(),
                        insert
                    )
                    success = True
                except Exception as e:
                    self.logger.info('error: {}'.format(e))
                    time.sleep(5)

            self.insert_counter += insert_result.rowcount
            self.logger.info(f"Inserted {insert_result.rowcount} rows in "
                f"{time.time() - insert_start_time} seconds")

        return insert_result, update_result

    def enrich_data_primary_keys(self, source_data, table, gh_merge_fields, augur_merge_fields):

        self.logger.info("Preparing to enrich data.\n")

        if len(source_data) == 0:
            self.logger.info("There is no source data to enrich.\n")
            return []

        source_df = pd.DataFrame(source_data)
<<<<<<< HEAD
=======
        # temp_dict = {field: str(table) for field in augur_merge_fields}
>>>>>>> af63d3bc

        s_tuple = s.tuple_([table.c[field] for field in augur_merge_fields])
        s_tuple.__dict__['clauses'] = s_tuple.__dict__['clauses'][0].effective_value
        s_tuple.__dict__['_type_tuple'] = []
        for field in augur_merge_fields:
            s_tuple.__dict__['_type_tuple'].append(table.c[field].__dict__['type'])

        for column in gh_merge_fields:
            if '.' not in column:
                continue
            root = column.split('.')[0]
            expanded_column = pd.DataFrame(source_df[root].tolist())
            expanded_column.columns = [f'{root}.{attribute}' for attribute in expanded_column.columns]
            source_df = source_df.join(expanded_column)

        primary_keys = self.db.execute(s.sql.select(
                [table.c[field] for field in augur_merge_fields] + [table.c[list(table.primary_key)[0].name]]
            ).where(
                s_tuple.in_(
<<<<<<< HEAD
=======
                # eval("""s.tuple_(', '.join([f"self.{table}_table.c['{field}']" for field, table in temp_dict.items()]))""").in_(
>>>>>>> af63d3bc
                    list(source_df[gh_merge_fields].itertuples(index=False))
                ))).fetchall()

        if len(primary_keys) > 0:
            primary_keys_df = pd.DataFrame(primary_keys, 
                columns=augur_merge_fields + [list(table.primary_key)[0].name])
        else:
            self.logger.info("There are no inserted primary keys to enrich the source data with.\n")
<<<<<<< HEAD
            return []
=======
            return source_data
>>>>>>> af63d3bc

        source_df, primary_keys_df = self.sync_df_types(source_df, primary_keys_df, 
                gh_merge_fields, augur_merge_fields)

<<<<<<< HEAD
        result = json.loads(source_df.merge(primary_keys_df, suffixes=('','_table'),
            how='inner', left_on=gh_merge_fields, right_on=augur_merge_fields).to_json(
            default_handler=str, orient='records'))

        self.logger.info("Data enrichment successful.\n")
        return result

    def multi_thread_urls(self, urls, max_attempts=5, platform='github'):
        """
        :param urls: list of tuples
        """
        
        def load_url(url, extra_data={}):
            try:
                html = requests.get(url, stream=True, headers=self.headers)
                return html, extra_data
            except requests.exceptions.RequestException as e:
                self.logger.info(e, url)

        self.logger.info("Beginning to multithread API endpoints.\n")
                
        start = time.time()
        attempts = 0
        all_data = []
        valid_url_count = len(urls)
        
        while len(urls) > 0 and attempts < max_attempts:
            with concurrent.futures.ThreadPoolExecutor(max_workers=multiprocessing.cpu_count()/4) as executor:
                # Start the load operations and mark each future with its URL
                future_to_url = {executor.submit(load_url, *url): url for url in urls}
                for future in concurrent.futures.as_completed(future_to_url):
                    
                    url = future_to_url[future]
                    try:
                        response, extra_data = future.result()

                        if response.status_code == 403 or response.status_code == 401: # 403 is rate limit, 404 is not found, 401 is bad credentials
                            self.update_rate_limit(response, platform=platform)
                            continue

                        elif response.status_code == 200:
                            try:
                                page_data = response.json()
                            except:
                                page_data = json.loads(json.dumps(response.text))
                            
                            page_data = [{**data, **extra_data} for data in page_data]
                            all_data += page_data
                            
                            if 'last' in response.links and "&page=" not in url[0]:
                                urls += [(url[0] + f"&page={page}", extra_data) for page in range(
                                    2, int(response.links['last']['url'].split('=')[-1]) + 1)]
                            urls.remove(url)

                        elif response.status_code == 404:
                            urls.remove(url)
                            self.logger.info(f"Not found url: {url}\n")
                        else:
                            self.logger.info(f"Unhandled response code: {response.status_code} {url}\n")
                        
                    except Exception as e:
                        self.logger.info(f"{url} generated an exception: {e}\n")
                                            
            attempts += 1
                    
        self.logger.info(f"Processed {valid_url_count} urls and got {len(all_data)} data points " +
            f"in {time.time() - start} seconds thanks to multithreading!\n")
        return all_data

=======
        return json.loads(source_df.merge(primary_keys_df, suffixes=('','_table'),
            how='inner', left_on=gh_merge_fields, right_on=augur_merge_fields).to_json(
            default_handler=str, orient='records'))

>>>>>>> af63d3bc
    def paginate_endpoint(self, url, action_map={}, table=None, where_clause=True, platform='github'):

        table_values = self.db.execute(s.sql.select(self.get_relevant_columns(
            table, action_map)).where(where_clause)).fetchall()

        page_number = 1
        multiple_pages = False
        need_insertion = []
        need_update = []
        all_data = []
        forward_pagination = True
        backwards_activation = False
        last_page_number = -1
        while True:

            # Multiple attempts to hit endpoint
            num_attempts = 0
            success = False
            while num_attempts < 3:
                self.logger.info(f"Hitting endpoint: {url.format(page_number)}...\n")
                response = requests.get(url=url.format(page_number), headers=self.headers)

                self.update_rate_limit(response, platform=platform)

                try:
                    page_data = response.json()
                except:
                    page_data = json.loads(json.dumps(response.text))

                if type(page_data) == list:
                    success = True
                    break
                elif type(page_data) == dict:
                    self.logger.info("Request returned a dict: {}\n".format(page_data))
                    if page_data['message'] == "Not Found":
                        self.logger.warning(
                            f"Github repo was not found or does not exist for endpoint: {url.format(page_number)}\n")
                        break
                    if "You have triggered an abuse detection mechanism." in page_data['message']:
                        num_attempts -= 1
                        self.update_rate_limit(response, temporarily_disable=True,platform=platform)
                    if page_data['message'] == "Bad credentials":
                        self.update_rate_limit(response, bad_credentials=True, platform=platform)
                elif type(page_data) == str:
                    self.logger.info(f"Warning! page_data was string: {page_data}\n")
                    if "<!DOCTYPE html>" in page_data:
                        self.logger.info("HTML was returned, trying again...\n")
                    elif len(page_data) == 0:
                        self.logger.warning("Empty string, trying again...\n")
                    else:
                        try:
                            page_data = json.loads(page_data)
                            success = True
                            break
                        except:
                            pass
                num_attempts += 1
            if not success:
                break

            # Success

            # Determine if continued pagination is needed

            if len(page_data) == 0:
                self.logger.info("Response was empty, breaking from pagination.\n")
                break

            all_data += page_data

            if not forward_pagination:

                # Checking contents of requests with what we already have in the db
                page_insertions, page_updates = self.organize_needed_data(page_data, table_values, list(table.primary_key)[0].name, 
                    action_map)

                # Reached a page where we already have all tuples
                if len(need_insertion) == 0 and len(need_update) == 0 and \
                        backwards_activation:
                    self.logger.info("No more pages with unknown tuples, breaking from pagination.\n")
                    break

                need_insertion += page_insertions
                need_update += page_updates

            # Find last page so we can decrement from there
            if 'last' in response.links and last_page_number == -1:
                if platform == 'github':
                    last_page_number = int(response.links['last']['url'][-6:].split('=')[1])
                elif platform == 'gitlab':
                    last_page_number = int(response.links['last']['url'].split('&')[2].split('=')[1])

                if not forward_pagination and not backwards_activation:
                    page_number = last_page_number
                    backwards_activation = True

            self.logger.info("Analyzation of page {} of {} complete\n".format(page_number, 
                int(last_page_number) if last_page_number != -1 else "*last page not known*"))

            if (page_number <= 1 and not forward_pagination) or \
                    (page_number >= last_page_number and forward_pagination):
                self.logger.info("No more pages to check, breaking from pagination.\n")
                break

            page_number = page_number + 1 if forward_pagination else page_number - 1

        if forward_pagination:
            need_insertion, need_update = self.organize_needed_data(all_data, table_values, 
                list(table.primary_key)[0].name, action_map)

        return {
            'insert': need_insertion, 
            'update': need_update,
            'all': all_data
        }

    def paginate(self, url, duplicate_col_map, update_col_map, table, table_pkey, where_clause="", value_update_col_map={}, platform="github"):
        """ DEPRECATED
            Paginate either backwards or forwards (depending on the value of the worker's
            finishing_task attribute) through all the GitHub or GitLab api endpoint pages.

        :param url: String, the url of the API endpoint we are paginating through, expects
            a curly brace string formatter within the string to format the Integer
            representing the page number that is wanted to be returned
        :param duplicate_col_map: Dictionary, maps the column names of the source data
            to the field names in our database for columns that should be checked for
            duplicates (if source data value == value in existing database row, then this
            element is a duplicate and would not need an insertion). Key is source data
            column name, value is database field name. Example: {'id': 'gh_issue_id'}
        :param update_col_map: Dictionary, maps the column names of the source data
            to the field names in our database for columns that should be checked for
            updates (if source data value != value in existing database row, then an
            update is needed). Key is source data column name, value is database field name.
            Example: {'id': 'gh_issue_id'}
        :param table: String, the name of the table that holds the values to check for
            duplicates/updates against
        :param table_pkey: String, the field name of the primary key of the table in
            the database that we are getting the values for to cross-reference to check
            for duplicates.
        :param where_clause: String, optional where clause to filter the values
            that are queried when preparing the values that will be cross-referenced
            for duplicates/updates
        :param value_update_col_map: Dictionary, sometimes we add a new field to a table,
            and we want to trigger an update of that row in the database even if all of the
            data values are the same and would not need an update ordinarily. Checking for
            a specific existing value in the database field allows us to do this. The key is the
            name of the field in the database we are checking for a specific value to trigger
            an update, the value is the value we are checking for equality to trigger an update.
            Example: {'cntrb_id': None}
        :return: List of dictionaries, all data points from the pages of the specified API endpoint
            each with a 'flag' key-value pair representing the required action to take with that
            data point (i.e. 'need_insertion', 'need_update', 'none')
        """

        update_keys = list(update_col_map.keys()) if update_col_map else []
        update_keys += list(value_update_col_map.keys()) if value_update_col_map else []
        cols_to_query = list(duplicate_col_map.keys()) + update_keys + [table_pkey]
        table_values = self.get_table_values(cols_to_query, [table], where_clause)

        i = 1
        multiple_pages = False
        tuples = []
        while True:
            num_attempts = 0
            success = False
            while num_attempts < 3:
                self.logger.info(f'Hitting endpoint: {url.format(i)}...\n')
                r = requests.get(url=url.format(i), headers=self.headers)

                self.update_rate_limit(r, platform=platform)
                if 'last' not in r.links:
                    last_page = None
                else:
                    if platform == "github":
                        last_page = r.links['last']['url'][-6:].split('=')[1]
                    elif platform == "gitlab":
                        last_page =  r.links['last']['url'].split('&')[2].split("=")[1]
                    self.logger.info("Analyzing page {} of {}\n".format(i, int(last_page) + 1 if last_page is not None else '*last page not known*'))

                try:
                    j = r.json()
                except:
                    j = json.loads(json.dumps(r.text))

                if type(j) != dict and type(j) != str:
                    success = True
                    break
                elif type(j) == dict:
                    self.logger.info("Request returned a dict: {}\n".format(j))
                    if j['message'] == 'Not Found':
                        self.logger.warning("Github repo was not found or does not exist for endpoint: {}\n".format(url))
                        break
                    if j['message'] == 'You have triggered an abuse detection mechanism. Please wait a few minutes before you try again.':
                        num_attempts -= 1
                        self.logger.info("rate limit update code goes here")
                        self.update_rate_limit(r, temporarily_disable=True,platform=platform)
                    if j['message'] == 'Bad credentials':
                        self.logger.info("rate limit update code goes here")
                        self.update_rate_limit(r, bad_credentials=True, platform=platform)
                elif type(j) == str:
                    self.logger.info(f'J was string: {j}\n')
                    if '<!DOCTYPE html>' in j:
                        self.logger.info('HTML was returned, trying again...\n')
                    elif len(j) == 0:
                        self.logger.warning('Empty string, trying again...\n')
                    else:
                        try:
                            j = json.loads(j)
                            success = True
                            break
                        except:
                            pass
                num_attempts += 1
            if not success:
                break

            # Find last page so we can decrement from there
            if 'last' in r.links and not multiple_pages and not self.finishing_task:
                if platform == "github":
                    param = r.links['last']['url'][-6:]
                    i = int(param.split('=')[1]) + 1
                elif platform == "gitlab":
                    i = int(r.links['last']['url'].split('&')[2].split("=")[1]) + 1
                self.logger.info("Multiple pages of request, last page is " + str(i - 1) + "\n")
                multiple_pages = True
            elif not multiple_pages and not self.finishing_task:
                self.logger.info("Only 1 page of request\n")
            elif self.finishing_task:
                self.logger.info("Finishing a previous task, paginating forwards ..."
                    " excess rate limit requests will be made\n")

            if len(j) == 0:
                self.logger.info("Response was empty, breaking from pagination.\n")
                break

            # Checking contents of requests with what we already have in the db
            j = self.assign_tuple_action(j, table_values, update_col_map, duplicate_col_map, table_pkey, value_update_col_map)

            if not j:
                self.logger.error("Assigning tuple action failed, moving to next page.\n")
                i = i + 1 if self.finishing_task else i - 1
                continue
            try:
                to_add = [obj for obj in j if obj not in tuples and (obj['flag'] != 'none')]
            except Exception as e:
                self.logger.error("Failure accessing data of page: {}. Moving to next page.\n".format(e))
                i = i + 1 if self.finishing_task else i - 1
                continue
            if len(to_add) == 0 and multiple_pages and 'last' in r.links:
                self.logger.info("{}".format(r.links['last']))
                if platform == "github":
                    page_number = int(r.links['last']['url'][-6:].split('=')[1])
                elif platform == "gitlab":
                    page_number = int(r.links['last']['url'].split('&')[2].split("=")[1])
                if i - 1 != page_number:
                    self.logger.info("No more pages with unknown tuples, breaking from pagination.\n")
                    break

            tuples += to_add

            i = i + 1 if self.finishing_task else i - 1

            # Since we already wouldve checked the first page... break
            if (i == 1 and multiple_pages and not self.finishing_task) or i < 1 or len(j) == 0:
                self.logger.info("No more pages to check, breaking from pagination.\n")
                break

        return tuples

    def query_github_contributors(self, entry_info, repo_id):

        """ Data collection function
        Query the GitHub API for contributors
        """
        self.logger.info(f"Querying contributors with given entry info: {entry_info}\n")

        github_url = entry_info['given']['github_url'] if 'github_url' in entry_info['given'] else entry_info['given']['git_url']

        # Extract owner/repo from the url for the endpoint
        owner, name = self.get_owner_repo(github_url)

        # Set the base of the url and place to hold contributors to insert
        contributors_url = (f"https://api.github.com/repos/{owner}/{name}/" + 
            "contributors?per_page=100&page={}")

        # Get contributors that we already have stored
        #   Set our duplicate and update column map keys (something other than PK) to
        #   check dupicates/needed column updates with
        table = 'contributors'
        table_pkey = 'cntrb_id'
        update_col_map = {'cntrb_email': 'email'}
        duplicate_col_map = {'cntrb_login': 'login'}

        #list to hold contributors needing insertion or update
        contributors = self.paginate(contributors_url, duplicate_col_map, update_col_map, table, table_pkey)

        self.logger.info("Count of contributors needing insertion: " + str(len(contributors)) + "\n")

        for repo_contributor in contributors:
            try:
                # Need to hit this single contributor endpoint to get extra data including...
                #   `created at`
                #   i think that's it
                cntrb_url = ("https://api.github.com/users/" + repo_contributor['login'])
                self.logger.info("Hitting endpoint: " + cntrb_url + " ...\n")
                r = requests.get(url=cntrb_url, headers=self.headers)
                self.update_gh_rate_limit(r)
                contributor = r.json()

                company = None
                location = None
                email = None
                if 'company' in contributor:
                    company = contributor['company']
                if 'location' in contributor:
                    location = contributor['location']
                if 'email' in contributor:
                    email = contributor['email']
                    canonical_email = contributor['email']

                cntrb = {
                    "cntrb_login": contributor['login'],
                    "cntrb_created_at": contributor['created_at'],
                    "cntrb_email": email,
                    "cntrb_company": company,
                    "cntrb_location": location,
                    # "cntrb_type": , dont have a use for this as of now ... let it default to null
                    "cntrb_canonical": canonical_email,
                    "gh_user_id": contributor['id'],
                    "gh_login": contributor['login'],
                    "gh_url": contributor['url'],
                    "gh_html_url": contributor['html_url'],
                    "gh_node_id": contributor['node_id'],
                    "gh_avatar_url": contributor['avatar_url'],
                    "gh_gravatar_id": contributor['gravatar_id'],
                    "gh_followers_url": contributor['followers_url'],
                    "gh_following_url": contributor['following_url'],
                    "gh_gists_url": contributor['gists_url'],
                    "gh_starred_url": contributor['starred_url'],
                    "gh_subscriptions_url": contributor['subscriptions_url'],
                    "gh_organizations_url": contributor['organizations_url'],
                    "gh_repos_url": contributor['repos_url'],
                    "gh_events_url": contributor['events_url'],
                    "gh_received_events_url": contributor['received_events_url'],
                    "gh_type": contributor['type'],
                    "gh_site_admin": contributor['site_admin'],
                    "tool_source": self.tool_source,
                    "tool_version": self.tool_version,
                    "data_source": self.data_source
                }

                # Commit insertion to table
                if repo_contributor['flag'] == 'need_update':
                    result = self.db.execute(self.contributors_table.update().where(
                        self.worker_history_table.c.cntrb_email==email).values(cntrb))
                    self.logger.info("Updated tuple in the contributors table with existing email: {}".format(email))
                    self.cntrb_id_inc = repo_contributor['pkey']
                elif repo_contributor['flag'] == 'need_insertion':
                    result = self.db.execute(self.contributors_table.insert().values(cntrb))
                    self.logger.info("Primary key inserted into the contributors table: {}".format(result.inserted_primary_key))
                    self.results_counter += 1

                    self.logger.info("Inserted contributor: " + contributor['login'] + "\n")

                    # Increment our global track of the cntrb id for the possibility of it being used as a FK
                    self.cntrb_id_inc = int(result.inserted_primary_key[0])

            except Exception as e:
                self.logger.error("Caught exception: {}".format(e))
                self.logger.error("Cascading Contributor Anomalie from missing repo contributor data: {} ...\n".format(cntrb_url))
                continue


    def query_github_contributors_bulk(self, entry_info, repo_id):

        """ Data collection function
        Query the GitHub API for contributors
        """
        self.logger.info(f"Querying contributors with given entry info: {entry_info}\n")

        github_url = entry_info['given']['github_url'] if 'github_url' in entry_info['given'] else entry_info['given']['git_url']

        owner, name = self.get_owner_repo(github_url)

        contributors_url = (f"https://api.github.com/repos/{owner}/{name}/" + 
            "contributors?per_page=100&page={}")

        action_map = {
            'insert': {
                'source': ['login'],
                'augur': ['cntrb_login']
            },
            'update': {
                'source': ['email'],
                'augur': ['cntrb_email']
            }
        }

        source_contributors = self.paginate_endpoint(contributors_url, action_map=action_map, 
            table=self.contributors_table)

        contributors_insert_result = []
                
        for repo_contributor in source_contributors['insert']:
            # Need to hit this single contributor endpoint to get extra data
            cntrb_url = (f"https://api.github.com/users/{repo_contributor['login']}")
            self.logger.info(f"Hitting endpoint: {cntrb_url} ...\n")
            r = requests.get(url=cntrb_url, headers=self.headers)
            self.update_gh_rate_limit(r)
            contributor = r.json()

            contributors_insert_result.append({
                'cntrb_login': contributor['login'],
                'cntrb_created_at': contributor['created_at'],
                'cntrb_email': contributor['email'] if 'email' in contributor else None,
                'cntrb_company': contributor['company'] if 'company' in contributor else None,
                'cntrb_location': contributor['location'] if 'location' in contributor else None,
                'cntrb_canonical': contributor['email'] if 'email' in contributor else None,
                'gh_user_id': contributor['id'],
                'gh_login': contributor['login'],
                'gh_url': contributor['url'],
                'gh_html_url': contributor['html_url'],
                'gh_node_id': contributor['node_id'],
                'gh_avatar_url': contributor['avatar_url'],
                'gh_gravatar_id': contributor['gravatar_id'],
                'gh_followers_url': contributor['followers_url'],
                'gh_following_url': contributor['following_url'],
                'gh_gists_url': contributor['gists_url'],
                'gh_starred_url': contributor['starred_url'],
                'gh_subscriptions_url': contributor['subscriptions_url'],
                'gh_organizations_url': contributor['organizations_url'],
                'gh_repos_url': contributor['repos_url'],
                'gh_events_url': contributor['events_url'],
                'gh_received_events_url': contributor['received_events_url'],
                'gh_type': contributor['type'],
                'gh_site_admin': contributor['site_admin'],
                'tool_source': self.tool_source,
                'tool_version': self.tool_version,
                'data_source': self.data_source
            })

        contributors_insert_result, contributors_update_result = self.bulk_insert(self.contributors_table, 
            update=source_contributors['update'], unique_columns=action_map['insert']['augur'], 
            insert=contributors_insert, update_columns=action_map['update']['augur'])

    def query_gitlab_contribtutors(self, entry_info, repo_id):

        gitlab_url = entry_info['given']['gitlab_url'] if 'gitlab_url' in entry_info['given'] else entry_info['given']['git_url']

        self.logger.info("Querying contributors with given entry info: " + str(entry_info) + "\n")

        path = urlparse(gitlab_url)
        split = path[2].split('/')

        owner = split[1]
        name = split[2]

        # Handles git url case by removing the extension
        if ".git" in name:
            name = name[:-4]

        url_encoded_format = quote(owner + '/' + name, safe='')

        table = 'contributors'
        table_pkey = 'cntrb_id'
        update_col_map = {'cntrb_email': 'email'}
        duplicate_col_map = {'cntrb_login': 'email'}

        # list to hold contributors needing insertion or update
        contributors = self.paginate("https://gitlab.com/api/v4/projects/" + url_encoded_format + "/repository/contributors?per_page=100&page={}", duplicate_col_map, update_col_map, table, table_pkey, platform='gitlab')

        for repo_contributor in contributors:
            try:
                cntrb_compressed_url = ("https://gitlab.com/api/v4/users?search=" + repo_contributor['email'])
                self.logger.info("Hitting endpoint: " + cntrb_compressed_url + " ...\n")
                r = requests.get(url=cntrb_compressed_url, headers=self.headers)
                contributor_compressed = r.json()

                email = repo_contributor['email']
                self.logger.info(contributor_compressed)
                if len(contributor_compressed) == 0 or type(contributor_compressed) is dict or "id" not in contributor_compressed[0]:
                    continue

                self.logger.info("Fetching for user: " + str(contributor_compressed[0]["id"]))

                cntrb_url = ("https://gitlab.com/api/v4/users/" + str(contributor_compressed[0]["id"]))
                self.logger.info("Hitting end point to get complete contributor info now: " + cntrb_url + "...\n")
                r = requests.get(url=cntrb_url, headers=self.headers)
                contributor = r.json()

                cntrb = {
                    "cntrb_login": contributor.get('username', None),
                    "cntrb_created_at": contributor.get('created_at', None),
                    "cntrb_email": email,
                    "cntrb_company": contributor.get('organization', None),
                    "cntrb_location": contributor.get('location', None),
                    # "cntrb_type": , dont have a use for this as of now ... let it default to null
                    "cntrb_canonical": contributor.get('public_email', None),
                    "gh_user_id": contributor.get('id', None),
                    "gh_login": contributor.get('username', None),
                    "gh_url": contributor.get('web_url', None),
                    "gh_html_url": contributor.get('web_url', None),
                    "gh_node_id": None,
                    "gh_avatar_url": contributor.get('avatar_url', None),
                    "gh_gravatar_id": None,
                    "gh_followers_url": None,
                    "gh_following_url": None,
                    "gh_gists_url": None,
                    "gh_starred_url": None,
                    "gh_subscriptions_url": None,
                    "gh_organizations_url": None,
                    "gh_repos_url": None,
                    "gh_events_url": None,
                    "gh_received_events_url": None,
                    "gh_type": None,
                    "gh_site_admin": None,
                    "tool_source": self.tool_source,
                    "tool_version": self.tool_version,
                    "data_source": self.data_source
                }

                # Commit insertion to table
                if repo_contributor['flag'] == 'need_update':
                    result = self.db.execute(self.contributors_table.update().where(
                        self.worker_history_table.c.cntrb_email == email).values(cntrb))
                    self.logger.info("Updated tuple in the contributors table with existing email: {}".format(email))
                    self.cntrb_id_inc = repo_contributor['pkey']
                elif repo_contributor['flag'] == 'need_insertion':
                    result = self.db.execute(self.contributors_table.insert().values(cntrb))
                    self.logger.info("Primary key inserted into the contributors table: {}".format(result.inserted_primary_key))
                    self.results_counter += 1

                    self.logger.info("Inserted contributor: " + contributor['username'] + "\n")

                    # Increment our global track of the cntrb id for the possibility of it being used as a FK
                    self.cntrb_id_inc = int(result.inserted_primary_key[0])

            except Exception as e:
                self.logger.info("Caught exception: {}".format(e))
                self.logger.info("Cascading Contributor Anomalie from missing repo contributor data: {} ...\n".format(cntrb_url))
                continue

    def record_model_process(self, repo_id, model):

        task_history = {
            "repo_id": repo_id,
            "worker": self.config['id'],
            "job_model": model,
            "oauth_id": self.oauths[0]['oauth_id'],
            "timestamp": datetime.datetime.now(),
            "status": "Stopped",
            "total_results": self.results_counter
        }
        if self.finishing_task:
            result = self.helper_db.execute(self.worker_history_table.update().where(
                self.worker_history_table.c.history_id==self.history_id).values(task_history))
            self.history_id += 1
        else:
            result = self.helper_db.execute(self.worker_history_table.insert().values(task_history))
            self.logger.info("Record incomplete history tuple: {}\n".format(result.inserted_primary_key))
            self.history_id = int(result.inserted_primary_key[0])

        self.collection_start_time = time.time()

    def register_task_completion(self, task, repo_id, model):

        self.logger.info(f"Worker completed this task in {self.collection_start_time - time.time()} seconds.\n")

        # Task to send back to broker
        task_completed = {
            'worker_id': self.config['id'],
            'job_type': "MAINTAIN",
            'repo_id': repo_id,
            'job_model': model
        }
        key = 'github_url' if 'github_url' in task['given'] else 'git_url' if 'git_url' in task['given'] else \
            'gitlab_url' if 'gitlab_url' in task['given'] else 'INVALID_GIVEN'
        task_completed[key] = task['given']['github_url'] if 'github_url' in task['given'] else task['given']['git_url'] \
            if 'git_url' in task['given'] else task['given']['gitlab_url'] if 'gitlab_url' in task['given'] else 'INVALID_GIVEN'
        if key == 'INVALID_GIVEN':
            self.register_task_failure(task, repo_id, "INVALID_GIVEN: Not a github/gitlab/git url.")
            return

        # Add to history table
        task_history = {
            'repo_id': repo_id,
            'worker': self.config['id'],
            'job_model': model,
            'oauth_id': self.oauths[0]['oauth_id'],
            'timestamp': datetime.datetime.now(),
            'status': "Success",
            'total_results': self.results_counter
        }
        self.helper_db.execute(self.worker_history_table.update().where(
            self.worker_history_table.c.history_id==self.history_id).values(task_history))

        self.logger.info(f"Recorded job completion for: {task_completed}\n")

        # Update job process table
        updated_job = {
            'since_id_str': repo_id,
            'last_count': self.results_counter,
            'last_run': datetime.datetime.now(),
            'analysis_state': 0
        }
        self.helper_db.execute(self.worker_job_table.update().where(
            self.worker_job_table.c.job_model==model).values(updated_job))
        self.logger.info(f"Updated job process for model: {model}\n")

        if self.config['offline_mode'] is False:
            
            # Notify broker of completion
            self.logger.info(f"Telling broker we completed task: {task_completed}\n") 
            self.logger.info(f"This task inserted: {self.results_counter + self.insert_counter} tuples " +
                f"and updated {self.update_counter} tuples.\n")

            requests.post('http://{}:{}/api/unstable/completed_task'.format(
                self.config['host_broker'],self.config['port_broker']), json=task_completed)

        # Reset results counter for next task
        self.results_counter = 0
        self.insert_counter = 0
        self.update_counter = 0

    def register_task_failure(self, task, repo_id, e):

        self.logger.error(f"Worker ran into an error for task: {task}\n")
        self.logger.error(f"Worker was processing this task for {self.collection_start_time - time.time()} seconds.\n")
        self.logger.error("Printing traceback...\n")
        self.logger.error(e)
        tb = traceback.format_exc()
        self.logger.error(tb)

        self.logger.info(f'This task inserted {self.results_counter} tuples before failure.\n')
        self.logger.info("Notifying broker and logging task failure in database...\n")
        key = 'github_url' if 'github_url' in task['given'] else 'git_url' if 'git_url' in task['given'] else \
            'gitlab_url' if 'gitlab_url' in task['given'] else 'INVALID_GIVEN'
        url = task['given'][key]

        """ Query all repos with repo url of given task """
        repoUrlSQL = s.sql.text("""
            SELECT min(repo_id) as repo_id FROM repo WHERE repo_git = '{}'
            """.format(url))
        repo_id = int(pd.read_sql(repoUrlSQL, self.db, params={}).iloc[0]['repo_id'])

        task['worker_id'] = self.config['id']
        try:
            requests.post("http://{}:{}/api/unstable/task_error".format(
                self.config['host_broker'],self.config['port_broker']), json=task)
        except requests.exceptions.ConnectionError:
            self.logger.error('Could not send task failure message to the broker\n')
            self.logger.error(e)
        except Exception:
            self.logger.error('An error occured while informing broker about task failure\n')
            self.logger.error(e)

        # Add to history table
        task_history = {
            "repo_id": repo_id,
            "worker": self.config['id'],
            "job_model": task['models'][0],
            "oauth_id": self.oauths[0]['oauth_id'],
            "timestamp": datetime.datetime.now(),
            "status": "Error",
            "total_results": self.results_counter
        }
        self.helper_db.execute(self.worker_history_table.update().where(self.worker_history_table.c.history_id==self.history_id).values(task_history))

        self.logger.error("Recorded job error in the history table for: " + str(task) + "\n")

        # Update job process table
        updated_job = {
            "since_id_str": repo_id,
            "last_count": self.results_counter,
            "last_run": datetime.datetime.now(),
            "analysis_state": 0
        }
        self.helper_db.execute(self.worker_job_table.update().where(self.worker_job_table.c.job_model==task['models'][0]).values(updated_job))
        self.logger.info("Updated job process for model: " + task['models'][0] + "\n")

        # Reset results counter for next task
        self.results_counter = 0

    def get_relevant_columns(self, table, action_map={}):
        columns = copy.deepcopy(action_map['update']['augur']) if 'update' in action_map else []
        columns += action_map['value_update']['augur'] if 'value_update' in action_map else []
        columns += action_map['insert']['augur'] if 'insert' in action_map else []
        return [table.c[column] for column in
            columns + [list(table.primary_key)[0].name]]

    def retrieve_tuple(self, key_values, tables):
        table_str = tables[0]
        del tables[0]

        key_values_items = list(key_values.items())
        for col, value in [key_values_items[0]]:
            where_str = col + " = '" + value + "'"
        del key_values_items[0]

        for col, value in key_values_items:
            where_str += ' AND ' + col + " = '" + value + "'"
        for table in tables:
            table_str += ", " + table

        retrieveTupleSQL = s.sql.text("""
            SELECT * FROM {} WHERE {}
            """.format(table_str, where_str))
        values = json.loads(pd.read_sql(retrieveTupleSQL, self.db, params={}).to_json(orient="records"))
        return values

    def update_gitlab_rate_limit(self, response, bad_credentials=False, temporarily_disable=False):
        # Try to get rate limit from request headers, sometimes it does not work (GH's issue)
        #   In that case we just decrement from last recieved header count
        if bad_credentials and len(self.oauths) > 1:
            self.logger.info("Removing oauth with bad credentials from consideration: {}".format(self.oauths[0]))
            del self.oauths[0]

        if temporarily_disable:
            self.logger.info("Gitlab rate limit reached. Temp. disabling...\n")
            self.oauths[0]['rate_limit'] = 0
        else:
            try:
                self.oauths[0]['rate_limit'] = int(response.headers['RateLimit-Remaining'])
            except:
                self.oauths[0]['rate_limit'] -= 1
        self.logger.info("Updated rate limit, you have: " + 
            str(self.oauths[0]['rate_limit']) + " requests remaining.\n")
        if self.oauths[0]['rate_limit'] <= 0:
            try:
                reset_time = response.headers['RateLimit-Reset']
            except Exception as e:
                self.logger.info("Could not get reset time from headers because of error: {}".format(e))
                reset_time = 3600
            time_diff = datetime.datetime.fromtimestamp(int(reset_time)) - datetime.datetime.now()
            self.logger.info("Rate limit exceeded, checking for other available keys to use.\n")

            # We will be finding oauth with the highest rate limit left out of our list of oauths
            new_oauth = self.oauths[0]
            # Endpoint to hit solely to retrieve rate limit information from headers of the response
            url = "https://gitlab.com/api/v4/version"

            other_oauths = self.oauths[0:] if len(self.oauths) > 1 else []
            for oauth in other_oauths:
                self.logger.info("Inspecting rate limit info for oauth: {}\n".format(oauth))
                self.headers = {"PRIVATE-TOKEN" : oauth['access_token']}
                response = requests.get(url=url, headers=self.headers)
                oauth['rate_limit'] = int(response.headers['RateLimit-Remaining'])
                oauth['seconds_to_reset'] = (datetime.datetime.fromtimestamp(int(response.headers['RateLimit-Reset'])) - datetime.datetime.now()).total_seconds()

                # Update oauth to switch to if a higher limit is found
                if oauth['rate_limit'] > new_oauth['rate_limit']:
                    self.logger.info("Higher rate limit found in oauth: {}\n".format(oauth))
                    new_oauth = oauth
                elif oauth['rate_limit'] == new_oauth['rate_limit'] and oauth['seconds_to_reset'] < new_oauth['seconds_to_reset']:
                    self.logger.info("Lower wait time found in oauth with same rate limit: {}\n".format(oauth))
                    new_oauth = oauth

            if new_oauth['rate_limit'] <= 0 and new_oauth['seconds_to_reset'] > 0:
                self.logger.info("No oauths with >0 rate limit were found, waiting for oauth with smallest wait time: {}\n".format(new_oauth))
                time.sleep(new_oauth['seconds_to_reset'])

            # Make new oauth the 0th element in self.oauths so we know which one is in use
            index = self.oauths.index(new_oauth)
            self.oauths[0], self.oauths[index] = self.oauths[index], self.oauths[0]
            self.logger.info("Using oauth: {}\n".format(self.oauths[0]))

            # Change headers to be using the new oauth's key
            self.headers = {"PRIVATE-TOKEN" : self.oauths[0]['access_token']}


    def update_gh_rate_limit(self, response, bad_credentials=False, temporarily_disable=False):
        # Try to get rate limit from request headers, sometimes it does not work (GH's issue)
        #   In that case we just decrement from last recieved header count
        if bad_credentials and len(self.oauths) > 1:
            self.logger.warning("Removing oauth with bad credentials from consideration: {}".format(self.oauths[0]))
            del self.oauths[0]

        if temporarily_disable:
            self.logger.debug("Github thinks we are abusing their api. Preventing use of this key until it resets...\n")
            self.oauths[0]['rate_limit'] = 0
        else:
            try:
                self.oauths[0]['rate_limit'] = int(response.headers['X-RateLimit-Remaining'])
                self.logger.info("Recieved rate limit from headers\n")
            except:
                self.oauths[0]['rate_limit'] -= 1
                self.logger.info("Headers did not work, had to decrement\n")
        self.logger.info("Updated rate limit, you have: " +
            str(self.oauths[0]['rate_limit']) + " requests remaining.\n")
        if self.oauths[0]['rate_limit'] <= 0:
            try:
                reset_time = response.headers['X-RateLimit-Reset']
            except Exception as e:
                self.logger.error("Could not get reset time from headers because of error: {}".format(e))
                reset_time = 3600
            time_diff = datetime.datetime.fromtimestamp(int(reset_time)) - datetime.datetime.now()
            self.logger.info("Rate limit exceeded, checking for other available keys to use.\n")

            # We will be finding oauth with the highest rate limit left out of our list of oauths
            new_oauth = self.oauths[0]
            # Endpoint to hit solely to retrieve rate limit information from headers of the response
            url = "https://api.github.com/users/gabe-heim"

            other_oauths = self.oauths[0:] if len(self.oauths) > 1 else []
            for oauth in other_oauths:
                self.logger.info("Inspecting rate limit info for oauth: {}\n".format(oauth))
                self.headers = {'Authorization': 'token %s' % oauth['access_token']}

                attempts = 3
                success = False
                while attempts > 0 and not success:
                    response = requests.get(url=url, headers=self.headers)
                    try:
                        oauth['rate_limit'] = int(response.headers['X-RateLimit-Remaining'])
                        oauth['seconds_to_reset'] = (datetime.datetime.fromtimestamp(int(response.headers['X-RateLimit-Reset'])) - datetime.datetime.now()).total_seconds()
                        success = True
                    except Exception as e:
                        self.logger.info(f'oath method ran into error getting info from headers: {e}\n')
                        self.logger.info(f'{self.headers}\n{url}\n')
                    attempts -= 1
                if not success:
                    continue

                # Update oauth to switch to if a higher limit is found
                if oauth['rate_limit'] > new_oauth['rate_limit']:
                    self.logger.info("Higher rate limit found in oauth: {}\n".format(oauth))
                    new_oauth = oauth
                elif oauth['rate_limit'] == new_oauth['rate_limit'] and oauth['seconds_to_reset'] < new_oauth['seconds_to_reset']:
                    self.logger.info("Lower wait time found in oauth with same rate limit: {}\n".format(oauth))
                    new_oauth = oauth

            if new_oauth['rate_limit'] <= 0 and new_oauth['seconds_to_reset'] > 0:
                self.logger.info("No oauths with >0 rate limit were found, waiting for oauth with smallest wait time: {}\n".format(new_oauth))
                time.sleep(new_oauth['seconds_to_reset'])

            # Make new oauth the 0th element in self.oauths so we know which one is in use
            index = self.oauths.index(new_oauth)
            self.oauths[0], self.oauths[index] = self.oauths[index], self.oauths[0]
            self.logger.info("Using oauth: {}\n".format(self.oauths[0]))

            # Change headers to be using the new oauth's key
            self.headers = {'Authorization': 'token %s' % self.oauths[0]['access_token']}

    def update_rate_limit(self, response, bad_credentials=False, temporarily_disable=False, platform="gitlab"):
        if platform == 'gitlab':
            return self.update_gitlab_rate_limit(response, bad_credentials=bad_credentials,
                                        temporarily_disable=temporarily_disable)
        elif platform == 'github':
            return self.update_gh_rate_limit(response, bad_credentials=bad_credentials,
                                        temporarily_disable=temporarily_disable)<|MERGE_RESOLUTION|>--- conflicted
+++ resolved
@@ -1,10 +1,7 @@
 #SPDX-License-Identifier: MIT
 """ Helper methods constant across all workers """
-<<<<<<< HEAD
 import requests, datetime, time, traceback, json, os, sys, math, logging, numpy, copy, concurrent, multiprocessing
-=======
-import requests, datetime, time, traceback, json, os, sys, math, logging, numpy, copy
->>>>>>> af63d3bc
+
 from logging import FileHandler, Formatter, StreamHandler
 from multiprocessing import Process, Queue
 import sqlalchemy as s
@@ -15,10 +12,7 @@
 from augur.config import AugurConfig
 from augur.logging import AugurLogging
 from sqlalchemy.sql.expression import bindparam
-<<<<<<< HEAD
 from concurrent import futures
-=======
->>>>>>> af63d3bc
 
 class Worker():
 
@@ -403,13 +397,9 @@
 
             need_updates = need_updates.drop([column for column in action_map['insert']['augur']], axis='columns')
 
-<<<<<<< HEAD
         # self.logger.info(f'Page needs {len(need_insertion)} insertions and '
         #     f'{len(need_updates)} updates.\n')
-=======
-        self.logger.info(f'Page needs {len(need_insertion)} insertions and '
-            f'{len(need_updates)} updates.\n')
->>>>>>> af63d3bc
+
 
         return need_insertion.to_dict('records'), need_updates.to_dict('records')
 
@@ -862,10 +852,7 @@
             return []
 
         source_df = pd.DataFrame(source_data)
-<<<<<<< HEAD
-=======
-        # temp_dict = {field: str(table) for field in augur_merge_fields}
->>>>>>> af63d3bc
+
 
         s_tuple = s.tuple_([table.c[field] for field in augur_merge_fields])
         s_tuple.__dict__['clauses'] = s_tuple.__dict__['clauses'][0].effective_value
@@ -885,10 +872,7 @@
                 [table.c[field] for field in augur_merge_fields] + [table.c[list(table.primary_key)[0].name]]
             ).where(
                 s_tuple.in_(
-<<<<<<< HEAD
-=======
-                # eval("""s.tuple_(', '.join([f"self.{table}_table.c['{field}']" for field, table in temp_dict.items()]))""").in_(
->>>>>>> af63d3bc
+
                     list(source_df[gh_merge_fields].itertuples(index=False))
                 ))).fetchall()
 
@@ -897,16 +881,12 @@
                 columns=augur_merge_fields + [list(table.primary_key)[0].name])
         else:
             self.logger.info("There are no inserted primary keys to enrich the source data with.\n")
-<<<<<<< HEAD
             return []
-=======
-            return source_data
->>>>>>> af63d3bc
+
 
         source_df, primary_keys_df = self.sync_df_types(source_df, primary_keys_df, 
                 gh_merge_fields, augur_merge_fields)
 
-<<<<<<< HEAD
         result = json.loads(source_df.merge(primary_keys_df, suffixes=('','_table'),
             how='inner', left_on=gh_merge_fields, right_on=augur_merge_fields).to_json(
             default_handler=str, orient='records'))
@@ -976,12 +956,7 @@
             f"in {time.time() - start} seconds thanks to multithreading!\n")
         return all_data
 
-=======
-        return json.loads(source_df.merge(primary_keys_df, suffixes=('','_table'),
-            how='inner', left_on=gh_merge_fields, right_on=augur_merge_fields).to_json(
-            default_handler=str, orient='records'))
-
->>>>>>> af63d3bc
+
     def paginate_endpoint(self, url, action_map={}, table=None, where_clause=True, platform='github'):
 
         table_values = self.db.execute(s.sql.select(self.get_relevant_columns(
