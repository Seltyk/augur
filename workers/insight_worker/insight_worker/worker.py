--- conflicted
+++ resolved
@@ -184,10 +184,9 @@
         logging.info("Discovering insights for task with entry info: {}".format(entry_info))
 
         # Set the endpoints we want to discover insights for
-        endpoints = [{'cm_info': "issues-new"}, {'cm_info': "code-changes"}, {'cm_info': "code-changes-lines"}, 
+        endpoints = [{'cm_info': "issues-new"}, {'cm_info': "code-changes"}, {'cm_info': "code-changes-lines"},
             {'cm_info': 'reviews'}]
 
-<<<<<<< HEAD
         # scores = {}
         # i = 0
         # for score in scores_ary:
@@ -201,9 +200,6 @@
         endpoints = [{'cm_info': "issues-new", 'cm_name': 'New Issues'}, {'cm_info': "code-changes",
             'cm_name': 'Commit Count'}, {'cm_info': "code-changes-lines", 'cm_name': 'Lines of Code Changed'},
             {'cm_info': "reviews", 'cm_name': 'Pull Requests'}]
-=======
-        """"""
->>>>>>> fc3df468
 
         """ For when we want all endpoints """
 
@@ -236,7 +232,7 @@
             def is_unique_key(key):
                 """ Helper method used to find which keys we want to analyze in each data point """
                 return 'date' not in key and key != 'repo_group_id' and key != 'repo_id' and key != 'repo_name' and key != 'rg_name'
-            
+
             # Filter out keys that we do not want to analyze (e.g. repo_id)
             raw_values = {}
             if len(data) > 0:
@@ -320,44 +316,6 @@
                             discovery_index = i
                         i += 1
                     if insight and 'date' in data[0]:
-<<<<<<< HEAD
-                        contin = self.clear_insight(entry_info['repo_id'], score, endpoint['cm_name'] + ' ({})'.format(key))
-                        if not contin:
-                            break
-                        j = 0
-                        # upper_index = discovery_index + 50 if discovery_index >= 50 else 99
-                        logging.info("Starting j: {}, discovery_index: {}, data: {}".format(j, discovery_index, date_filtered_data[j]))
-                        # while j <= upper_index:
-                        for tuple in date_filtered_raw_values:
-                            try:
-                                data_point = {
-                                    'repo_id': int(entry_info['repo_id']),
-                                    'ri_metric': endpoint['cm_name'] + ' ({})'.format(key),
-                                    'ri_value': tuple[key],#date_filtered_raw_values[j][key],
-                                    'ri_date': tuple['date'],#date_filtered_raw_values[j]['date'],
-                                    'ri_fresh': 0 if j < discovery_index else 1,
-                                    'ri_score': score,
-                                    "tool_source": self.tool_source,
-                                    "tool_version": self.tool_version,
-                                    "data_source": self.data_source
-                                }
-                                result = self.db.execute(self.repo_insights_table.insert().values(data_point))
-                                self.db.commit()
-                                logging.info("Primary key inserted into the repo_insights table: " + str(result.inserted_primary_key))
-                                self.insight_results_counter += 1
-
-                                logging.info("Inserted data point for endpoint: {}\n".format(endpoint['cm_name']))
-                                j += 1
-                                logging.info("incremented j: {}, discovery_index: {}, data: {}".format(j, discovery_index, date_filtered_data[j]))
-                            except Exception as e:
-                                logging.info("error occurred while storing datapoint: {}".format(repr(e)))
-                                break
-                        # count += 1
-                        # if count > num_insights_per_repo:
-                        #     logging.info("Have successfully stored {} insights for repo: {}, breaking from discovery loop".format(
-                        #         num_insights_per_repo, entry_info['repo_id']))
-                        #     break
-=======
 
                         # Check if new insight has a better score than other insights in its place, use result
                         #   to determine if we continue in the insertion process (0 for no insertion, 1 for record
@@ -413,44 +371,14 @@
                                 except Exception as e:
                                     logging.info("error occurred while storing datapoint: {}".format(repr(e)))
                                     break
->>>>>>> fc3df468
                 else:
                     logging.info("Key: {} has empty raw_values, should not have key here".format(key))
 
 
-<<<<<<< HEAD
-        # for insight in insights:
-        #     if abs(insight['change_week']) > greatest_week:
-        #         greatest_week_name = insight['cm_name']
-        #         greatest_week_val = insight['change_week']
-
-        #     if abs(insight['change_month']) > greatest_month:
-        #         greatest_month_name = insight['cm_name']
-        #         greatest_month_val = insight['change_month']
-
-        # logging.info("The endpoint with the greatest percent change in the last week was {} with {}%%".format(greatest_week_name, greatest_week_val))
-        # logging.info("The endpoint with the greatest percent change in the last month was {} with {}%%".format(greatest_month_name, greatest_month_val))
-
-
-
-
-        # data[0]['repo_id'] = entry_info['repo_id']
-        # metrics = []
-        # for obj in data:
-        #     metrics.append(obj['tag'])
-
-
-        # self.db.execute(self.table.insert().values(data[0]))
-        # requests.post('http://localhost:{}/api/completed_task'.format(
-            # self.config['broker_port']), json=entry_info['repo_git'])
-
-        # else:
-        #     logging.info("there are 3 or more insights for repo: {}, skipping this task".format(entry_info))
-=======
     def clear_insight(self, repo_id, new_score, new_metric, new_field):
         logging.info("Checking if insight slots filled...")
 
-        # Dict that will be returned that instructs the rest of the worker where the insight insertion is 
+        # Dict that will be returned that instructs the rest of the worker where the insight insertion is
         #   needed (determined by if this new insights score is higher than already stored ones)
         insertion_directions = {'record': False, 'insight': False}
 
@@ -473,7 +401,7 @@
                     logging.info("Refresh is on or Insight record found with a greater score than current slot filled for "
                         "repo {} metric {} new score {}, old score {}".format(repo_id, record['ri_metric'], new_score, record['ri_score']))
                     deleteSQL = """
-                        DELETE 
+                        DELETE
                             FROM
                                 repo_insights_records I
                             WHERE
@@ -487,7 +415,6 @@
                         logging.info("Error occured deleting insight slot: {}".format(e))
         else:
             insertion_directions['record'] = True
->>>>>>> fc3df468
 
         # Query current insights and rank by score
         num_insights_per_repo = 3
@@ -531,7 +458,7 @@
                 result = self.db.execute(deleteSQL)
             except Exception as e:
                 logging.info("Error occured deleting insight slot: {}".format(e))
-        
+
         return insertion_directions
 
 
