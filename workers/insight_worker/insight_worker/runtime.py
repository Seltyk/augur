--- conflicted
+++ resolved
@@ -70,12 +70,8 @@
     app.gh_worker = InsightWorker(config) # declares the worker that will be running on this server with specified config
     
     create_server(app, None)
-<<<<<<< HEAD
-    print("Starting Flask App with pid: " + str(os.getpid()) + "...")
-=======
     host = server['host']
     print("Starting Flask App on host {} with port {} with pid: ".format(server['host'], worker_port) + str(os.getpid()) + "...")
->>>>>>> 747d7daf
     app.run(debug=app.debug, host=server['host'], port=worker_port)
     print("Killing Flask App: " + str(os.getpid()))
 
