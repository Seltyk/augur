--- conflicted
+++ resolved
@@ -426,16 +426,8 @@
                             }
                         }, prefix='user.'
                     )
-<<<<<<< HEAD
                 except Exception as e:
                     self.print_traceback("pull requests model", e)
-=======
-                except Exception as e: 
-                    self.logger.debug(f"Pull Requests model failed with {e}.")
-                    stacker = traceback.format_exc()
-                    self.logger.debug(f"{stacker}")
->>>>>>> 9a633e1d
-
             else:
                 self.logger.info("Contributor enrichment is not needed, no inserts in action map.")
 
@@ -498,19 +490,8 @@
                     'data_source': 'GitHub API'
                 } for pr in inc_source_prs['insert']
                 ]
-<<<<<<< HEAD
             except Exception as e:
                 self.print_traceback("Extracting data from source in pr model", e)
-=======
-            except Exception as e: 
-                self.logger.debug(f"Pull Requests model failed with {e}.")
-                stacker = traceback.format_exc()
-                self.logger.debug(f"{stacker}")
->>>>>>> 9a633e1d
-
-
-            # Removed due to error 11/18/2021 : and 'title' in pr['milestone']
-
             #The b_pr_src_id bug comes from here
             '''
             9/20/2021: Put the method definition for bulk insert here for reference. The method 
@@ -621,38 +602,20 @@
 
         try: 
             pk_source_prs = self._get_pk_source_prs()
-<<<<<<< HEAD
         except Exception as e:
             self.print_traceback("Pull Requests model", e)
-=======
-        except Exception as e: 
-            self.logger.debug(f"Pull Requests model failed with {e}.")
-            stacker = traceback.format_exc()
-            self.logger.debug(f"{stacker}")
->>>>>>> 9a633e1d
-
-
         #self.write_debug_data(pk_source_prs, 'pk_source_prs')
 
         if pk_source_prs:
             try:
                 self.pull_request_comments_model(pk_source_prs)
                 self.logger.info(f"Pull request comments model.")
-<<<<<<< HEAD
             except Exception as e:
                 self.print_traceback("PR comments model", e)
-
-=======
-            except Exception as e: 
-                self.logger.debug(f"PR comments model failed on {e}. exception registered.")
-                stacker = traceback.format_exc()
-                self.logger.debug(f"{stacker}") 
->>>>>>> 9a633e1d
             finally:
                 try: 
                     self.pull_request_events_model(pk_source_prs)
                     self.logger.info(f"Pull request events model.")
-<<<<<<< HEAD
                 except Exception as e:
                     self.print_traceback("PR events model", e)
 
@@ -661,34 +624,12 @@
                         self.logger.info(f"Pull request reviews model factored out for now due to speed.")
                     except Exception as e:
                         self.print_traceback("PR reviews model, which is factored out for now due to speed", e)
-
-=======
-                except Exception as e: 
-                    self.logger.debug(f"PR events model failed on {e}. exception registered for pr_step.")
-                    stacker = traceback.format_exc()
-                    self.logger.debug(f"{stacker}")  
-                finally:
-                    try: 
-                        self.logger.info(f"Pull request reviews model factored out for now due to speed.")
-                    except Exception as e: 
-                        self.logger.debug(f"PR reviews model, which is factored out for now due to speed, somehow managed to fail on {e}. exception registered for pr_step.")
-                        stacker = traceback.format_exc()
-                        self.logger.debug(f"{stacker}")  
->>>>>>> 9a633e1d
                     finally:
                         try:
                             self.pull_request_nested_data_model(pk_source_prs)
                             self.logger.info(f"Pull request nested data model.")
-<<<<<<< HEAD
                         except Exception as e:
                             self.print_traceback("PR nested model", e)
-
-=======
-                        except Exception as e: 
-                            self.logger.debug(f"PR nested model failed on {e}. exception registered for pr_step.")
-                            stacker = traceback.format_exc()
-                            self.logger.debug(f"{stacker}")
->>>>>>> 9a633e1d
                         finally:
                             self.logger.debug("finished running through four models.")
 
@@ -757,7 +698,6 @@
                         'platform_node_id': comment['node_id']
                     } for comment in inc_pr_comments['insert']
                 ]
-<<<<<<< HEAD
             except Exception as e:
                 self.print_traceback("Creting list of pr comments", e)
 
@@ -766,20 +706,6 @@
                     unique_columns=comment_action_map['insert']['augur'])
             except Exception as e:
                 self.print_traceback("Bulk inserting pr comments", e)
-
-=======
-            except Exception as e: 
-                self.logger.debug(f"Comments model issue/error: {e}. exception registered.")
-                stacker = traceback.format_exc()
-                self.logger.debug(f"{stacker}")
-            try:
-                self.bulk_insert(self.message_table, insert=pr_comments_insert, 
-                    unique_columns=comment_action_map['insert']['augur'])
-            except Exception as e: 
-                self.logger.debug(f"PR comments data model failed on {e}. exception registered.")
-                stacker = traceback.format_exc()
-                self.logger.debug(f"{stacker}")
->>>>>>> 9a633e1d
             finally:
                     try:
                         c_pk_source_comments = self.enrich_data_primary_keys(
@@ -827,21 +753,10 @@
 
                         self.bulk_insert(self.pull_request_message_ref_table, insert=pr_message_ref_insert,
                             unique_columns=comment_ref_action_map['insert']['augur'])
-
                     except Exception as e:
-<<<<<<< HEAD
                         self.print_traceback("Gathering and inserting data into pr mesaage ref table", e)
-=======
-
-                        self.logger.info(f"message inserts failed with: {e}.")
-                        stacker = traceback.format_exc()
-                        self.logger.debug(f"{stacker}")
->>>>>>> 9a633e1d
-
                     finally:
-
                         self.logger.info("Finished message insert section.")
-
         # TODO: add relational table so we can include a where_clause here
         try: 
             pr_comments = self.paginate_endpoint(
@@ -862,18 +777,11 @@
                 stagger=True,
                 insertion_method=pr_comments_insert
             )
-
             pr_comments_insert(pr_comments,comment_action_map,comment_ref_action_map)
             self.logger.info(f"comments inserted for repo_id: {self.repo_id}")
             return 
         except Exception as e:
-<<<<<<< HEAD
             self.print_traceback("Staggered paginate endpoint for pr comments", e)
-=======
-            self.logger.info(f"exception registered in paginate endpoint for issue comments: {e}")
-            stacker = traceback.format_exc()
-            self.logger.debug(f"{stacker}")
->>>>>>> 9a633e1d
         finally:
             self.logger.debug(f"Pull request messages and message refs worked without exception for {self.repo_id}")
 
@@ -957,17 +865,8 @@
             else: 
                 #prdata = json.loads(json.dumps(pk_source_prs))
                 self.logger.debug("nested model loaded.") 
-
-<<<<<<< HEAD
         except Exception as e:
             self.print_traceback("Getting source prs in nested pr model", e)
-=======
-        except Exception as e: 
-
-            self.logger.debug(f'gettign source prs failed for nested model on {e}.')
-
->>>>>>> 9a633e1d
-
         labels_all = []
         reviewers_all = []
         assignees_all = []
