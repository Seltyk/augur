#Get everything that the base depends on.
import math

from numpy.lib.utils import source
from workers.worker_base import *
import sqlalchemy as s
import time
import math

#This is a worker base subclass that adds the ability to query github/gitlab with the api key
class WorkerGitInterfaceable(Worker):
    def __init__(self, worker_type, config={}, given=[], models=[], data_tables=[], operations_tables=[], platform="github"):
        super().__init__(worker_type, config, given, models, data_tables, operations_tables)

        self.config.update({
            'gh_api_key': self.augur_config.get_value('Database', 'key'),
            'gitlab_api_key': self.augur_config.get_value('Database', 'gitlab_api_key')
        })

        #Fix loose attribute definition
        self.headers = None
        self.platform = platform
        self.given = given
        self.models = models

        self.specs = {
            'id': self.config['id'], # what the broker knows this worker as
            'location': self.config['location'], # host + port worker is running on (so broker can send tasks here)
            'qualifications':  [
                {
                    'given': self.given, # type of repo this worker can be given as a task
                    'models': self.models # models this worker can fill for a repo as a task
                }
            ],
            'config': self.config
        }

        # Send broker hello message
        if self.config['offline_mode'] is False:
            self.connect_to_broker()

				# Attempts to determine if these attributes exist
				# If not, it creates them with default values
        try:
            self.tool_source
            self.tool_version
            self.data_source
        except AttributeError:
            self.tool_source = 'Augur Worker Testing'
            self.tool_version = '0.0.0'
            self.data_source = 'Augur Worker Testing'

    #database interface, additional functionality with github interface.
    def initialize_database_connections(self):
        super().initialize_database_connections()
        # Organize different api keys/oauths available
        self.logger.info("Initializing API key.")
        if 'gh_api_key' in self.config or 'gitlab_api_key' in self.config:
            try:
                self.init_oauths(self.platform)
            except AttributeError:
                self.logger.error("Worker not configured to use API key!")
        else:
            self.oauths = [{'oauth_id': 0}]

    def find_id_from_login(self, login, platform='github'):
        """ Retrieves our contributor table primary key value for the contributor with
            the given GitHub login credentials, if this contributor is not there, then
            they get inserted.

        :param login: String, the GitHub login username to find the primary key id for
        :return: Integer, the id of the row in our database with the matching GitHub login
        """
        idSQL = s.sql.text("""
            SELECT cntrb_id FROM contributors WHERE cntrb_login = '{}' \
            AND LOWER(data_source) = '{} api'
            """.format(login, platform))

        rs = pd.read_sql(idSQL, self.db, params={})
        data_list = [list(row) for row in rs.itertuples(index=False)]
        try:
            return data_list[0][0]
        except:
            self.logger.info('contributor needs to be added...')

        if platform == 'github':
            cntrb_url = ("https://api.github.com/users/" + login)
        elif platform == 'gitlab':
            cntrb_url = ("https://gitlab.com/api/v4/users?username=" + login )
        self.logger.info("Hitting endpoint: {} ...\n".format(cntrb_url))

				# Possible infinite loop if this request never succeeds?
        while True:
            try:
                r = requests.get(url=cntrb_url, headers=self.headers)
                break
            except TimeoutError as e:
                self.logger.info("Request timed out. Sleeping 10 seconds and trying again...\n")
                time.sleep(30)

        self.update_rate_limit(r)
        contributor = r.json()

				# Used primarily for the Gitlab block below
        company = None
        location = None
        email = None
        if 'company' in contributor:
            company = contributor['company']
        if 'location' in contributor:
            location = contributor['location']
        if 'email' in contributor:
            email = contributor['email']

        ''' Because a user name nan exists, we needed to cast any string where their 
            user name appears as a string, because otherwise python was casting it as a float '''
        if platform == 'github':
            cntrb = {
                'cntrb_login': str(contributor['login']) if 'login' in contributor else None,
                'cntrb_email': str(contributor['email']) if 'email' in contributor else None,
                'cntrb_company': str(contributor['company']) if 'company' in contributor else None,
                'cntrb_location': str(contributor['location']) if 'location' in contributor else None,
                'cntrb_created_at': contributor['created_at'] if 'created_at' in contributor else None,
                'cntrb_canonical': str(contributor['email']) if 'email' in contributor else None,
                'gh_user_id': contributor['id'] if 'id' in contributor else None,
                'gh_login': str(contributor['login']) if 'login' in contributor else None,
                'gh_url': str(contributor['url']) if 'url' in contributor else None,
                'gh_html_url': str(contributor['html_url']) if 'html_url' in contributor else None,
                'gh_node_id': contributor['node_id'] if 'node_id' in contributor else None,
                'gh_avatar_url': str(contributor['avatar_url']) if 'avatar_url' in contributor else None,
                'gh_gravatar_id': str(contributor['gravatar_id']) if 'gravatar_id' in contributor else None,
                'gh_followers_url': str(contributor['followers_url']) if 'followers_url' in contributor else None,
                'gh_following_url': str(contributor['following_url']) if 'following_url' in contributor else None,
                'gh_gists_url': str(contributor['gists_url']) if 'gists_url' in contributor else None,
                'gh_starred_url': str(contributor['starred_url']) if 'starred_url' in contributor else None,
                'gh_subscriptions_url': str(contributor['subscriptions_url']) if 'subscriptions_url' in contributor else None,
                'gh_organizations_url': str(contributor['organizations_url']) if 'organizations_url' in contributor else None,
                'gh_repos_url': str(contributor['repos_url']) if 'repos_url' in contributor else None,
                'gh_events_url': str(contributor['events_url']) if 'events_url' in contributor else None,
                'gh_received_events_url': str(contributor['received_events_url']) if 'received_events_url' in contributor else None,
                'gh_type': contributor['type'] if 'type' in contributor else None,
                'gh_site_admin': contributor['site_admin'] if 'site_admin' in contributor else None,
                'tool_source': self.tool_source,
                'tool_version': self.tool_version,
                'data_source': self.data_source
            }

        elif platform == 'gitlab':
            cntrb =  {
                'cntrb_login': contributor[0]['username'] if 'username' in contributor[0] else None,
                'cntrb_email': email,
                'cntrb_company': company,
                'cntrb_location': location,
                'cntrb_created_at': contributor[0]['created_at'] if 'created_at' in contributor[0] else None,
                'cntrb_canonical': email,
                'gh_user_id': contributor[0]['id'],
                'gh_login': contributor[0]['username'],
                'gh_url': contributor[0]['web_url'],
                'gh_html_url': None,
                'gh_node_id': None,
                'gh_avatar_url': contributor[0]['avatar_url'],
                'gh_gravatar_id': None,
                'gh_followers_url': None,
                'gh_following_url': None,
                'gh_gists_url': None,
                'gh_starred_url': None,
                'gh_subscriptions_url': None,
                'gh_organizations_url': None,
                'gh_repos_url': None,
                'gh_events_url': None,
                'gh_received_events_url': None,
                'gh_type': None,
                'gh_site_admin': None,
                'tool_source': self.tool_source,
                'tool_version': self.tool_version,
                'data_source': self.data_source
            }
        result = self.db.execute(self.contributors_table.insert().values(cntrb))
        self.logger.info("Primary key inserted into the contributors table: " + str(result.inserted_primary_key))
        self.results_counter += 1
        self.cntrb_id_inc = int(result.inserted_primary_key[0])
        self.logger.info(f"Inserted contributor: {cntrb['cntrb_login']}\n")

        return self.find_id_from_login(login, platform)

    #Blatently only for api key usage
    def init_oauths(self, platform='github'):

        self.oauths = []
        self.headers = None
        self.logger.info("Trying initialization.")
        # Make a list of api key in the config combined w keys stored in the database
        # Select endpoint to hit solely to retrieve rate limit
        #   information from headers of the response
        # Adjust header keys needed to fetch rate limit information from the API responses
        if platform == 'github':
            url = "https://api.github.com/users/sgoggins"
            oauthSQL = s.sql.text("""
                SELECT * FROM worker_oauth WHERE access_token <> '{}' and platform = 'github'
                """.format(self.config['gh_api_key']))
            key_name = 'gh_api_key'
            rate_limit_header_key = "X-RateLimit-Remaining"
            rate_limit_reset_header_key = "X-RateLimit-Reset"
        elif platform == 'gitlab':
            url = "https://gitlab.com/api/v4/version"
            oauthSQL = s.sql.text("""
                SELECT * FROM worker_oauth WHERE access_token <> '{}' and platform = 'gitlab'
                """.format(self.config['gitlab_api_key']))
            key_name = 'gitlab_api_key'
            rate_limit_header_key = 'ratelimit-remaining'
            rate_limit_reset_header_key = 'ratelimit-reset'

        for oauth in [{'oauth_id': 0, 'access_token': self.config[key_name]}] + json.loads(
            pd.read_sql(oauthSQL, self.helper_db, params={}).to_json(orient="records")
        ):
            if platform == 'github':
                self.headers = {'Authorization': 'token %s' % oauth['access_token']}
            elif platform == 'gitlab':
                self.headers = {'Authorization': 'Bearer %s' % oauth['access_token']}
            response = requests.get(url=url, headers=self.headers)
            self.oauths.append({
                    'oauth_id': oauth['oauth_id'],
                    'access_token': oauth['access_token'],
                    'rate_limit': int(response.headers[rate_limit_header_key]),
                    'seconds_to_reset': (
                        datetime.datetime.fromtimestamp(
                            int(response.headers[rate_limit_reset_header_key])
                        ) - datetime.datetime.now()
                    ).total_seconds()
                })
            self.logger.debug("Found OAuth available for use: {}".format(self.oauths[-1]))

        if len(self.oauths) == 0:
            self.logger.info(
                "No API keys detected, please include one in your config or in the "
                "worker_oauths table in the augur_operations schema of your database."
            )

        # First key to be used will be the one specified in the config (first element in
        #   self.oauths array will always be the key in use)
        if platform == 'github':
            self.headers = {'Authorization': 'token %s' % self.oauths[0]['access_token']}
        elif platform == 'gitlab':
            self.headers = {'Authorization': 'Bearer %s' % self.oauths[0]['access_token']}

        self.logger.info("OAuth initialized\n")

    def enrich_cntrb_id(
        self, data, key, action_map_additions={'insert': {'source': [], 'augur': []}},
        platform='github', prefix=''
    ):

        if not len(data):
            self.logger.info(f"Enrich contrib data is empty for {len(data)}, for the key {key}.")

            raise ValueError

        self.logger.info(f"Enriching contributor ids for {len(data)} data points...")

        source_df = pd.DataFrame(data)
        expanded_source_df = self._add_nested_columns(
            source_df.copy(), [key] + action_map_additions['insert']['source']
        )

        # Insert cntrbs that are not in db

        cntrb_action_map = {
            'insert': {
                'source': [key] + action_map_additions['insert']['source'] + [f'{prefix}id'],
                'augur': ['cntrb_login'] + action_map_additions['insert']['augur'] + ['gh_user_id']
            }
        }

        table_values_cntrb = self.db.execute(
            s.sql.select(self.get_relevant_columns(self.contributors_table,cntrb_action_map))
        ).fetchall()

        source_data = expanded_source_df.to_dict(orient='records')

        #Filter out bad data where we can't even hit the api.
<<<<<<< HEAD
        source_data = [data for data in source_data if f'{prefix}login' in data and data[f'{prefix}login'] != None and data[f'{prefix}login'] != 'nan']
=======
        source_data = [data for data in source_data if f'{prefix}login' in data and data[f'{prefix}login'] != None and not math.isnan(data[f'{prefix}login'])]
>>>>>>> 0c3d6512

        self.logger.info(f"table_values_cntrb keys: {table_values_cntrb[0].keys()}")
        # self.logger.info(f"source_data keys: {source_data[0].keys()}")

        #We can't use this because of worker collisions
        #TODO: seperate this method into it's own worker.
        #cntrb_id_offset = self.get_max_id(self.contributors_table, 'cntrb_id') - 1

        self.logger.debug(f"Enriching {len(source_data)} contributors.")

        # source_data = source_data.loc[data[f'{prefix}login'] != 'nan']

        # loop through data to test if it is already in the database
        for index, data in enumerate(source_data):

            if data[f'{prefix}login'] == 'nan':
                self.logger.debug("Nan user found continuing")
                continue

            #removed this log because it was generating a lot of data.
            #self.logger.info(f"Enriching {index} of {len(source_data)}")

            user_unique_ids = []

            #Allow for alt identifiers to be checked if user.id is not present in source_data
            try:
                #This will trigger a KeyError if data has alt identifier.
                data[f'{prefix}id']
                for row in table_values_cntrb:

                    try:
                        if str(row['gh_user_id']) == 'NaN': # 12/2/2021 SPG -- just skipping this user for now
                            user_unique_ids.append(row(74832)) # actual gh_user_id for login nan
                            # continue took out continue
                        else:
                            user_unique_ids.append(row['gh_user_id']) ## cast as string by SPG on 11/28/2021 due to `nan` user
                            # by 12/2/2021 it became clear this was causing a match failure. Removed string cast.
                    except Exception as e:
                        self.logger.info(f"Error adding gh_user_id: {e}. Row: {row}")
                        stacker = traceback.format_exc()
                        self.logger.debug(f"{stacker}")
                        # added pass to keep loop going if this fails 12/2/2021
                        # commented out pass because pass is a code placeholder and will not effect loop 12/17/2021: Andrew Brain
                        # pass
            except KeyError:
                self.logger.info("Source data doesn't have user.id. Using node_id instead.")
                stacker = traceback.format_exc()
                self.logger.debug(f"{stacker}")
                pass 
            finally: 
                for row in table_values_cntrb:
                  try:
                    user_unique_ids.append(row['gh_node_id'])
                  except Exception as e:
                    self.logger.info(f"Error adding gh_node_id: {e}. Row: {row}")
                    stacker = traceback.format_exc()
                    self.logger.debug(f"{stacker}")


            #self.logger.info(f"gh_user_ids: {gh_user_ids}")

            # self.logger.info(f"Users gh_user_id: {data['user.id']}")
            # in_user_ids = False
            # if data['user.id'] in gh_user_ids:
            #     in_user_ids = True
            # self.logger.info(f"{data['user.id']} is in gh_user_ids")

            # self.logger.info(f"table_values_cntrb len: {len(table_values_cntrb)}")

            #Deal with if data
            #See if we can check using the user.id
            source_data_id = None
            try:
                source_data_id = data[f'{prefix}id']
            except KeyError:
                source_data_id = data[f'{prefix}node_id']


            #if user.id is in the database then there is no need to add the contributor
            if source_data_id in user_unique_ids:

                self.logger.info("{} found in database".format(source_data_id))

                user_id_row = []
                try:
                    data[f'{prefix}id']
                    #gets the dict from the table_values_cntrb that contains data['user.id']
                    user_id_row = list(filter(lambda x: x['gh_user_id'] == source_data_id, table_values_cntrb))[0]
                    #### Andrew: in a small number of cases, using data on contributors originally gathered in late 2019, there
                    #### is a mismatch .. the gh_user_id for a login is different. I suspect this rare case to be one 
                    #### where a person did something that changed their gh_user_id ... I am unsure how this can happen ... 
                except KeyError:
                    user_id_row = list(filter(lambda x: x['gh_node_id'] == source_data_id, table_values_cntrb))[0]
                    #pass # 12/3/2021 SPG ... added pass to try to get past this key error in large inserts.
                    continue # 12/3/2021 SPG ... may be better inside a loop

                #assigns the cntrb_id to the source data to be returned to the workers
                data['cntrb_id'] = user_id_row['cntrb_id']
                self.logger.info(f"cntrb_id {data['cntrb_id']} found in database and assigned to enriched data")

            #contributor is not in the database
            else:

              self.logger.info("{} not in database, making api call".format(source_data_id))

              self.logger.info("login: {}".format(data[f'{prefix}login']))

              try:
                url = ("https://api.github.com/users/" + str(data[f'{prefix}login']))
              except Exception as e:
                self.logger.info(f"Error when creating url: {e}. Data: {data}")
                #pass # changed continue to pass 12/3/2021 SPG
                continue # changed back 12/3/2021 SPG
              attempts = 0
              contributor = None
              success = False

              while attempts < 10:
                self.logger.info(f"Hitting endpoint: {url} ...\n")
                try:
                  response = requests.get(url=url, headers=self.headers)
                except TimeoutError:
                  self.logger.info(f"User data request for enriching contributor data failed with {attempts} attempts! Trying again...")
                  time.sleep(10)
                  #pass # changed continue to pass 12/3/2021 SPG
                  continue # changed back 12/3/2021 SPG
                self.update_rate_limit(response,platform=platform)

                try:
                  contributor = response.json()
                except:
                  contributor = json.loads(json.dumps(response.text))
                  continue # added continue 12/3/2021 SPG


                if type(contributor) == dict:
                  self.logger.info("Request returned a dict!")
                  self.logger.info(f"Contributor data: {contributor}") 
                  # contributor['gh_login'] = str(contributor['gh_login']) ## cast as string by SPG on 11/28/2021 due to `nan` user
                  success = True
                  break
                elif type(contributor) == list:
                  self.logger.warning("Wrong type returned trying again...")
                  self.logger.info(f"Contributor data: {contributor}")
                elif type(contributor) == str:
                  self.logger.info(f"Warning! page_data was string: {contributor}\n")
                  if "<!DOCTYPE html>" in contributor:
                    self.logger.info("HTML was returned, trying again...\n")
                  elif len(contributor) == 0:
                    self.logger.warning("Empty string, trying again...\n")
                  else:
                    try:
                      contributor = json.loads(contributor)
                      # contributor['gh_login'] = str(contributor['gh_login']) ## cast as string by SPG on 11/28/2021 due to `nan` user                     
                      success = True
                      break
                    except:
                      pass
                attempts += 1
              if not success:
                break




              self.logger.info(f"Contributor data: {contributor}")

              cntrb = {
              "cntrb_login": contributor['login'],
              "cntrb_created_at": contributor['created_at'],
              "cntrb_email": contributor['email'] if 'email' in contributor else None,
              "cntrb_company": contributor['company'] if 'company' in contributor else None,
              "cntrb_location": contributor['location'] if 'location' in contributor else None,
              # "cntrb_type": , dont have a use for this as of now ... let it default to null
              "cntrb_canonical": contributor['email'] if 'email' in contributor else None,
              "gh_user_id": contributor['id'],
              "gh_login": str(contributor['login']),  ## cast as string by SPG on 11/28/2021 due to `nan` user
              "gh_url": contributor['url'],
              "gh_html_url": contributor['html_url'],
              "gh_node_id": contributor['node_id'],
              "gh_avatar_url": contributor['avatar_url'],
              "gh_gravatar_id": contributor['gravatar_id'],
              "gh_followers_url": contributor['followers_url'],
              "gh_following_url": contributor['following_url'],
              "gh_gists_url": contributor['gists_url'],
              "gh_starred_url": contributor['starred_url'],
              "gh_subscriptions_url": contributor['subscriptions_url'],
              "gh_organizations_url": contributor['organizations_url'],
              "gh_repos_url": contributor['repos_url'],
              "gh_events_url": contributor['events_url'],
              "gh_received_events_url": contributor['received_events_url'],
              "gh_type": contributor['type'],
              "gh_site_admin": contributor['site_admin'],
              "cntrb_last_used" : None if 'updated_at' not in contributor else contributor['updated_at'],
              "cntrb_full_name" : None if 'name' not in contributor else contributor['name'],
              "tool_source": self.tool_source,
              "tool_version": self.tool_version,
              "data_source": self.data_source
              }

              #insert new contributor into database
              # TODO: make this method it's own worker. This errors because of collisions between github_worker and pull_request_worker.
              #We can solve this by making another worker with a queue. It wouldn't have to be too complicated.
              try:
                self.db.execute(self.contributors_table.insert().values(cntrb))
              except s.exc.IntegrityError:
                self.logger.info(f"there was a collision caught ....")
                self.logger.info(traceback.format_exc())
                #pass # added by sean 11/29/2021 ... think it might be blocking comment insertion otherwise
                continue # changed to continue on 12/3/2021
              except Exception as e:
                self.logger.info(f"Contributor was unable to be added to table! Attempting to get cntrb_id from table anyway because of possible collision. Error: {e}")
                #pass # added by sean 11/29/2021 ... think it might be blocking comment insertion otherwise
                continue 

              #Get the contributor id from the newly inserted contributor.
              cntrb_id_row = self.db.execute(
                  s.sql.select(self.get_relevant_columns(self.contributors_table,cntrb_action_map)).where(
                    self.contributors_table.c.gh_user_id==cntrb["gh_user_id"]
                  )
                ).fetchall()

              #Handle and log rare failure cases. If this part errors something is very wrong.
              if len(cntrb_id_row) == 1:
                data['cntrb_id'] = cntrb_id_row[0]['cntrb_id']
                self.logger.info(f"cntrb_id {data['cntrb_id']} found in database and assigned to enriched data")
              elif len(cntrb_id_row) == 0:
                self.logger.error("Couldn't find contributor in database. Something has gone very wrong. Augur ran into a contributor that is unable to be inserted into the contributors table but is also not present in that table.")
              else:
                self.logger.info(f"There are more than one contributors in the table with gh_user_id={cntrb['gh_user_id']}")


              cntrb_data = {
              'cntrb_id': int(data['cntrb_id']), # came through as a float. Fixed 11/28/2021, SPG
              'gh_node_id': cntrb['gh_node_id'],
              'cntrb_login': str(cntrb['cntrb_login']), # NaN user issue. Fixed 11/28/2021, SPG
              'gh_user_id': int(cntrb['gh_user_id']) # came through as a float. Fixed 11/28/2021, SPG
              }
              #This updates our list of who is already in the database as we iterate to avoid duplicates.
              #People who make changes tend to make more than one in a row.
              table_values_cntrb.append(cntrb_data)

        self.logger.info(
          "Contributor id enrichment successful, result has "
          f"{len(source_data)} data points.\n"
        )

        for data in source_data:

            self.logger.info("User login type: " + str(type(data[f'{prefix}login'])) + ". Login: " + str(data[f'{prefix}login']))

            try:
                data['cntrb_id']
            except:
                self.logger.info(f"AB ERROR: data exiting enrich_cntrb_id without cntrb_id, login is: " + str(data[f'{prefix}login']))




        return source_data




    #old method
    """
        # source_cntrb_insert, _ = self.organize_needed_data(
        #     expanded_source_df.to_dict(orient='records'), table_values=table_values_cntrb,
        #     action_map=cntrb_action_map
        # )

        # cntrb_insert = [
        #     {
        #         'cntrb_login': contributor[f'{prefix}login'],
        #         'cntrb_created_at': None if (
        #             f'{prefix}created_at' not in contributor
        #         ) else contributor[f'{prefix}created_at'],
        #         'cntrb_email': None if f'{prefix}email' not in contributor else contributor[f'{prefix}email'],
        #         'cntrb_company': None if f'{prefix}company' not in contributor else contributor[f'{prefix}company'],
        #         'cntrb_location': None if (
        #             f'{prefix}location' not in contributor
        #         ) else contributor[f'{prefix}location'],
        #         'gh_user_id': None if (
        #             not contributor[f'{prefix}id']
        #         ) else int(float(contributor[f'{prefix}id'])),
        #         'gh_login': contributor[f'{prefix}login'],
        #         'gh_url': contributor[f'{prefix}url'],
        #         'gh_html_url': contributor[f'{prefix}html_url'],
        #         'gh_node_id': contributor[f'{prefix}node_id'], #valid for dup check
        #         'gh_avatar_url': contributor[f'{prefix}avatar_url'],
        #         'gh_gravatar_id': contributor[f'{prefix}gravatar_id'],
        #         'gh_followers_url': contributor[f'{prefix}followers_url'],
        #         'gh_following_url': contributor[f'{prefix}following_url'],
        #         'gh_gists_url': contributor[f'{prefix}gists_url'],
        #         'gh_starred_url': contributor[f'{prefix}starred_url'],
        #         'gh_subscriptions_url': contributor[f'{prefix}subscriptions_url'],
        #         'gh_organizations_url': contributor[f'{prefix}organizations_url'],
        #         'gh_repos_url': contributor[f'{prefix}repos_url'],
        #         'gh_events_url': contributor[f'{prefix}events_url'],
        #         'gh_received_events_url': contributor[f'{prefix}received_events_url'],
        #         'gh_type': contributor[f'{prefix}type'],
        #         'gh_site_admin': contributor[f'{prefix}site_admin'],
        #         'tool_source': self.tool_source,
        #         'tool_version': self.tool_version,
        #         'data_source': self.data_source
        #     } for contributor in source_cntrb_insert if contributor[f'{prefix}login']
        # ]
        #
        # try:
        #     self.bulk_insert(self.contributors_table, cntrb_insert)
        # except s.exc.IntegrityError:
        #     self.logger.info("Unique Violation in contributors table! ")
        #
        # # Query db for inserted cntrb pkeys and add to shallow level of data
        #
        # # Query
        # cntrb_pk_name = list(self.contributors_table.primary_key)[0].name
        # session = s.orm.Session(self.db)
        # inserted_pks = pd.DataFrame(
        #     session.query(
        #         self.contributors_table.c[cntrb_pk_name], self.contributors_table.c.cntrb_login,
        #         self.contributors_table.c.gh_node_id
        #     ).distinct(self.contributors_table.c.cntrb_login).order_by(
        #         self.contributors_table.c.cntrb_login, self.contributors_table.c[cntrb_pk_name]
        #     ).all(), columns=[cntrb_pk_name, 'cntrb_login', 'gh_node_id']
        # ).to_dict(orient='records')
        # session.close()
        #
        # # Prepare for merge
        # source_columns = sorted(list(source_df.columns))
        # necessary_columns = sorted(list(set(source_columns + cntrb_action_map['insert']['source'])))
        # (source_table, inserted_pks_table), metadata, session = self._setup_postgres_merge(
        #     [
        #         expanded_source_df[necessary_columns].to_dict(orient='records'),
        #         inserted_pks
        #     ], sort=True
        # )
        # final_columns = [cntrb_pk_name] + sorted(list(set(necessary_columns)))
        #
        # # Merge
        # source_pk = pd.DataFrame(
        #     session.query(
        #         inserted_pks_table.c.cntrb_id, source_table
        #     ).join(
        #         source_table,
        #         eval(
        #             ' and '.join(
        #                 [
        #                     (
        #                         f"inserted_pks_table.c['{table_column}'] "
        #                         f"== source_table.c['{source_column}']"
        #                     ) for table_column, source_column in zip(
        #                         cntrb_action_map['insert']['augur'],
        #                         cntrb_action_map['insert']['source']
        #                     )
        #                 ]
        #             )
        #         )
        #     ).all(), columns=final_columns
        # )
        #
        # # Cleanup merge
        # source_pk = self._eval_json_columns(source_pk)
        # self._close_postgres_merge(metadata, session)

        #self.logger.info(
        #    "Contributor id enrichment successful, result has "
        #    f"{len(source_pk)} data points.\n"
        #)

        #return source_pk.to_dict(orient='records')"""

    def query_github_contributors(self, entry_info, repo_id):

        """ Data collection function
        Query the GitHub API for contributors
        """
        self.logger.info(f"Querying contributors with given entry info: {entry_info}\n")

        ## It absolutely doesn't matter if the contributor has already contributoed to a repo. it only matters that they exist in our table, and
        ## if the DO, then we DO NOT want to insert them again in any GitHub Method.
        github_url = entry_info['given']['github_url'] if 'github_url' in entry_info['given'] else entry_info['given']['git_url']

        # Extract owner/repo from the url for the endpoint
        owner, name = self.get_owner_repo(github_url)

        # Set the base of the url and place to hold contributors to insert
        contributors_url = (
            f"https://api.github.com/repos/{owner}/{name}/" +
            "contributors?per_page=100&page={}"
        )

        # Get contributors that we already have stored
        #   Set our duplicate and update column map keys (something other than PK) to
        #   check dupicates/needed column updates with
        table = 'contributors'
        table_pkey = 'cntrb_id'
        update_col_map = {'cntrb_email': 'email'}
        duplicate_col_map = {'cntrb_login': 'login'}

        #list to hold contributors needing insertion or update
        contributors = self.paginate(contributors_url, duplicate_col_map, update_col_map, table, table_pkey)

        self.logger.info("Count of contributors needing insertion: " + str(len(contributors)) + "\n")

        for repo_contributor in contributors:
            try:
                # Need to hit this single contributor endpoint to get extra data including...
                #   `created at`
                #   i think that's it
                cntrb_url = ("https://api.github.com/users/" + repo_contributor['login'])
                self.logger.info("Hitting endpoint: " + cntrb_url + " ...\n")
                r = requests.get(url=cntrb_url, headers=self.headers)
                self.update_gh_rate_limit(r)
                contributor = r.json()

                company = None
                location = None
                email = None
                if 'company' in contributor:
                    company = contributor['company']
                if 'location' in contributor:
                    location = contributor['location']
                if 'email' in contributor:
                    email = contributor['email']
                    canonical_email = contributor['email']

                cntrb = {
                    "cntrb_login": contributor['login'],
                    "cntrb_created_at": contributor['created_at'],
                    "cntrb_email": email,
                    "cntrb_company": company,
                    "cntrb_location": location,
                    # "cntrb_type": , dont have a use for this as of now ... let it default to null
                    "cntrb_canonical": canonical_email,
                    "gh_user_id": contributor['id'],
                    "gh_login": contributor['login'],
                    "gh_url": contributor['url'],
                    "gh_html_url": contributor['html_url'],
                    "gh_node_id": contributor['node_id'], #This is what we are dup checking
                    "gh_avatar_url": contributor['avatar_url'],
                    "gh_gravatar_id": contributor['gravatar_id'],
                    "gh_followers_url": contributor['followers_url'],
                    "gh_following_url": contributor['following_url'],
                    "gh_gists_url": contributor['gists_url'],
                    "gh_starred_url": contributor['starred_url'],
                    "gh_subscriptions_url": contributor['subscriptions_url'],
                    "gh_organizations_url": contributor['organizations_url'],
                    "gh_repos_url": contributor['repos_url'],
                    "gh_events_url": contributor['events_url'],
                    "gh_received_events_url": contributor['received_events_url'],
                    "gh_type": contributor['type'],
                    "gh_site_admin": contributor['site_admin'],
                    "cntrb_last_used" : None if 'updated_at' not in contributor else contributor['updated_at'],
                    "cntrb_full_name" : None if 'name' not in contributor else contributor['name'],
                    "tool_source": self.tool_source,
                    "tool_version": self.tool_version,
                    "data_source": self.data_source
                }
                #dup check
                #TODO: add additional fields to check if needed.
                existingMatchingContributors = self.db.execute(
                    self.sql.select(
                        [self.contributors_table.c.gh_node_id]
                    ).where(
                        self.contributors_table.c.gh_node_id==cntrb["gh_node_id"]
                    ).fetchall()
                )

                if len(existingMatchingContributors) > 0:
                    break #if contributor already exists in table


                # Commit insertion to table
                if repo_contributor['flag'] == 'need_update':
                    result = self.db.execute(self.contributors_table.update().where(
                        self.worker_history_table.c.cntrb_email==email).values(cntrb))
                    self.logger.info("Updated tuple in the contributors table with existing email: {}".format(email))
                    self.cntrb_id_inc = repo_contributor['pkey']
                elif repo_contributor['flag'] == 'need_insertion':
                    result = self.db.execute(self.contributors_table.insert().values(cntrb))
                    self.logger.info("Primary key inserted into the contributors table: {}".format(result.inserted_primary_key))
                    self.results_counter += 1

                    self.logger.info("Inserted contributor: " + contributor['login'] + "\n")

                    # Increment our global track of the cntrb id for the possibility of it being used as a FK
                    self.cntrb_id_inc = int(result.inserted_primary_key[0])

            except Exception as e:
                self.logger.error("Caught exception: {}".format(e))
                self.logger.error("Cascading Contributor Anomalie from missing repo contributor data: {} ...\n".format(cntrb_url))
                continue


    def query_github_contributors_bulk(self, entry_info, repo_id):

        """ Data collection function
        Query the GitHub API for contributors
        """
        self.logger.info(f"Querying contributors with given entry info: {entry_info}\n")

        github_url = entry_info['given']['github_url'] if 'github_url' in entry_info['given'] else entry_info['given']['git_url']

        owner, name = self.get_owner_repo(github_url)

        contributors_url = (f"https://api.github.com/repos/{owner}/{name}/" +
            "contributors?per_page=100&page={}")

        action_map = {
            'insert': {
                'source': ['login'],
                'augur': ['cntrb_login']
            },
            'update': {
                'source': ['email'],
                'augur': ['cntrb_email']
            }
        }

        source_contributors = self.paginate_endpoint(contributors_url, action_map=action_map,
            table=self.contributors_table)

        contributors_insert = []

        for repo_contributor in source_contributors['insert']:
            # Need to hit this single contributor endpoint to get extra data
            cntrb_url = (f"https://api.github.com/users/{repo_contributor['login']}")
            self.logger.info(f"Hitting endpoint: {cntrb_url} ...\n")
            r = requests.get(url=cntrb_url, headers=self.headers)
            self.update_gh_rate_limit(r)
            contributor = r.json()

            contributors_insert.append({
                'cntrb_login': contributor['login'],
                'cntrb_created_at': contributor['created_at'],
                'cntrb_email': contributor['email'] if 'email' in contributor else None,
                'cntrb_company': contributor['company'] if 'company' in contributor else None,
                'cntrb_location': contributor['location'] if 'location' in contributor else None,
                'cntrb_canonical': contributor['email'] if 'email' in contributor else None,
                'gh_user_id': contributor['id'],
                'gh_login': contributor['login'],
                'gh_url': contributor['url'],
                'gh_html_url': contributor['html_url'],
                'gh_node_id': contributor['node_id'],
                'gh_avatar_url': contributor['avatar_url'],
                'gh_gravatar_id': contributor['gravatar_id'],
                'gh_followers_url': contributor['followers_url'],
                'gh_following_url': contributor['following_url'],
                'gh_gists_url': contributor['gists_url'],
                'gh_starred_url': contributor['starred_url'],
                'gh_subscriptions_url': contributor['subscriptions_url'],
                'gh_organizations_url': contributor['organizations_url'],
                'gh_repos_url': contributor['repos_url'],
                'gh_events_url': contributor['events_url'],
                'gh_received_events_url': contributor['received_events_url'],
                'gh_type': contributor['type'],
                'gh_site_admin': contributor['site_admin'],
                'tool_source': self.tool_source,
                'tool_version': self.tool_version,
                'data_source': self.data_source
            })

        contributors_insert_result, contributors_update_result = self.bulk_insert(self.contributors_table,
            update=source_contributors['update'], unique_columns=action_map['insert']['augur'],
            insert=contributors_insert, update_columns=action_map['update']['augur'])

    def query_github_contributors_fast(self, entry_info, repo_id):
        """ Data collection function
        Query the GitHub API for contributors
        """
        self.logger.info(f"Querying contributors with given entry info: {entry_info}")

        github_url = (
            entry_info['given']['github_url'] if 'github_url' in entry_info['given']
            else entry_info['given']['git_url']
        )

        contributors_url = (
            f"https://api.github.com/repos/{self.owner}/{self.name}/"
            "contributors?per_page=100&page={}"
        )

        action_map = {
            'insert': {
                'source': ['login'],
                'augur': ['cntrb_login']
            },
            'update': {
                'source': ['email'],
                'augur': ['cntrb_email']
            }
        }

        source_contributors = self.paginate_endpoint(
            contributors_url, action_map=action_map, table=self.contributors_table
        )

        contributors_insert = [
            {
                'cntrb_login': contributor['login'],
                'cntrb_created_at': (
                    contributor['created_at'] if 'created_at' in contributor else None
                ),
                'cntrb_email': contributor['email'] if 'email' in contributor else None,
                'cntrb_company': contributor['company'] if 'company' in contributor else None,
                'cntrb_location': contributor['location'] if 'location' in contributor else None,
                'cntrb_canonical': contributor['email'] if 'email' in contributor else None,
                'gh_user_id': contributor['id'],
                'gh_login': contributor['login'],
                'gh_url': contributor['url'],
                'gh_html_url': contributor['html_url'],
                'gh_node_id': contributor['node_id'],
                'gh_avatar_url': contributor['avatar_url'],
                'gh_gravatar_id': contributor['gravatar_id'],
                'gh_followers_url': contributor['followers_url'],
                'gh_following_url': contributor['following_url'],
                'gh_gists_url': contributor['gists_url'],
                'gh_starred_url': contributor['starred_url'],
                'gh_subscriptions_url': contributor['subscriptions_url'],
                'gh_organizations_url': contributor['organizations_url'],
                'gh_repos_url': contributor['repos_url'],
                'gh_events_url': contributor['events_url'],
                'gh_received_events_url': contributor['received_events_url'],
                'gh_type': contributor['type'],
                'gh_site_admin': contributor['site_admin'],
                'tool_source': self.tool_source,
                'tool_version': self.tool_version,
                'data_source': self.data_source
            } for contributor in source_contributors['insert']
        ]

        self.bulk_insert(
            self.contributors_table, update=source_contributors['update'],
            unique_columns=action_map['insert']['augur'],
            insert=contributors_insert, update_columns=action_map['update']['augur']
        )

    def update_gitlab_rate_limit(self, response, bad_credentials=False, temporarily_disable=False):
        # Try to get rate limit from request headers, sometimes it does not work (GH's issue)
        #   In that case we just decrement from last recieved header count
        if bad_credentials and len(self.oauths) > 1:
            self.logger.info(
                f"Removing oauth with bad credentials from consideration: {self.oauths[0]}"
            )
            del self.oauths[0]

        if temporarily_disable:
            self.logger.info("Gitlab rate limit reached. Temp. disabling...")
            self.oauths[0]['rate_limit'] = 0
        else:
            try:
                self.oauths[0]['rate_limit'] = int(response.headers['RateLimit-Remaining'])
            except:
                self.oauths[0]['rate_limit'] -= 1
        self.logger.info("Updated rate limit, you have: " +
            str(self.oauths[0]['rate_limit']) + " requests remaining.")
        if self.oauths[0]['rate_limit'] <= 0:
            try:
                reset_time = response.headers['RateLimit-Reset']
            except Exception as e:
                self.logger.info(f"Could not get reset time from headers because of error: {e}")
                reset_time = 3600
            time_diff = datetime.datetime.fromtimestamp(int(reset_time)) - datetime.datetime.now()
            self.logger.info("Rate limit exceeded, checking for other available keys to use.")

            # We will be finding oauth with the highest rate limit left out of our list of oauths
            new_oauth = self.oauths[0]
            # Endpoint to hit solely to retrieve rate limit information from headers of the response
            url = "https://gitlab.com/api/v4/version"

            other_oauths = self.oauths[0:] if len(self.oauths) > 1 else []
            for oauth in other_oauths:
                # self.logger.info("Inspecting rate limit info for oauth: {}\n".format(oauth))
                self.headers = {"PRIVATE-TOKEN" : oauth['access_token']}
                response = requests.get(url=url, headers=self.headers)
                oauth['rate_limit'] = int(response.headers['RateLimit-Remaining'])
                oauth['seconds_to_reset'] = (
                    datetime.datetime.fromtimestamp(
                        int(response.headers['RateLimit-Reset'])
                    ) - datetime.datetime.now()
                ).total_seconds()

                # Update oauth to switch to if a higher limit is found
                if oauth['rate_limit'] > new_oauth['rate_limit']:
                    self.logger.info(f"Higher rate limit found in oauth: {oauth}")
                    new_oauth = oauth
                elif (
                    oauth['rate_limit'] == new_oauth['rate_limit']
                    and oauth['seconds_to_reset'] < new_oauth['seconds_to_reset']
                ):
                    self.logger.info(
                        f"Lower wait time found in oauth with same rate limit: {oauth}"
                    )
                    new_oauth = oauth

            if new_oauth['rate_limit'] <= 0 and new_oauth['seconds_to_reset'] > 0:
                self.logger.info(
                    "No oauths with >0 rate limit were found, waiting for oauth with "
                    f"smallest wait time: {new_oauth}\n"
                )
                time.sleep(new_oauth['seconds_to_reset'])

            # Make new oauth the 0th element in self.oauths so we know which one is in use
            index = self.oauths.index(new_oauth)
            self.oauths[0], self.oauths[index] = self.oauths[index], self.oauths[0]
            self.logger.info("Using oauth: {}\n".format(self.oauths[0]))

            # Change headers to be using the new oauth's key
            self.headers = {"PRIVATE-TOKEN" : self.oauths[0]['access_token']}

    def update_gh_rate_limit(self, response, bad_credentials=False, temporarily_disable=False):
        # Try to get rate limit from request headers, sometimes it does not work (GH's issue)
        #   In that case we just decrement from last recieved header count
        if bad_credentials and len(self.oauths) > 1:
            self.logger.warning(
                f"Removing oauth with bad credentials from consideration: {self.oauths[0]}"
            )
            del self.oauths[0]

        if temporarily_disable:
            self.logger.debug(
                "Github thinks we are abusing their api. Preventing use "
                "of this key until its rate limit resets..."
            )
            self.oauths[0]['rate_limit'] = 0
        else:
            try:
                self.oauths[0]['rate_limit'] = int(response.headers['X-RateLimit-Remaining'])
                # self.logger.info("Recieved rate limit from headers\n")
            except:
                self.oauths[0]['rate_limit'] -= 1
                self.logger.info("Headers did not work, had to decrement")
                time.sleep(30)
        self.logger.info(
            f"Updated rate limit, you have: {self.oauths[0]['rate_limit']} requests remaining."
        )
        if self.oauths[0]['rate_limit'] <= 0:
            try:
                reset_time = response.headers['X-RateLimit-Reset']
            except Exception as e:
                self.logger.error(f"Could not get reset time from headers because of error: {e}")
                reset_time = 3600
            time_diff = datetime.datetime.fromtimestamp(int(reset_time)) - datetime.datetime.now()
            self.logger.info("Rate limit exceeded, checking for other available keys to use.")

            # We will be finding oauth with the highest rate limit left out of our list of oauths
            new_oauth = self.oauths[0]
            # Endpoint to hit solely to retrieve rate limit information from headers of the response
            url = "https://api.github.com/users/sgoggins"

            other_oauths = self.oauths[0:] if len(self.oauths) > 1 else []
            for oauth in other_oauths:
                # self.logger.info("Inspecting rate limit info for oauth: {}\n".format(oauth))
                self.headers = {'Authorization': 'token %s' % oauth['access_token']}

                attempts = 3
                success = False
                while attempts > 0 and not success:
                    response = requests.get(url=url, headers=self.headers)
                    try:
                        oauth['rate_limit'] = int(response.headers['X-RateLimit-Remaining'])
                        oauth['seconds_to_reset'] = (
                            datetime.datetime.fromtimestamp(
                                int(response.headers['X-RateLimit-Reset'])
                            ) - datetime.datetime.now()
                        ).total_seconds()
                        success = True
                    except Exception as e:
                        self.logger.info(
                            f"oath method ran into error getting info from headers: {e}\n"
                        )
                        self.logger.info(f"{self.headers}\n{url}\n")
                    attempts -= 1
                if not success:
                    continue

                # Update oauth to switch to if a higher limit is found
                if oauth['rate_limit'] > new_oauth['rate_limit']:
                    self.logger.info("Higher rate limit found in oauth: {}\n".format(oauth))
                    new_oauth = oauth
                elif (
                    oauth['rate_limit'] == new_oauth['rate_limit']
                    and oauth['seconds_to_reset'] < new_oauth['seconds_to_reset']
                ):
                    self.logger.info(
                        f"Lower wait time found in oauth with same rate limit: {oauth}\n"
                    )
                    new_oauth = oauth

            if new_oauth['rate_limit'] <= 0 and new_oauth['seconds_to_reset'] > 0:
                self.logger.info(
                    "No oauths with >0 rate limit were found, waiting for oauth with "
                    f"smallest wait time: {new_oauth}\n"
                )
                time.sleep(new_oauth['seconds_to_reset'])

            # Make new oauth the 0th element in self.oauths so we know which one is in use
            index = self.oauths.index(new_oauth)
            self.oauths[0], self.oauths[index] = self.oauths[index], self.oauths[0]
            self.logger.info("Using oauth: {}\n".format(self.oauths[0]))

            # Change headers to be using the new oauth's key
            self.headers = {'Authorization': 'token %s' % self.oauths[0]['access_token']}

    #TODO: figure out if changing this typo breaks anything
    def query_gitlab_contributors(self, entry_info, repo_id):

        gitlab_url = (
            entry_info['given']['gitlab_url'] if 'gitlab_url' in entry_info['given']
            else entry_info['given']['git_url']
        )

        self.logger.info("Querying contributors with given entry info: " + str(entry_info) + "\n")

        path = urlparse(gitlab_url)
        split = path[2].split('/')

        owner = split[1]
        name = split[2]

        # Handles git url case by removing the extension
        if ".git" in name:
            name = name[:-4]

        url_encoded_format = quote(owner + '/' + name, safe='')

        table = 'contributors'
        table_pkey = 'cntrb_id'
        ### Here we are adding gitlab user information from the API
        ### Following Gabe's rework of the contributor worker.

        ### The GitLab API will NEVER give you an email. It will let you
        ### Query an email, but never give you one.
        ### ## Gitlab email api: https://gitlab.com/api/v4/users?search=s@goggins.com
        ### We don't need to update right now, so commenting out.
        ### TODO: SOLVE LOGIC.
        # update_col_map = {'cntrb_email': 'email'}
        update_col_map = {}
        duplicate_col_map = {'gl_username': 'username'}

        # list to hold contributors needing insertion or update
        contributors = self.paginate("https://gitlab.com/api/v4/projects/" + url_encoded_format + "/repository/contributors?per_page=100&page={}", duplicate_col_map, update_col_map, table, table_pkey, platform='gitlab')

        for repo_contributor in contributors:
            try:
                cntrb_compressed_url = ("https://gitlab.com/api/v4/users?search=" + repo_contributor['email'])
                self.logger.info("Hitting endpoint: " + cntrb_compressed_url + " ...\n")
                r = requests.get(url=cntrb_compressed_url, headers=self.headers)
                contributor_compressed = r.json()

                email = repo_contributor['email']
                self.logger.info(contributor_compressed)
                if len(contributor_compressed) == 0 or type(contributor_compressed) is dict or "id" not in contributor_compressed[0]:
                    continue

                self.logger.info("Fetching for user: " + str(contributor_compressed[0]["id"]))

                cntrb_url = ("https://gitlab.com/api/v4/users/" + str(contributor_compressed[0]["id"]))
                self.logger.info("Hitting end point to get complete contributor info now: " + cntrb_url + "...\n")
                r = requests.get(url=cntrb_url, headers=self.headers)
                contributor = r.json()

                cntrb = {
                    "gl_id": contributor.get('gl_id', None),
                    "gl_full_name": contributor.get('full_name', None),
                    "gl_username": contributor.get('username', None),
                    "gl_state": contributor.get('state', None),
                    "gl_avatar_url": contributor.get('avatar_url', None),
                    "gl_web_url": contributor.get('web_url', None),
                    #"cntrb_login": contributor.get('username', None),
                    #"cntrb_created_at": contributor.get('created_at', None),
                    "cntrb_email": ('email', None),
                    #"cntrb_company": contributor.get('organization', None),
                    #"cntrb_location": contributor.get('location', None),
                    # "cntrb_type": , dont have a use for this as of now ... let it default to null
                    #"cntrb_canonical": contributor.get('public_email', None),
                    #"gh_user_id": contributor.get('id', None),
                    #"gh_login": contributor.get('username', None),
                    #"gh_url": contributor.get('web_url', None),
                    #"gh_html_url": contributor.get('web_url', None),
                    #"gh_node_id": None,
                    #"gh_avatar_url": contributor.get('avatar_url', None),
                    #"gh_gravatar_id": None,
                    #"gh_followers_url": None,
                    #"gh_following_url": None,
                    #"gh_gists_url": None,
                    #"gh_starred_url": None,
                    #"gh_subscriptions_url": None,
                    #"gh_organizations_url": None,
                    #"gh_repos_url": None,
                    #"gh_events_url": None,
                    #"gh_received_events_url": None,
                    #"gh_type": None,
                    #"gh_site_admin": None,
                    "tool_source": self.tool_source,
                    "tool_version": self.tool_version,
                    "data_source": self.data_source
                }

                # Commit insertion to table
                if repo_contributor['flag'] == 'need_update':
                    result = self.db.execute(self.contributors_table.update().where(
                        self.worker_history_table.c.cntrb_email == email).values(cntrb))
                    self.logger.info("Updated tuple in the contributors table with existing email: {}".format(email))
                    self.cntrb_id_inc = repo_contributor['pkey']
                elif repo_contributor['flag'] == 'need_insertion':
                    result = self.db.execute(self.contributors_table.insert().values(cntrb))
                    self.logger.info("Primary key inserted into the contributors table: {}".format(result.inserted_primary_key))
                    self.results_counter += 1

                    self.logger.info("Inserted contributor: " + contributor['username'] + "\n")

                    # Increment our global track of the cntrb id for the possibility of it being used as a FK
                    self.cntrb_id_inc = int(result.inserted_primary_key[0])

            except Exception as e:
                self.logger.info("Caught exception: {}".format(e))
                self.logger.info("Cascading Contributor Anomalie from missing repo contributor data: {} ...\n".format(cntrb_url))
                continue


    def update_gitlab_rate_limit(self, response, bad_credentials=False, temporarily_disable=False):
        # Try to get rate limit from request headers, sometimes it does not work (GH's issue)
        #   In that case we just decrement from last recieved header count
        if bad_credentials and len(self.oauths) > 1:
            self.logger.info(
                f"Removing oauth with bad credentials from consideration: {self.oauths[0]}"
            )
            del self.oauths[0]

        if temporarily_disable:
            self.logger.info("Gitlab rate limit reached. Temp. disabling...")
            self.oauths[0]['rate_limit'] = 0
        else:
            try:
                self.oauths[0]['rate_limit'] = int(response.headers['RateLimit-Remaining'])
            except:
                self.oauths[0]['rate_limit'] -= 1
        self.logger.info("Updated rate limit, you have: " +
            str(self.oauths[0]['rate_limit']) + " requests remaining.")
        if self.oauths[0]['rate_limit'] <= 0:
            try:
                reset_time = response.headers['RateLimit-Reset']
            except Exception as e:
                self.logger.info(f"Could not get reset time from headers because of error: {e}")
                reset_time = 3600
            time_diff = datetime.datetime.fromtimestamp(int(reset_time)) - datetime.datetime.now()
            self.logger.info("Rate limit exceeded, checking for other available keys to use.")

            # We will be finding oauth with the highest rate limit left out of our list of oauths
            new_oauth = self.oauths[0]
            # Endpoint to hit solely to retrieve rate limit information from headers of the response
            url = "https://gitlab.com/api/v4/version"

            other_oauths = self.oauths[0:] if len(self.oauths) > 1 else []
            for oauth in other_oauths:
                # self.logger.info("Inspecting rate limit info for oauth: {}\n".format(oauth))
                self.headers = {"PRIVATE-TOKEN" : oauth['access_token']}
                response = requests.get(url=url, headers=self.headers)
                oauth['rate_limit'] = int(response.headers['RateLimit-Remaining'])
                oauth['seconds_to_reset'] = (
                    datetime.datetime.fromtimestamp(
                        int(response.headers['RateLimit-Reset'])
                    ) - datetime.datetime.now()
                ).total_seconds()

                # Update oauth to switch to if a higher limit is found
                if oauth['rate_limit'] > new_oauth['rate_limit']:
                    self.logger.info(f"Higher rate limit found in oauth: {oauth}")
                    new_oauth = oauth
                elif (
                    oauth['rate_limit'] == new_oauth['rate_limit']
                    and oauth['seconds_to_reset'] < new_oauth['seconds_to_reset']
                ):
                    self.logger.info(
                        f"Lower wait time found in oauth with same rate limit: {oauth}"
                    )
                    new_oauth = oauth

            if new_oauth['rate_limit'] <= 0 and new_oauth['seconds_to_reset'] > 0:
                self.logger.info(
                    "No oauths with >0 rate limit were found, waiting for oauth with "
                    f"smallest wait time: {new_oauth}\n"
                )
                time.sleep(new_oauth['seconds_to_reset'])

            # Make new oauth the 0th element in self.oauths so we know which one is in use
            index = self.oauths.index(new_oauth)
            self.oauths[0], self.oauths[index] = self.oauths[index], self.oauths[0]
            self.logger.info("Using oauth: {}\n".format(self.oauths[0]))

            # Change headers to be using the new oauth's key
            self.headers = {"PRIVATE-TOKEN" : self.oauths[0]['access_token']}

    def update_rate_limit(
        self, response, bad_credentials=False, temporarily_disable=False, platform="gitlab"
    ):
        if platform == 'gitlab':
            return self.update_gitlab_rate_limit(
                response, bad_credentials=bad_credentials, temporarily_disable=temporarily_disable
            )
        elif platform == 'github':
            return self.update_gh_rate_limit(
                response, bad_credentials=bad_credentials, temporarily_disable=temporarily_disable
            )


    #Indexerror somewhere
    def multi_thread_urls(self, all_urls, max_attempts=5, platform='github'):
        """
        :param all_urls: list of tuples
        """

        if not len(all_urls):
            self.logger.info("No urls to multithread, returning blank list.\n")
            return []

        def load_url(url, extra_data={}):
            try:
                html = requests.get(url, stream=True, headers=self.headers)
                return html, extra_data
            except requests.exceptions.RequestException as e:
                self.logger.debug(f"load_url inside multi_thread_urls failed with {e}, for usl {url}. exception registerred.registered")

        self.logger.info("Beginning to multithread API endpoints.")

        start = time.time()

        all_data = []
        valid_url_count = len(all_urls)

        partitions = math.ceil(len(all_urls) / 600)
        self.logger.info(f"{len(all_urls)} urls to process. Trying {partitions} partitions. " +
            f"Using {max(multiprocessing.cpu_count()//8, 1)} threads.")
        for urls in numpy.array_split(all_urls, partitions):
            attempts = 0
            self.logger.info(f"Total data points collected so far: {len(all_data)}")
            while len(urls) > 0 and attempts < max_attempts:
                with concurrent.futures.ThreadPoolExecutor(
                    max_workers=max(multiprocessing.cpu_count()//8, 1)
                ) as executor:
                    # Start the load operations and mark each future with its URL
                    future_to_url = {executor.submit(load_url, *url): url for url in urls}
                    self.logger.info("Multithreaded urls and returned status codes:")
                    count = 0
                    for future in concurrent.futures.as_completed(future_to_url):

                        if count % 100 == 0:
                            self.logger.info(
                                f"Processed {len(all_data)} / {valid_url_count} urls. "
                                f"{len(urls)} remaining in this partition."
                            )
                        count += 1

                        url = future_to_url[future]
                        try:
                            response, extra_data = future.result()

                            if response.status_code != 200:
                                self.logger.debug(
                                    f"Url: {url[0]} ; Status code: {response.status_code}"
                                )

                            if response.status_code == 403 or response.status_code == 401: # 403 is rate limit, 404 is not found, 401 is bad credentials
                                self.update_rate_limit(response, platform=platform)
                                continue

                            elif response.status_code == 200:
                                try:
                                    page_data = response.json() 
                                    # This seems to not be working.
                                    ### added by SPG 12/1/2021 for dealing with empty JSON pages where there
                                    ### are no reviews.
                                    #if not 'results' in page_data or len(page_data['results']) == 0:
                                    #    continue  
                                  
                                except:
                                    page_data = json.loads(json.dumps(response.text))
                                    continue

                                page_data = [{**data, **extra_data} for data in page_data]
                                all_data += page_data

                                try:
                                    if 'last' in response.links and "&page=" not in url[0]:
                                        urls += [
                                            (url[0] + f"&page={page}", extra_data) for page in range(
                                                2, int(response.links['last']['url'].split('=')[-1]) + 1
                                            )
                                        ]
                                        # self.logger.info(f"urls boundry issue? for {urls} where they are equal to {url}.")

                                        urls = numpy.delete(urls, numpy.where(urls == url), axis=0)
                                except:
                                    self.logger.info(f"ERROR with axis = 0 - Now attempting without setting axis for numpy.delete for {urls} where they are equal to {url}.")
                                    urls = numpy.delete(urls, numpy.where(urls == url))
                                    continue

                            elif response.status_code == 404:
                                urls = numpy.delete(urls, numpy.where(urls == url), axis=0)
                                self.logger.info(f"Not found url: {url}\n")
                            else:
                                self.logger.info(
                                    f"Unhandled response code: {response.status_code} {url}\n"
                                )

                        ## Added additional exception logging and a pass in this block.
                        except Exception as e:
                            self.logger.debug(
                                f"{url} generated an exception: count is {count}, attemts are {attempts}."
                            )
                            stacker = traceback.format_exc()
                            self.logger.debug(f"\n\n{stacker}\n\n")
                            pass

                attempts += 1

        self.logger.debug(
            f"Processed {valid_url_count} urls and got {len(all_data)} data points "
            f"in {time.time() - start} seconds thanks to multithreading!\n"
        )
        return all_data


    #insertion_method and stagger are arguments that allow paginate_endpoint to insert at around ~500 pages at a time.
    def paginate_endpoint(
        self, url, action_map={}, table=None, where_clause=True, platform='github', in_memory=True, stagger=False, insertion_method=None, insertion_threshold=500
    ):

        #Get augur columns using the action map along with the primary key
        table_values = self.db.execute(
            s.sql.select(self.get_relevant_columns(table, action_map)).where(where_clause)
        ).fetchall()

        page_number = 1
        multiple_pages = False
        need_insertion = []
        need_update = []

        #Stores sum of page data
        all_data = []
        forward_pagination = True
        backwards_activation = False
        last_page_number = -1

        #Block to handle page queries and retry at least 10 times
        while True:

            # Multiple attempts to hit endpoint
            num_attempts = 0
            success = False
            while num_attempts < 10:
                self.logger.info(f"Hitting endpoint: {url.format(page_number)}...\n")
                try:
                    response = requests.get(url=url.format(page_number), headers=self.headers)
                except TimeoutError as e:
                    self.logger.info("Request timed out. Sleeping 10 seconds and trying again...\n")
                    time.sleep(10)
                    continue

                self.update_rate_limit(response, platform=platform)

                try:
                    page_data = response.json()
                except:
                    page_data = json.loads(json.dumps(response.text))

                if type(page_data) == list:
                    success = True
                    break
                elif type(page_data) == dict:
                    self.logger.info("Request returned a dict: {}\n".format(page_data))
                    if page_data['message'] == "Not Found":
                        self.logger.warning(
                            "Github repo was not found or does not exist for endpoint: "
                            f"{url.format(page_number)}\n"
                        )
                        break
                    if "You have exceeded a secondary rate limit. Please wait a few minutes before you try again" in page_data['message']:
                        num_attempts -=1
                        self.logger.info('\n\n\n\nSleeping for 100 seconds due to secondary rate limit issue.\n\n\n\n')
                        time.sleep(100)
                    if "You have triggered an abuse detection mechanism." in page_data['message']:
                        num_attempts -= 1
                        self.update_rate_limit(response, temporarily_disable=True,platform=platform)
                    if page_data['message'] == "Bad credentials":
                        self.logger.info("\n\n\n\n\n\n\n POSSIBLY BAD TOKEN \n\n\n\n\n\n\n")
                        self.update_rate_limit(response, bad_credentials=True, platform=platform)
                elif type(page_data) == str:
                    self.logger.info(f"Warning! page_data was string: {page_data}\n")
                    if "<!DOCTYPE html>" in page_data:
                        self.logger.info("HTML was returned, trying again...\n")
                    elif len(page_data) == 0:
                        self.logger.warning("Empty string, trying again...\n")
                    else:
                        try:
                            page_data = json.loads(page_data)
                            success = True
                            break
                        except:
                            pass
                num_attempts += 1
            if not success:
              break

            # Success

            # Determine if continued pagination is needed

            if len(page_data) == 0:
                self.logger.info("Response was empty, breaking from pagination.\n")
                break

            all_data += page_data

            if not forward_pagination:

                # Checking contents of requests with what we already have in the db
                page_insertions, page_updates = self.organize_needed_data(
                    page_data, table_values, list(table.primary_key)[0].name,
                    action_map, in_memory=True
                )

                # Reached a page where we already have all tuples
                if len(need_insertion) == 0 and len(need_update) == 0 and \
                        backwards_activation:
                    self.logger.info(
                        "No more pages with unknown tuples, breaking from pagination.\n"
                    )
                    break

                need_insertion += page_insertions
                need_update += page_updates

            # Find last page so we can decrement from there
            if 'last' in response.links and last_page_number == -1:
                if platform == 'github':
                    last_page_number = int(response.links['last']['url'][-6:].split('=')[1])
                elif platform == 'gitlab':
                    last_page_number = int(response.links['last']['url'].split('&')[2].split('=')[1])

                if not forward_pagination and not backwards_activation:
                    page_number = last_page_number
                    backwards_activation = True

            self.logger.info("Analyzation of page {} of {} complete\n".format(page_number,
                int(last_page_number) if last_page_number != -1 else "*last page not known*"))

            if (page_number <= 1 and not forward_pagination) or \
                    (page_number >= last_page_number and forward_pagination):
                self.logger.info("No more pages to check, breaking from pagination.\n")
                break

            #This is probably where we should insert at around ~500 at a time
            #makes sure that stagger is enabled, we have an insertion method, and the insertion happens every 500 pages or so.
            if stagger and insertion_method != None and page_number % insertion_threshold == 0:
                #call insertion method passed as argument.
                staggered_source_prs = {
                    'insert' : need_insertion,
                    'update' : need_update,
                    'all'    : all_data
                }

                #Use the method the subclass needs in order to insert the data.
                insertion_method(staggered_source_prs,action_map)

                #clear the data from memory and avoid duplicate insertions.
                need_insertion = []
                need_update = []
                all_data = []

            page_number = page_number + 1 if forward_pagination else page_number - 1

        if forward_pagination:
            need_insertion, need_update = self.organize_needed_data(
                all_data, table_values, list(table.primary_key)[0].name, action_map,
                in_memory=in_memory
            )

        return {
            'insert': need_insertion,
            'update': need_update,
            'all': all_data
        }

    #TODO: deprecated but still used by the issues worker.
    def paginate(self, url, duplicate_col_map, update_col_map, table, table_pkey, where_clause="", value_update_col_map={}, platform="github"):
        """ DEPRECATED
            Paginate either backwards or forwards (depending on the value of the worker's
            finishing_task attribute) through all the GitHub or GitLab api endpoint pages.

        :param url: String, the url of the API endpoint we are paginating through, expects
            a curly brace string formatter within the string to format the Integer
            representing the page number that is wanted to be returned
        :param duplicate_col_map: Dictionary, maps the column names of the source data
            to the field names in our database for columns that should be checked for
            duplicates (if source data value == value in existing database row, then this
            element is a duplicate and would not need an insertion). Key is source data
            column name, value is database field name. Example: {'id': 'gh_issue_id'}
        :param update_col_map: Dictionary, maps the column names of the source data
            to the field names in our database for columns that should be checked for
            updates (if source data value != value in existing database row, then an
            update is needed). Key is source data column name, value is database field name.
            Example: {'id': 'gh_issue_id'}
        :param table: String, the name of the table that holds the values to check for
            duplicates/updates against
        :param table_pkey: String, the field name of the primary key of the table in
            the database that we are getting the values for to cross-reference to check
            for duplicates.
        :param where_clause: String, optional where clause to filter the values
            that are queried when preparing the values that will be cross-referenced
            for duplicates/updates
        :param value_update_col_map: Dictionary, sometimes we add a new field to a table,
            and we want to trigger an update of that row in the database even if all of the
            data values are the same and would not need an update ordinarily. Checking for
            a specific existing value in the database field allows us to do this. The key is the
            name of the field in the database we are checking for a specific value to trigger
            an update, the value is the value we are checking for equality to trigger an update.
            Example: {'cntrb_id': None}
        :return: List of dictionaries, all data points from the pages of the specified API endpoint
            each with a 'flag' key-value pair representing the required action to take with that
            data point (i.e. 'need_insertion', 'need_update', 'none')
        """

        update_keys = list(update_col_map.keys()) if update_col_map else []
        update_keys += list(value_update_col_map.keys()) if value_update_col_map else []
        cols_to_query = list(duplicate_col_map.keys()) + update_keys + [table_pkey]
        table_values = self.get_table_values(cols_to_query, [table], where_clause)

        i = 1
        multiple_pages = False
        tuples = []
        while True:
            num_attempts = 0
            success = False
            while num_attempts < 3:
                self.logger.info(f'Hitting endpoint: {url.format(i)}...\n')
                r = requests.get(url=url.format(i), headers=self.headers)

                self.update_rate_limit(r, platform=platform)
                if 'last' not in r.links:
                    last_page = None
                else:
                    if platform == "github":
                        last_page = r.links['last']['url'][-6:].split('=')[1]
                    elif platform == "gitlab":
                        last_page =  r.links['last']['url'].split('&')[2].split("=")[1]
                    self.logger.info("Analyzing page {} of {}\n".format(i, int(last_page) + 1 if last_page is not None else '*last page not known*'))

                try:
                    j = r.json()
                except:
                    j = json.loads(json.dumps(r.text))

                if type(j) != dict and type(j) != str:
                    success = True
                    break
                elif type(j) == dict:
                    self.logger.info("Request returned a dict: {}\n".format(j))
                    if j['message'] == 'Not Found':
                        self.logger.warning("Github repo was not found or does not exist for endpoint: {}\n".format(url))
                        break
                    if j['message'] == 'You have triggered an abuse detection mechanism. Please wait a few minutes before you try again.':
                        num_attempts -= 1
                        self.logger.info("rate limit update code goes here")
                        self.update_rate_limit(r, temporarily_disable=True,platform=platform)
                    if j['message'] == 'Bad credentials':
                        self.logger.info("rate limit update code goes here")
                        self.update_rate_limit(r, bad_credentials=True, platform=platform)
                elif type(j) == str:
                    self.logger.info(f'J was string: {j}\n')
                    if '<!DOCTYPE html>' in j:
                        self.logger.info('HTML was returned, trying again...\n')
                    elif len(j) == 0:
                        self.logger.warning('Empty string, trying again...\n')
                    else:
                        try:
                            j = json.loads(j)
                            success = True
                            break
                        except:
                            pass
                num_attempts += 1
            if not success:
                break

            # Find last page so we can decrement from there
            if 'last' in r.links and not multiple_pages and not self.finishing_task:
                if platform == "github":
                    param = r.links['last']['url'][-6:]
                    i = int(param.split('=')[1]) + 1
                elif platform == "gitlab":
                    i = int(r.links['last']['url'].split('&')[2].split("=")[1]) + 1
                self.logger.info("Multiple pages of request, last page is " + str(i - 1) + "\n")
                multiple_pages = True
            elif not multiple_pages and not self.finishing_task:
                self.logger.info("Only 1 page of request\n")
            elif self.finishing_task:
                self.logger.info("Finishing a previous task, paginating forwards ..."
                    " excess rate limit requests will be made\n")

            if len(j) == 0:
                self.logger.info("Response was empty, breaking from pagination.\n")
                break

            # Checking contents of requests with what we already have in the db
            j = self.assign_tuple_action(j, table_values, update_col_map, duplicate_col_map, table_pkey, value_update_col_map)

            if not j:
                self.logger.error("Assigning tuple action failed, moving to next page.\n")
                i = i + 1 if self.finishing_task else i - 1
                continue
            try:
                to_add = [obj for obj in j if obj not in tuples and (obj['flag'] != 'none')]
            except Exception as e:
                self.logger.error("Failure accessing data of page: {}. Moving to next page.\n".format(e))
                i = i + 1 if self.finishing_task else i - 1
                continue
            if len(to_add) == 0 and multiple_pages and 'last' in r.links:
                self.logger.info("{}".format(r.links['last']))
                if platform == "github":
                    page_number = int(r.links['last']['url'][-6:].split('=')[1])
                elif platform == "gitlab":
                    page_number = int(r.links['last']['url'].split('&')[2].split("=")[1])
                if i - 1 != page_number:
                    self.logger.info("No more pages with unknown tuples, breaking from pagination.\n")
                    break

            tuples += to_add

            i = i + 1 if self.finishing_task else i - 1

            # Since we already wouldve checked the first page... break
            if (i == 1 and multiple_pages and not self.finishing_task) or i < 1 or len(j) == 0:
                self.logger.info("No more pages to check, breaking from pagination.\n")
                break

        return tuples

    def new_paginate_endpoint(
        self, url, action_map={}, table=None, where_clause=True, platform='github'
    ):

        page_number = 1
        multiple_pages = False
        need_insertion = []
        need_update = []
        all_data = []
        forward_pagination = True
        backwards_activation = False
        last_page_number = -1
        while True:

            # Multiple attempts to hit endpoint
            num_attempts = 0
            success = False
            while num_attempts < 10:
                self.logger.info("hitting an endpiont")
                #    f"Hitting endpoint: ...\n"
                #    f"{url.format(page_number)} on page number. \n")
                try:
                    response = requests.get(url=url.format(page_number), headers=self.headers)
                except TimeoutError as e:
                    self.logger.info("Request timed out. Sleeping 10 seconds and trying again...\n")
                    time.sleep(10)
                    continue

                self.update_rate_limit(response, platform=platform)

                try:
                    page_data = response.json()
                except:
                    page_data = json.loads(json.dumps(response.text))

                if type(page_data) == list:
                    success = True
                    break
                elif type(page_data) == dict:
                    self.logger.info("Request returned a dict: {}\n".format(page_data))
                    if page_data['message'] == "Not Found":
                        self.logger.warning(
                            "Github repo was not found or does not exist for endpoint: "
                            f"{url.format(page_number)}\n"
                        )
                        break
                    if "You have triggered an abuse detection mechanism." in page_data['message']:
                        num_attempts -= 1
                        self.update_rate_limit(response, temporarily_disable=True,platform=platform)
                    if page_data['message'] == "Bad credentials":
                        self.update_rate_limit(response, bad_credentials=True, platform=platform)
                elif type(page_data) == str:
                    self.logger.info(f"Warning! page_data was string: {page_data}\n")
                    if "<!DOCTYPE html>" in page_data:
                        self.logger.info("HTML was returned, trying again...\n")
                    elif len(page_data) == 0:
                        self.logger.warning("Empty string, trying again...\n")
                    else:
                        try:
                            page_data = json.loads(page_data)
                            success = True
                            break
                        except:
                            pass
                num_attempts += 1
            if not success:
                break

            # Success

            # Determine if continued pagination is needed

            if len(page_data) == 0:
                self.logger.info("Response was empty, breaking from pagination.\n")
                break

            all_data += page_data

            if not forward_pagination:

                # Checking contents of requests with what we already have in the db
                page_insertions, page_updates = self.new_organize_needed_data(
                    page_data, augur_table=table, action_map=action_map
                )

                # Reached a page where we already have all tuples
                if len(need_insertion) == 0 and len(need_update) == 0 and \
                        backwards_activation:
                    self.logger.info(
                        "No more pages with unknown tuples, breaking from pagination.\n"
                    )
                    break

                need_insertion += page_insertions
                need_update += page_updates

            # Find last page so we can decrement from there
            if 'last' in response.links and last_page_number == -1:
                if platform == 'github':
                    last_page_number = int(response.links['last']['url'][-6:].split('=')[1])
                elif platform == 'gitlab':
                    last_page_number = int(response.links['last']['url'].split('&')[2].split('=')[1])

                if not forward_pagination and not backwards_activation:
                    page_number = last_page_number
                    backwards_activation = True

            self.logger.info("Analyzation of page {} of {} complete\n".format(page_number,
                int(last_page_number) if last_page_number != -1 else "*last page not known*"))

            if (page_number <= 1 and not forward_pagination) or \
                    (page_number >= last_page_number and forward_pagination):
                self.logger.info("No more pages to check, breaking from pagination.\n")
                break

            page_number = page_number + 1 if forward_pagination else page_number - 1

        if forward_pagination:
            need_insertion, need_update = self.new_organize_needed_data(
                all_data, augur_table=table, action_map=action_map
            )

        return {
            'insert': need_insertion,
            'update': need_update,
            'all': all_data
        }<|MERGE_RESOLUTION|>--- conflicted
+++ resolved
@@ -278,11 +278,7 @@
         source_data = expanded_source_df.to_dict(orient='records')
 
         #Filter out bad data where we can't even hit the api.
-<<<<<<< HEAD
-        source_data = [data for data in source_data if f'{prefix}login' in data and data[f'{prefix}login'] != None and data[f'{prefix}login'] != 'nan']
-=======
         source_data = [data for data in source_data if f'{prefix}login' in data and data[f'{prefix}login'] != None and not math.isnan(data[f'{prefix}login'])]
->>>>>>> 0c3d6512
 
         self.logger.info(f"table_values_cntrb keys: {table_values_cntrb[0].keys()}")
         # self.logger.info(f"source_data keys: {source_data[0].keys()}")
