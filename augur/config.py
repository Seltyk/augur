--- conflicted
+++ resolved
@@ -164,13 +164,8 @@
                     ],
                     "model" : "discourse_analysis",
                     "repo_group_id" : 0
-<<<<<<< HEAD
-               },
-               {
-=======
-                },
-                {
->>>>>>> 4527adea
+                },
+                {
                     "delay": 10000,
                     "given": [
                         "git_url"
@@ -266,14 +261,6 @@
                 "port" : 51500,
                 "switch": 0,
                 "workers": 1
-<<<<<<< HEAD
-
-                },
-                "clustering_worker": {
-                    "port": 51600,
-                    "switch": 0,
-                    "workers": 1,
-=======
             },
             "message_insights_worker": {
                 "port": 51300,
@@ -297,18 +284,12 @@
                 "port": 51600,
                 "switch": 0,
                 "workers": 1,
->>>>>>> 4527adea
                 "max_df" : 0.9,
                 "max_features" : 1000,
                 "min_df": 0.1,
                 "num_clusters" : 4
-<<<<<<< HEAD
-                }
-            },  
-=======
             }
         },
->>>>>>> 4527adea
         "Facade": {
             "check_updates": 1,
             "clone_repos": 1,
