# coding: utf-8
from sqlalchemy import BigInteger, SmallInteger, Column, Index, Integer, String, Table, text, UniqueConstraint, Boolean, ForeignKey, update
from sqlalchemy.dialects.postgresql import TIMESTAMP, UUID
from sqlalchemy.orm.exc import NoResultFound, MultipleResultsFound
from sqlalchemy.exc import IntegrityError
from sqlalchemy.orm import relationship
<<<<<<< HEAD
import sqlalchemy as s
=======
from sqlalchemy.sql import text as sql_text
>>>>>>> 63ab8b2a
from werkzeug.security import generate_password_hash, check_password_hash
from typing import List, Any, Dict

import logging 
import secrets
import importlib

from augur.application.db.models import Repo, RepoGroup
from augur.application.db.session import DatabaseSession
from augur.application.db.models.base import Base



FRONTEND_REPO_GROUP_NAME = "Frontend Repos"
logger = logging.getLogger(__name__)

def retrieve_owner_repos(session, owner: str) -> List[str]:
    """Get the repos for an org.

    Note:
        If the org url is not valid it will return []

    Args:
        url: org url

    Returns
        List of valid repo urls or empty list if invalid org
    """
    from augur.tasks.github.util.github_paginator import GithubPaginator, retrieve_dict_from_endpoint

    OWNER_INFO_ENDPOINT = f"https://api.github.com/users/{owner}"
    ORG_REPOS_ENDPOINT = f"https://api.github.com/orgs/{owner}/repos?per_page=100"
    USER_REPOS_ENDPOINT = f"https://api.github.com/users/{owner}/repos?per_page=100"
    
    if not session.oauths.list_of_keys:
        return None, {"status": "No valid github api keys to retrieve data with"}
    
    # determine whether the owner is a user or an organization
    data, _ = retrieve_dict_from_endpoint(logger, session.oauths, OWNER_INFO_ENDPOINT)
    if not data:
        return None, {"status": "Invalid owner"}
    
    owner_type = data["type"]


    if owner_type == "User":
        url = USER_REPOS_ENDPOINT
    elif owner_type == "Organization":
        url = ORG_REPOS_ENDPOINT
    else:
        return None, {"status": f"Invalid owner type: {owner_type}"}
    
    
    # collect repo urls for the given owner
    repos = []
    for page_data, page in GithubPaginator(url, session.oauths, logger).iter_pages():

        if page_data is None:
            break

        repos.extend(page_data)

    repo_urls = [repo["html_url"] for repo in repos]

    return repo_urls, {"status": "success", "owner_type": owner_type}

    
metadata = Base.metadata

t_all = Table(
    "all",
    metadata,
    Column("Name", String),
    Column("Bytes", String),
    Column("Lines", String),
    Column("Code", String),
    Column("Comment", String),
    Column("Blank", String),
    Column("Complexity", String),
    Column("Count", String),
    Column("WeightedComplexity", String),
    Column("Files", String),
    schema="augur_operations",
)


class AugurSetting(Base):
    __tablename__ = "augur_settings"
    __table_args__ = {
        "schema": "augur_operations",
        "comment": "Augur settings include the schema version, and the Augur API Key as of 10/25/2020. Future augur settings may be stored in this table, which has the basic structure of a name-value pair. ",
    }

    id = Column(
        BigInteger,
        primary_key=True,
        server_default=text(
            "nextval('augur_operations.augur_settings_id_seq'::regclass)"
        ),
    )
    setting = Column(String)
    value = Column(String)
    last_modified = Column(TIMESTAMP(precision=0), server_default=text("CURRENT_DATE"))


t_repos_fetch_log = Table(
    "repos_fetch_log",
    metadata,
    Column("repos_id", Integer, nullable=False),
    Column("status", String(128), nullable=False),
    Column(
        "date",
        TIMESTAMP(precision=0),
        nullable=False,
        server_default=text("CURRENT_TIMESTAMP"),
    ),
    Index("repos_id,statusops", "repos_id", "status"),
    schema="augur_operations",
    comment="For future use when we move all working tables to the augur_operations schema. ",
)

class WorkerHistory(Base):
    __tablename__ = "worker_history"
    __table_args__ = {
        "schema": "augur_operations",
        "comment": "This table stores the complete history of job execution, including success and failure. It is useful for troubleshooting. ",
    }

    history_id = Column(
        BigInteger,
        primary_key=True,
        server_default=text(
            "nextval('augur_operations.gh_worker_history_history_id_seq'::regclass)"
        ),
    )
    repo_id = Column(BigInteger)
    worker = Column(String(255), nullable=False)
    job_model = Column(String(255), nullable=False)
    oauth_id = Column(Integer)
    timestamp = Column(TIMESTAMP(precision=0), nullable=False)
    status = Column(String(7), nullable=False)
    total_results = Column(Integer)


class WorkerJob(Base):
    __tablename__ = "worker_job"
    __table_args__ = {
        "schema": "augur_operations",
        "comment": "This table stores the jobs workers collect data for. A job is found in the code, and in the augur.config.json under the construct of a “model”. ",
    }

    job_model = Column(String(255), primary_key=True)
    state = Column(Integer, nullable=False, server_default=text("0"))
    zombie_head = Column(Integer)
    since_id_str = Column(
        String(255), nullable=False, server_default=text("'0'::character varying")
    )
    description = Column(String(255), server_default=text("'None'::character varying"))
    last_count = Column(Integer)
    last_run = Column(
        TIMESTAMP(precision=0), server_default=text("NULL::timestamp without time zone")
    )
    analysis_state = Column(Integer, server_default=text("0"))
    oauth_id = Column(Integer, nullable=False)


class WorkerOauth(Base):
    __tablename__ = "worker_oauth"
    __table_args__ = {
        "schema": "augur_operations",
        "comment": "This table stores credentials for retrieving data from platform API’s. Entries in this table must comply with the terms of service for each platform. ",
    }

    oauth_id = Column(
        BigInteger,
        primary_key=True,
        server_default=text(
            "nextval('augur_operations.worker_oauth_oauth_id_seq'::regclass)"
        ),
    )
    name = Column(String(255), nullable=False)
    consumer_key = Column(String(255), nullable=False)
    consumer_secret = Column(String(255), nullable=False)
    access_token = Column(String(255), nullable=False)
    access_token_secret = Column(String(255), nullable=False)
    repo_directory = Column(String)
    platform = Column(String, server_default=text("'github'::character varying"))


class WorkerSettingsFacade(Base):
    __tablename__ = "worker_settings_facade"
    __table_args__ = {
        "schema": "augur_operations",
        "comment": "For future use when we move all working tables to the augur_operations schema. ",
    }

    id = Column(Integer, primary_key=True)
    setting = Column(String(32), nullable=False)
    value = Column(String, nullable=False)
    last_modified = Column(
        TIMESTAMP(precision=0), nullable=False, server_default=text("CURRENT_TIMESTAMP")
    )


t_working_commits = Table(
    "working_commits",
    metadata,
    Column("repos_id", Integer, nullable=False),
    Column(
        "working_commit", String(40), server_default=text("'NULL'::character varying")
    ),
    schema="augur_operations",
    comment="For future use when we move all working tables to the augur_operations schema. ",
)


class Config(Base):
    id = Column(SmallInteger, primary_key=True, nullable=False)
    section_name = Column(String, nullable=False)
    setting_name = Column(String, nullable=False)
    value = Column(String)
    type = Column(String)

    __tablename__ = 'config'
    __table_args__ = (
        UniqueConstraint('section_name', "setting_name", name='unique-config-setting'),
        {"schema": "augur_operations"}
    )

# add admit column to database
class User(Base):

    user_id = Column(Integer, primary_key=True)
    login_name = Column(String, nullable=False)
    login_hashword = Column(String, nullable=False)
    email = Column(String, nullable=False)
    text_phone = Column(String)
    first_name = Column(String, nullable=False)
    last_name = Column(String, nullable=False)
    admin = Column(Boolean, nullable=False)
    tool_source = Column(String)
    tool_version = Column(String)
    data_source = Column(String)
    data_collection_date = Column(TIMESTAMP(precision=0), server_default=text("CURRENT_TIMESTAMP"))
    
    __tablename__ = 'users'
    __table_args__ = (
        UniqueConstraint('email', name='user-unique-email'),
        UniqueConstraint('login_name', name='user-unique-name'),
        UniqueConstraint('text_phone', name='user-unique-phone'),
        {"schema": "augur_operations"}
    )

    groups = relationship("UserGroup")
    tokens = relationship("UserSessionToken")
    applications = relationship("ClientApplication")

    _is_authenticated = False
    _is_active = True
    _is_anoymous = True

    @property
    def is_authenticated(self):
        return self._is_authenticated

    @is_authenticated.setter
    def is_authenticated(self, val):
        self._is_authenticated = val

    @property
    def is_active(self):
        return self._is_active

    @is_active.setter
    def is_active(self, val):
        self._is_active = val

    @property
    def is_anoymous(self):
        return self._is_anoymous

    @is_anoymous.setter
    def is_anoymous(self, val):
        self._is_anoymous = val

    @staticmethod
    def exists(session, username):
        return User.get_user(session, username) is not None

    def get_id(self):
        return self.login_name

    def validate(self, password) -> bool:

        if not password:
            return False

        result = check_password_hash(self.login_hashword, password)
        return result

    @staticmethod
    def get_user(session, username: str):

        if not isinstance(username, str):
            return None

        try:
            user = session.query(User).filter(User.login_name == username).one()
            return user
        except NoResultFound:
            return None
                
    @staticmethod
    def create_user(username: str, password: str, email: str, first_name:str, last_name:str, admin=False):

        if username is None or password is None or email is None or first_name is None or last_name is None:
            return False, {"status": "Missing field"} 

        with DatabaseSession(logger) as session:

            user = session.query(User).filter(User.login_name == username).first()
            if user is not None:
                return False, {"status": "A User already exists with that username"}

            emailCheck = session.query(User).filter(User.email == email).first()
            if emailCheck is not None:
                return False, {"status": "A User already exists with that email"}

            try:
                user = User(login_name = username, login_hashword = generate_password_hash(password), email = email, first_name = first_name, last_name = last_name, tool_source="User API", tool_version=None, data_source="API", admin=admin)
                session.add(user)
                session.commit()

                result = user.add_group("default")
                if not result[0] and result[1]["status"] != "Group already exists":
                    return False, {"status": "Failed to add default group for the user"}

                return True, {"status": "Account successfully created"}
            except AssertionError as exception_message: 
                return False, {"Error": f"{exception_message}."}

    def delete(self, session):

        for group in self.groups:
            user_repos_list = group.repos

            for user_repo_entry in user_repos_list:
                session.delete(user_repo_entry)

            session.delete(group)

        session.delete(self)
        session.commit()

        return True, {"status": "User deleted"}

    def update_password(self, session, old_password, new_password):

        if not isinstance(old_password, str):
            return False, {"status": f"Invalid type {type(old_password)} passed as old_password should be type string"}

        if not isinstance(new_password, str):
            return False, {"status": f"Invalid type {type(new_password)} passed as old_password should be type string"}

        if not check_password_hash(self.login_hashword, old_password):
            return False, {"status": "Password did not match users password"}

        self.login_hashword = generate_password_hash(new_password)
        session.commit()

        return True, {"status": "Password updated"}

    def update_email(self, session, new_email):

        if not new_email:
            print("Need new email to update the email")
            return False, {"status": "Missing argument"}
        

        existing_user = session.query(User).filter(User.email == new_email).first()
        if existing_user is not None:
            print("Func: update_user. Error: Already an account with this email")
            return False, {"status": "There is already an account with this email"}

        self.email = new_email
        session.commit()

        return True, {"status": "Email updated"}

    def update_username(self, session, new_username):

        if not new_username:
            print("Need new username to update the username")
            return False, {"status": "Missing argument"}

        existing_user = session.query(User).filter(User.login_name == new_username).first()
        if existing_user is not None:
            print("Func: update_user. Error: Already an account with this username")
            return False, {"status": "Username already taken"}

        self.login_name = new_username
        session.commit()

        return True, {"status": "Username updated"}


    def add_group(self, group_name):

        with DatabaseSession(logger) as session:
            result = UserGroup.insert(session, self.user_id, group_name)

        return result

    def remove_group(self, group_name):

        with DatabaseSession(logger) as session:
            result = UserGroup.delete(session, self.user_id, group_name)

        return result

    def add_repo(self, group_name, repo_url):
        
        from augur.tasks.github.util.github_task_session import GithubTaskSession

        with GithubTaskSession(logger) as session:
            result = UserRepo.add(session, repo_url, self.user_id, group_name)

        return result

    def remove_repo(self, session, group_name, repo_id):

        with DatabaseSession(logger) as session:
            result = UserRepo.delete(session, repo_id, self.user_id, group_name)

        return result

    def add_org(self, group_name, org_url):

        from augur.tasks.github.util.github_task_session import GithubTaskSession

        with GithubTaskSession(logger) as session:
            result = UserRepo.add_org_repos(session, org_url, self.user_id, group_name)

        return result

    def get_groups(self):

        return self.groups, {"status": "success"}

    def get_group_names(self):

        user_groups = self.get_groups()[0]

        group_names = [group.name for group in user_groups]

        return group_names, {"status": "success"}


    def get_repos(self, page=0, page_size=25, sort="repo_id", direction="ASC", search=None):

        from augur.util.repo_load_controller import RepoLoadController

        with DatabaseSession(logger) as session:
            result = RepoLoadController(session).paginate_repos("user", page, page_size, sort, direction, user=self, search=search)

        return result

    def get_repo_count(self, search = None):
        from augur.util.repo_load_controller import RepoLoadController

        with DatabaseSession(logger) as session:
            result = RepoLoadController(session).get_repo_count(source="user", user=self, search = search)

        return result


    def get_group_repos(self, group_name, page=0, page_size=25, sort="repo_id", direction="ASC"):
        from augur.util.repo_load_controller import RepoLoadController

        with DatabaseSession(logger) as session:
            result = RepoLoadController(session).paginate_repos("group", page, page_size, sort, direction, user=self, group_name=group_name)

        return result


    def get_group_repo_count(self, group_name):
        from augur.util.repo_load_controller import RepoLoadController

        with DatabaseSession(logger) as session:
            controller = RepoLoadController(session)

        result = controller.get_repo_count(source="group", group_name=group_name, user=self)

        return result

    def invalidate_session(self, token):

        with DatabaseSession(logger) as session:
            row_count = session.query(UserSessionToken).filter(UserSessionToken.user_id == self.user_id, UserSessionToken.token == token).delete()
            session.commit()

        return row_count == 1

    def delete_app(self, app_id):

        with DatabaseSession(logger) as session:
            row_count = session.query(ClientApplication).filter(ClientApplication.user_id == self.user_id, ClientApplication.id == app_id).delete()
            session.commit()

        return row_count == 1

    def add_app(self, name, redirect_url):

        with DatabaseSession(logger) as session:
            try:
                app = ClientApplication(id=secrets.token_hex(16), api_key=secrets.token_hex(), name=name, redirect_url=redirect_url, user_id=self.user_id)
                session.add(app)
                session.commit()
            except Exception as e:
                print(e)
                return False

        return True

    def toggle_group_favorite(self, group_name):

        with DatabaseSession(logger) as session:
            group = session.query(UserGroup).filter(UserGroup.name == group_name, UserGroup.user_id == self.user_id).first()
            if not group:
                return False, {"status": "Group does not exist"}

            group.favorited = not group.favorited

            session.commit()

        return True, {"status": "Success"}

    def get_favorite_groups(self, session):

        try:
            groups = session.query(UserGroup).filter(UserGroup.user_id == self.user_id, UserGroup.favorited == True).all()
        except Exception as e:
            print(f"Error while trying to get favorite groups: {e}")
            return None, {"status": "Error when trying to get favorite groups"}

        return groups, {"status": "Success"}



class UserGroup(Base):
    group_id = Column(BigInteger, primary_key=True)
    user_id = Column(Integer, 
                    ForeignKey("augur_operations.users.user_id", name="user_group_user_id_fkey")
    )
    name = Column(String, nullable=False)
    favorited = Column(Boolean, nullable=False, server_default=text("FALSE"))
    __tablename__ = 'user_groups'
    __table_args__ = (
        UniqueConstraint('user_id', 'name', name='user_group_unique'),
        {"schema": "augur_operations"}
    )

    user = relationship("User")
    repos = relationship("UserRepo")

    @staticmethod
    def insert(session, user_id:int, group_name:str) -> dict:
        """Add a group to the user.

        Args
            user_id: id of the user
            group_name: name of the group being added

        Returns:
            Dict with status key that indicates the success of the operation

        Note:
            If group already exists the function will return that it has been added, but a duplicate group isn't added.
            It simply detects that it already exists and doesn't add it.
        """

        if not isinstance(user_id, int) or not isinstance(group_name, str):
            return False, {"status": "Invalid input"}

        user_group_data = {
            "name": group_name,
            "user_id": user_id
        }

        user_group = session.query(UserGroup).filter(UserGroup.user_id == user_id, UserGroup.name == group_name).first()
        if user_group:
            return False, {"status": "Group already exists"}

        try:
            result = session.insert_data(user_group_data, UserGroup, ["name", "user_id"], return_columns=["group_id"])
        except IntegrityError:
            return False, {"status": "Error: User id does not exist"}


        if result:
            return True, {"status": "Group created"}


        return False, {"status": "Error while creating group"}

    @staticmethod
    def delete(session, user_id: int, group_name: str) -> dict:
        """ Delete a users group of repos.

        Args:
            user_id: id of the user
            group_name: name of the users group

        Returns:
            Dict with a status key that indicates the result of the operation

        """

        group = session.query(UserGroup).filter(UserGroup.name == group_name, UserGroup.user_id == user_id).first()
        if not group:
                return False, {"status": "WARNING: Trying to delete group that does not exist"}

        # delete rows from user repos with group_id
        for repo in group.repos:
            session.delete(repo)

        # delete group from user groups table
        session.delete(group)

        session.commit()

        return True, {"status": "Group deleted"}

    @staticmethod
    def convert_group_name_to_id(session, user_id: int, group_name: str) -> int:
        """Convert a users group name to the database group id.

        Args:
            user_id: id of the user
            group_name: name of the users group

        Returns:
            None on failure. The group id on success.

        """

        if not isinstance(user_id, int) or not isinstance(group_name, str):
            return None

        try:
            user_group = session.query(UserGroup).filter(UserGroup.user_id == user_id, UserGroup.name == group_name).one()
        except NoResultFound:
            return None

        return user_group.group_id



class UserRepo(Base):
    __tablename__ = "user_repos"
    __table_args__ = (
        {
            "schema": "augur_operations"
        }
    )

    group_id = Column(
        ForeignKey("augur_operations.user_groups.group_id", name="user_repo_group_id_fkey"), primary_key=True, nullable=False
    )
    repo_id = Column(
        ForeignKey("augur_data.repo.repo_id", name="user_repo_user_id_fkey"), primary_key=True, nullable=False
    )

    repo = relationship("Repo")
    group = relationship("UserGroup")

    @staticmethod
    def insert(session, repo_id: int, group_id:int = 1) -> bool:
        """Add a repo to a user in the user_repos table.

        Args:
            repo_id: id of repo from repo table
            user_id: id of user_id from users table
        """

        if not isinstance(repo_id, int) or not isinstance(group_id, int):
            return False

        repo_user_group_data = {
            "group_id": group_id,
            "repo_id": repo_id
        }


        repo_user_group_unique = ["group_id", "repo_id"]
        return_columns = ["group_id", "repo_id"]

        try:
            data = session.insert_data(repo_user_group_data, UserRepo, repo_user_group_unique, return_columns)
        except IntegrityError:
            return False

        return data[0]["group_id"] == group_id and data[0]["repo_id"] == repo_id

    @staticmethod
    def add(session, url: List[str], user_id: int, group_name=None, group_id=None, from_org_list=False, repo_type=None, repo_group_id=None) -> dict:
        """Add repo to the user repo table

        Args:
            urls: list of repo urls
            user_id: id of user_id from users table
            group_name: name of group to add repo to.
            group_id: id of the group
            valid_repo: boolean that indicates whether the repo has already been validated

        Note:
            Either the group_name or group_id can be passed not both

        Returns:
            Dict that contains the key "status" and additional useful data
        """

        if group_name and group_id:
            return False, {"status": "Pass only the group name or group id not both"}

        if not group_name and not group_id:
            return False, {"status": "Need group name or group id to add a repo"}
        
        if from_org_list and not repo_type:
            return False, {"status": "Repo type must be passed if the repo is from an organization's list of repos"}

        if group_id is None:

            group_id = UserGroup.convert_group_name_to_id(session, user_id, group_name)
            if group_id is None:
                return False, {"status": "Invalid group name"}
            
        if not from_org_list:
            result = Repo.is_valid_github_repo(session, url)
            if not result[0]:
                return False, {"status": result[1]["status"], "repo_url": url}
            
            repo_type = result[1]["repo_type"]
            
        # if no repo_group_id is passed then assign the repo to the frontend repo group
        if repo_group_id is None:

            frontend_repo_group = session.query(RepoGroup).filter(RepoGroup.rg_name == FRONTEND_REPO_GROUP_NAME).first()
            if not frontend_repo_group:
                return False, {"status": "Could not find repo group with name 'Frontend Repos'", "repo_url": url} 
            
            repo_group_id = frontend_repo_group.repo_group_id


        repo_id = Repo.insert(session, url, repo_group_id, "Frontend", repo_type)
        if not repo_id:
            return False, {"status": "Repo insertion failed", "repo_url": url}

        result = UserRepo.insert(session, repo_id, group_id)
        if not result:
            return False, {"status": "repo_user insertion failed", "repo_url": url}

        status = CollectionStatus.insert(session, repo_id)
        if not status:
            return False, {"status": "Failed to create status for repo", "repo_url": url}

        return True, {"status": "Repo Added", "repo_url": url}

    @staticmethod
    def delete(session, repo_id:int, user_id:int, group_name:str) -> dict:
        """ Remove repo from a users group.

        Args:
            repo_id: id of the repo to remove
            user_id: id of the user
            group_name: name of group the repo is being removed from

        Returns:
            Dict with a key of status that indicates the result of the operation
        """

        if not isinstance(repo_id, int) or not isinstance(user_id, int) or not isinstance(group_name, str):
            return False, {"status": "Invalid types"}

        group_id = UserGroup.convert_group_name_to_id(session, user_id, group_name)
        if group_id is None:
            return False, {"status": "Invalid group name"}

                # delete rows from user repos with group_id
        session.query(UserRepo).filter(UserRepo.group_id == group_id, UserRepo.repo_id == repo_id).delete()
        session.commit()

        return True, {"status": "Repo Removed"}

    @staticmethod
    def add_org_repos(session, url: List[str], user_id: int, group_name: int):
        """Add list of orgs and their repos to a users repos.

        Args:
            urls: list of org urls
            user_id: id of user_id from users table
        """

        group_id = UserGroup.convert_group_name_to_id(session, user_id, group_name)
        if group_id is None:
            return False, {"status": "Invalid group name"}
        
        # parse github owner url to get owner name
        owner = Repo.parse_github_org_url(url)
        if not owner:
            return False, {"status": "Invalid owner url"}

        result = retrieve_owner_repos(session, owner)

        # if the result is returns None or []
        if not result[0]:
            return False, result[1]
        
        repos = result[0]
        type = result[1]["owner_type"]
        
        # get repo group if it exists
        try:
            repo_group = RepoGroup.get_by_name(session, owner)
        except MultipleResultsFound:
            print("Error: Multiple Repo Groups with the same name found with name: {}".format(owner))

            return False, {"status": "Multiple Repo Groups with the same name found"}

        # if it doesn't exist create one
        if not repo_group:
            repo_group = RepoGroup(rg_name=owner, rg_description="", rg_website="", rg_recache=0, rg_type="Unknown",
                    tool_source="Loaded by user", tool_version="1.0", data_source="Git")
            session.add(repo_group)
            session.commit()

        repo_group_id = repo_group.repo_group_id


        # try to get the repo group with this org name
        # if it does not exist create one
        failed_repos = []
        for repo in repos:

            result = UserRepo.add(session, repo, user_id, group_id=group_id, from_org_list=True, repo_type=type, repo_group_id=repo_group_id)

            # keep track of all the repos that failed
            if not result[0]:
                failed_repos.append(repo)

        # Update repo group id to new org's repo group id if the repo 
        # is a part of the org and existed before org added
        update_stmt = (
            update(Repo)
            .where(Repo.repo_path == f"github.com/{owner}/")
            .where(Repo.repo_group_id != repo_group_id)
            .values(repo_group_id=repo_group_id)
        )
        session.execute(update_stmt)
        session.commit()
  
        failed_count = len(failed_repos)
        if failed_count > 0:
            # this should never happen because an org should never return invalid repos
            return False, {"status": f"{failed_count} repos failed", "repo_urls": failed_repos, "org_url": url}

        return True, {"status": "Org repos added"}

class UserSessionToken(Base):
    __tablename__ = "user_session_tokens"
    __table_args__ = (
        {
            "schema": "augur_operations"
        }
    )

    token = Column(String, primary_key=True, nullable=False)
    user_id = Column(ForeignKey("augur_operations.users.user_id", name="user_session_token_user_id_fkey"))
    expiration = Column(BigInteger)
    application_id = Column(ForeignKey("augur_operations.client_applications.id", name="user_session_token_application_id_fkey"), nullable=False)
    created_at = Column(BigInteger)

    user = relationship("User")
    application = relationship("ClientApplication")
    refresh_tokens = relationship("RefreshToken")

    @staticmethod
    def create(session, user_id, application_id, seconds_to_expire=86400):
        import time 

        user_session_token = secrets.token_hex()
        expiration = int(time.time()) + seconds_to_expire
        
        user_session = UserSessionToken(token=user_session_token, user_id=user_id, application_id = application_id, expiration=expiration)

        session.add(user_session)
        session.commit()

        return user_session

    def delete_refresh_tokens(self, session):

        refresh_tokens = self.refresh_tokens
        for token in refresh_tokens:
            session.delete(token)
        session.commit()

        session.delete(self)
        session.commit()

class ClientApplication(Base):
    __tablename__ = "client_applications"
    __table_args__ = (
        {
            "schema": "augur_operations"
        }
    )

    id = Column(String, primary_key=True, nullable=False)
    user_id = Column(ForeignKey("augur_operations.users.user_id", name="client_application_user_id_fkey"), nullable=False)
    name = Column(String, nullable=False)
    redirect_url = Column(String, nullable=False)
    api_key = Column(String, nullable=False)

    user = relationship("User")
    sessions = relationship("UserSessionToken")
    subscriptions = relationship("Subscription")

    @staticmethod
    def get_by_id(session, client_id):

        return session.query(ClientApplication).filter(ClientApplication.id == client_id).first()


class Subscription(Base):
    __tablename__ = "subscriptions"
    __table_args__ = (
        {
            "schema": "augur_operations"
        }
    )

    application_id = Column(ForeignKey("augur_operations.client_applications.id", name="subscriptions_application_id_fkey"), primary_key=True)
    type_id = Column(ForeignKey("augur_operations.subscription_types.id", name="subscriptions_type_id_fkey"), primary_key=True)

    application = relationship("ClientApplication")
    type = relationship("SubscriptionType")

class SubscriptionType(Base):
    __tablename__ = "subscription_types"
    __table_args__ = (
        UniqueConstraint('name', name='subscription_type_title_unique'),
        {"schema": "augur_operations"}
    )


    id = Column(BigInteger, primary_key=True)
    name = Column(String, nullable=False)

    subscriptions = relationship("Subscription")


class RefreshToken(Base):
    __tablename__ = "refresh_tokens"
    __table_args__ = (
        UniqueConstraint('user_session_token', name='refresh_token_user_session_token_id_unique'),
        {"schema": "augur_operations"}
    )

    id = Column(String, primary_key=True)
    user_session_token = Column(ForeignKey("augur_operations.user_session_tokens.token", name="refresh_token_session_token_id_fkey"), nullable=False)

    user_session = relationship("UserSessionToken")

    @staticmethod
    def create(session, user_session_token_id):

        refresh_token_id = secrets.token_hex()

        refresh_token = RefreshToken(id=refresh_token_id, user_session_token=user_session_token_id)

        session.add(refresh_token)
        session.commit()

        return refresh_token


class CollectionStatus(Base):
    __tablename__ = "collection_status"
    __table_args__ = (
        {"schema": "augur_operations"}
    )

    repo_id = Column(ForeignKey("augur_data.repo.repo_id", name="collection_status_repo_id_fk"), primary_key=True)
    core_data_last_collected = Column(TIMESTAMP)
    core_status = Column(String, nullable=False, server_default=text("'Pending'"))
    core_task_id = Column(String)
    secondary_status = Column(String, nullable=False, server_default=text("'Pending'"))
    secondary_data_last_collected = Column(TIMESTAMP)
    secondary_task_id = Column(String)
    event_last_collected = Column(TIMESTAMP)

    facade_status = Column(String,nullable=False, server_default=text("'Pending'"))
    facade_data_last_collected = Column(TIMESTAMP)
    facade_task_id = Column(String)

    core_weight = Column(BigInteger,nullable=False, server_default=text("0"))
    facade_weight = Column(BigInteger,nullable=False, server_default=text("0"))
    
    repo = relationship("Repo", back_populates="collection_status")

    @staticmethod
    def insert(session, repo_id):
        from augur.tasks.github.util.util import get_repo_weight_core
        from augur.tasks.git.util.facade_worker.facade_worker.facade02utilitymethods import get_repo_weight_by_commit

        query = s.sql.text("""SELECT repo_git FROM repo
            WHERE repo_id=:value""").bindparams(value=repo_id)

        repo = session.execute_sql(query).fetchone()
        repo_git = repo[0]

        collection_status_unique = ["repo_id"]

        record = {"repo_id": repo_id, "core_weight": get_repo_weight_core(session.logger, repo_git), "facade_weight": get_repo_weight_by_commit(session.logger, repo_git)}
        result = session.insert_data(record, CollectionStatus, collection_status_unique, on_conflict_update=False)

        session.logger.info(f"Trying to insert repo \n core weight: {record['core_weight']} \n facade_weight: {record['facade_weight']}")

        if not result:
            return False

        return True<|MERGE_RESOLUTION|>--- conflicted
+++ resolved
@@ -4,11 +4,7 @@
 from sqlalchemy.orm.exc import NoResultFound, MultipleResultsFound
 from sqlalchemy.exc import IntegrityError
 from sqlalchemy.orm import relationship
-<<<<<<< HEAD
-import sqlalchemy as s
-=======
 from sqlalchemy.sql import text as sql_text
->>>>>>> 63ab8b2a
 from werkzeug.security import generate_password_hash, check_password_hash
 from typing import List, Any, Dict
 
@@ -1025,7 +1021,7 @@
         from augur.tasks.github.util.util import get_repo_weight_core
         from augur.tasks.git.util.facade_worker.facade_worker.facade02utilitymethods import get_repo_weight_by_commit
 
-        query = s.sql.text("""SELECT repo_git FROM repo
+        query = sql_text("""SELECT repo_git FROM repo
             WHERE repo_id=:value""").bindparams(value=repo_id)
 
         repo = session.execute_sql(query).fetchone()
