--- conflicted
+++ resolved
@@ -119,7 +119,6 @@
         except KeyboardInterrupt as e:
             exit()
 
-<<<<<<< HEAD
         logger.info("Housekeeper has finished booting.")
 
         if controller:
@@ -132,9 +131,6 @@
                         worker_processes.append(worker_process)
 
     host = app.read_config('Server', 'host', 'AUGUR_HOST', '0.0.0.0')
-=======
-    host =app.read_config('Server', 'host', 'AUGUR_HOST', '0.0.0.0')
->>>>>>> c2f7a6af
     port = app.read_config('Server', 'port', 'AUGUR_PORT', '5000')
     workers = int(app.read_config('Server', 'workers', 'AUGUR_WORKERS', mp.cpu_count()))
     timeout = int(app.read_config('Server', 'timeout', 'AUGUR_TIMEOUT', 60))
