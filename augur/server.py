#spdx-license-identifier: mit
import os
import sys
import json
import re
from flask import Flask, request, Response, send_from_directory
from flask_cors import CORS
import pandas as pd
import augur
<<<<<<< HEAD
from augur.routes import create_all_routes
from augur.util import annotate, metrics, determineFrontendStatus
=======
from augur.util import annotate, metrics, determineFrontendStatus, writeMetadata
from augur.routes import create_all_routes
>>>>>>> 8481fec5

sys.path.append('..')

AUGUR_API_VERSION = 'api/unstable'

class Server(object):
    def __init__(self):
        # Create Flask application
        self.app = Flask(__name__)
        self.api_version = AUGUR_API_VERSION
        app = self.app
        CORS(app)

        # Create Augur application
        self.augur_app = augur.Application()
        augur_app = self.augur_app

        # Initialize cache
        expire = int(augur_app.read_config('Server', 'cache_expire', 'AUGUR_CACHE_EXPIRE', 3600))
        self.cache = augur_app.cache.get_cache('server', expire=expire)
        self.cache.clear()

<<<<<<< HEAD
        # Initalize all of the classes
        ghtorrent = augur_app.ghtorrent()
        ghtorrentplus = augur_app.ghtorrentplus()
        git = augur_app.facade()
        github = augur_app.githubapi()
        librariesio = augur_app.librariesio()
        downloads = augur_app.downloads()
        localcsv = augur_app.localcsv()

        
        create_all_routes(self)

=======
        create_all_routes(self)
>>>>>>> 8481fec5

        #####################################
        ###          Utility              ###
        #####################################
        
        @app.route('/{}/'.format(self.api_version))
        def status():
            status = {
                'status': 'OK',
                'avaliable_metrics': metrics
            }
            json = self.transform(status)
            return Response(response=json,
                            status=200,
                            mimetype="application/json")

<<<<<<< HEAD

        #####################################
        ###    DIVERSITY AND INCLUSION    ###
        #####################################


        #####################################
        ### GROWTH, MATURITY, AND DECLINE ###
        #####################################

        """
        @api {get} /:owner/:repo/timeseries/issues/closed Closed Issues
        @apiName closed-issues 
        @apiGroup Growth-Maturity-Decline
        @apiDescription <a href="https://github.com/chaoss/metrics/blob/master/activity-metrics/issues-closed.md">CHAOSS Metric Definition</a>

        @apiParam {String} owner Username of the owner of the GitHub repository
        @apiParam {String} repo Name of the GitHub repository
        @apiParam {string} group_by (default to week) allows for results to be grouped by day, week, month, or year

        @apiSuccessExample {json} Success-Response:
                        [
                            {
                                "date": "2011-03-19T00:00:00.000Z",
                                "issues_closed": 3
                            },
                            {
                                "date": "2011-03-25T00:00:00.000Z",
                                "issues_closed": 6
                            }
                        ]
        """
        self.addTimeseries(ghtorrent.closed_issues, 'issues/closed')

        """
        @api {get} /:owner/:repo/issue_close_time Closed Issue Resolution Duration
        @apiName closed-issue-resolution-duration
        @apiGroup Growth-Maturity-Decline
        @apiDescription <a href="https://github.com/chaoss/metrics/blob/master/activity-metrics/issue-resolution-duration.md">CHAOSS Metric Definition</a>

        @apiParam {String} owner Username of the owner of the GitHub repository
        @apiParam {String} repo Name of the GitHub repository

        @apiSuccessExample {json} Success-Response:
                        [
                            {
                                "id": 2,
                                "date": "2012-01-19T05:24:55.000Z",
                                "days_to_close": 7
                            },
                            {
                                "id": 3,
                                "date": "2012-01-26T15:07:56.000Z",
                                "days_to_close": 0
                            }
                        ]
        """
        self.addMetric(ghtorrentplus.closed_issue_resolution_duration, 'issues/time_to_close')

        """
        @api {get} /:owner/:repo/timeseries/commits?group_by=:group_by Code Commits
        @apiName code-commits
        @apiGroup Growth-Maturity-Decline
        @apiDescription/github.<a href="com/chaoss/metrics/blob/master/activity-metrics/code-commits.md">CHAOSS Metric Definition</a>

        @apiParam {String} owner Username of the owner of the GitHub repository
        @apiParam {String} repo Name of the GitHub repository
        @apiParam {String} group_by (Default to week) Allows for results to be grouped by day, week, month, or year

        @apiSuccessExample {json} Success-Response:
                            [
                                {
                                    "date": "2017-08-27T00:00:00.000Z",
                                    "commits": 44
                                },
                                {
                                    "date": "2017-08-20T00:00:00.000Z",
                                    "commits": 98
                                }
                            ]
        """
        self.addTimeseries(ghtorrent.code_commits, 'commits')

        # self.addTimeseries(github.code_reviews, 'code_reviews')

        """
        @api {get} /:owner/:repo/timeseries/code_review_iteration Code Review Iteration
        @apiName code-review-iteration
        @apiGroup Growth-Maturity-Decline
        @apiDescription/github.<a href="com/chaoss/metrics/blob/master/activity-metrics/code-review-iteration.md">CHAOSS Metric Definition</a>

        @apiParam {String} owner Username of the owner of the GitHub repository
        @apiParam {String} repo Name of the GitHub repository

        @apiSuccessExample {json} Success-Response:
                            [
                                {
                                    "date": "2012-05-16T00:00:00.000Z",
                                    "iterations": 2
                                },
                                {
                                    "date": "2012-05-16T00:00:00.000Z",
                                    "iterations": 1
                                }
                            ]
        """
        self.addTimeseries(ghtorrent.code_review_iteration, 'code_review_iteration')

        """
        @api {get} /:owner/:repo/timeseries/contribution_acceptance Contribution Acceptance
        @apiName contribution-acceptance
        @apiGroup Growth-Maturity-Decline
        @apiDescription/github.<a href="com/chaoss/metrics/blob/master/activity-metrics/contribution-acceptance.md">CHAOSS Metric Definition</a>

        @apiParam {String} owner Username of the owner of the GitHub repository
        @apiParam {String} repo Name of the GitHub repository

        @apiSuccessExample {json} Success-Response:
                            [
                                {
                                    "date": "2012-05-16T00:00:00.000Z",
                                    "ratio": 1.1579
                                },
                                {
                                    "date": "2012-05-20T00:00:00.000Z",
                                    "ratio": 1.3929
                                }
                            ]
        """
        self.addTimeseries(ghtorrent.contribution_acceptance, 'contribution_acceptance')

        """
        @api {get} /:owner/:repo/timeseries/contributing_github_organizations Contributing Github Organizations
        @apiName contributing-github-organizations 
        @apiGroup Growth-Maturity-Decline
        @apiDescription/github.<a href="com/chaoss/metrics/blob/master/activity-metrics/contributing-organizations.md">CHAOSS Metric Definition</a>

        @apiParam {String} owner Username of the owner of the GitHub repository
        @apiParam {String} repo Name of the GitHub repository

        @apiSuccessExample {json} Success-Response:
                            [
                                {
                                    "contributing_org": 4066,
                                    "commits": 36069,
                                    "issues": 432,
                                    "commit_comments": 1597,
                                    "issue_comments": 15421,
                                    "pull_requests": 808,
                                    "pull_request_comments": 0,
                                    "total": 54327,
                                    "count": 35
                                },
                                {
                                    "contributing_org": 16465,
                                    "commits": 39111,
                                    "issues": 332,
                                    "commit_comments": 524,
                                    "issue_comments": 3188,
                                    "pull_requests": 57,
                                    "pull_request_comments": 18,
                                    "total": 43230,
                                    "count": 11
                                }
                            ]
        """
        self.addMetric(ghtorrent.contributing_github_organizations, 'contributing_github_organizations')

        """
        @api {get} /:owner/:repo/timeseries/issues/response_time First Response To Issue Duration
        @apiName first-response-to-issue-duration
        @apiGroup Growth-Maturity-Decline
        @apiDescription <a href="https://github.com/chaoss/metrics/blob/master/activity-metrics/first-response-to-issue-duration.md">CHAOSS Metric Definition</a>

        @apiParam {String} owner Username of the owner of the GitHub repository
        @apiParam {String} repo Name of the GitHub repository

        @apiSuccessExample {json} Success-Response:
                            [
                                {
                                    "id": 2,
                                    "opened": "2012-01-19T05:24:55.000Z",
                                    "first_commented": "2012-01-19T05:30:13.000Z",
                                    "pull_request": 0,
                                    "minutes_to_comment": 5
                                },
                                {
                                    "id": 3,
                                    "opened": "2012-01-26T15:07:56.000Z",
                                    "first_commented": "2012-01-26T15:09:28.000Z",
                                    "pull_request": 0,
                                    "minutes_to_comment": 1
                                }
                            ]
        """
        self.addTimeseries(ghtorrent.first_response_to_issue_duration, 'issues/response_time')

        """
        @api {get} /:owner/:repo/timeseries/forks?group_by=:group_by Forks
        @apiName forks
        @apiGroup Growth-Maturity-Decline
        @apiParam {String} group_by (Default to week) Allows for results to be grouped by day, week, month, or year
        @apiDescription <a href="https://github.com/chaoss/metrics/blob/master/activity-metrics/forks.md">CHAOSS Metric Definition</a>

        @apiParam {String} owner Username of the owner of the GitHub repository
        @apiParam {String} repo Name of the GitHub repository

        @apiSuccessExample {json} Success-Response:
                            [
                                {
                                    "date": "2017-08-20T00:00:00.000Z",
                                    "projects": 48
                                },
                                {
                                    "date": "2017-08-13T00:00:00.000Z",
                                    "projects": 53
                                }
                            ]
        """
        self.addTimeseries(ghtorrent.forks, 'forks') 

        """
        @api {get} /:owner/:repo/timeseries/lines_changed Lines of Code Changed
        @apiName lines-of-code-changed
        @apiGroup Growth-Maturity-Decline
        @apiDescription <a href="https://github.com/OSSHealth/metrics/blob/master/activity-metrics/lines-of-code-changed.md">CHAOSS Metric Definition</a>

        @apiGroup Growth-Maturity-Decline
        @apiParam {String} owner Username of the owner of the GitHub repository
        @apiParam {String} repo Name of the GitHub repository

        @apiSuccessExample {json} Success-Response:
                            [
                                {
                                    'date': '2015-11-01T00:00:00Z',
                                    'lines_changed': 396137.0
                                },
                                {
                                    'date': '2015-11-08T00:00:00Z',
                                    'lines_changed': 3896.0
                                }
                            ]
        """
        self.addTimeseries(github.lines_of_code_changed, 'lines_changed')

        """
        @api {get} /:owner/:repo/pulls/maintainer_response_time Maintainer Response to Merge Request Duration
        @apiName maintainer-response-to-merge-request-duration
        @apiGroup Growth-Maturity-Decline
        @apiDescription <a href="https://github.com/OSSHealth/metrics/blob/master/activity-metrics/maintainer-response-to-merge-request-duration.md">CHAOSS Metric Definition</a>

        @apiParam {String} owner Username of the owner of the GitHub repository
        @apiParam {String} repo Name of the GitHub repository

        @apiSuccessExample {json} Success-Response:
                            [
                                {
                                    "date": "2011-05-10T00:00:00.000Z",
                                    "days": 32
                                },
                                {
                                    "date": "2011-05-21T00:00:00.000Z",
                                    "days": 3
                                }
                            ]
        """
        self.addTimeseries(ghtorrent.maintainer_response_to_merge_request_duration, 'pulls/maintainer_response_time')

        """
        @api {get} /:owner/:repo/pulls/new_contributing_github_organizations New Contributing Github Organizations
        @apiName new-github-contributing-organizations
        @apiGroup Growth-Maturity-Decline
        @apiDescription <a href="https://github.com/OSSHealth/metrics/blob/master/activity-metrics/new-contributing-organizations.md">CHAOSS Metric Definition</a>

        @apiParam {String} owner Username of the owner of the GitHub repository
        @apiParam {String} repo Name of the GitHub repository

        @apiSuccessExample {json} Success-Response:
                            [
                                {
                                    "date": "2008-04-12T23:43:38.000Z",
                                    "organizations": 1
                                },
                                {
                                    "date": "2008-08-23T15:05:52.000Z",
                                    "organizations": 2
                                }
                            ]
        """
        self.addTimeseries(ghtorrent.new_contributing_github_organizations, 'new_contributing_github_organizations')

        """
        @api {get} /:owner/:repo/timeseries/issues Open Issues
        @apiName open-issues
        @apiGroup Growth-Maturity-Decline
        @apiDescription <a href="https://github.com/chaoss/metrics/blob/master/activity-metrics/open-issues.md">CHAOSS Metric Definition</a>

        @apiParam {string} group_by (default to week) allows for results to be grouped by day, week, month, or year
        @apiParam {string} owner username of the owner of the github repository
        @apiParam {string} repo name of the github repository

        @apiSucessExample {json} success-response:
                            [
                                {
                                    "date": "2017-08-27T00:00:00.000Z",
                                    "issues": 67
                                },
                                {
                                    "date": "2017-08-20T00:00:00.000Z",
                                    "issues": 100
                                }
                            ]
        """
        self.addTimeseries(ghtorrent.open_issues, 'issues')

        """
        @api {get} /:owner/:repo/timeseries/pulls/comments?group_by=:group_by Pull Request Comments
        @apiName pull-request-comments
        @apiGroup Growth-Maturity-Decline
        @apiDescription <a href="https://github.com/chaoss/metrics/blob/master/activity-metrics/pull-request-comments.md">CHAOSS Metric Definition</a>

        @apiParam {String} owner Username of the owner of the GitHub repository
        @apiParam {String} repo Name of the GitHub repository

        @apiSuccessExample {json} Success-Response:
                            [
                                {
                                    "date": "2011-11-15T00:00:00.000Z",
                                    "counter": 3
                                },
                                {
                                    "date": "2011-11-25T00:00:00.000Z",
                                    "counter": 1
                                }
                            ]

        """
        self.addTimeseries(ghtorrent.pull_request_comments, 'pulls/comments')

        """
        @api {get} /:owner/:repo/timeseries/pulls Pull Requests Open
        @apiName pull-requests-open
        @apiGroup Growth-Maturity-Decline
        @apiDescription <a href="https://github.com/chaoss/metrics/blob/master/activity-metrics/pull-requests-open.md">CHAOSS Metric Definition</a>

        @apiParam {String} owner Username of the owner of the GitHub repository
        @apiParam {String} repo Name of the GitHub repository

        @apiSuccessExample {json} Success-Response:
                            [
                                {
                                    "date": "2013-01-09T00:00:00.000Z",
                                    "pull_requests": 3
                                },
                                {
                                    "date": "2016-01-14T00:00:00.000Z",
                                    "pull_requests": 1
                                }
                            ]
        """
        self.addTimeseries(ghtorrent.pull_requests_open, 'pulls')


        #####################################
        ###            RISK               ###
        #####################################


        #####################################
        ###            VALUE              ###
        #####################################


        #####################################
        ###           ACTIVITY            ###
        #####################################

        """
        @api {get} /:owner/:repo/timeseries/issue_comments Issue Comments
        @apiName issue-comments
        @apiGroup Activity
        @apiDescription <a href="https://github.com/chaoss/metrics/blob/master/activity-metrics/issue-comments.md">CHAOSS Metric Definition</a>

        @apiParam {String} owner Username of the owner of the GitHub repository
        @apiParam {String} repo Name of the GitHub repository

        @apiSuccessExample {json} Success-Response:
                            [
                                {
                                    "date": "2009-04-05T00:00:00.000Z",
                                    "counter": 3
                                },
                                {
                                    "date": "2009-04-16T00:00:00.000Z",
                                    "counter": 5
                                }
                            ]
        """
        self.addTimeseries(ghtorrent.issue_comments, 'issue/comments')

        """
        @api {get} /:owner/:repo/timeseries/pulls/made-closed Pull Requests Made-Closed 
        @apiName pull-requests-made-closed
        @apiGroup Activity
        @apiDescription <a href="https://github.com/chaoss/metrics/blob/master/activity-metrics/pull-requests-made-closed.md">CHAOSS Metric Definition</a>

        @apiParam {String} owner Username of the owner of the GitHub repository
        @apiParam {String} repo Name of the GitHub repository

        @apiSuccessExample {json} Success-Response:
                            [
                                {
                                    "date": "2010-09-11T00:00:00.000Z",
                                    "rate": 0.3333
                                },
                                {
                                    "date": "2010-09-13T00:00:00.000Z",
                                    "rate": 0.3333
                                }
                            ]
        """
        self.addTimeseries(ghtorrent.pull_requests_made_closed, 'pulls/made_closed')

        """
        @api {get} /:owner/:repo/watchers Watchers
        @apiName watchers
        @apiGroup Activity
        @apiDescription <a href="https://github.com/chaoss/metrics/blob/master/activity-metrics/activity-metrics-list.md">CHAOSS Metric Definition</a>

        @apiParam {String} owner Username of the owner of the GitHub repository
        @apiParam {String} repo Name of the GitHub repository

        @apiSuccessExample {json} Success-Response:
                            [
                                {
                                    "date": "2017-08-23T00:00:00.000Z",
                                    "watchers": 86
                                },
                                {
                                    "date": "2017-08-16T00:00:00.000Z",
                                    "watchers": 113
                                }
                            ]
        """
        self.addTimeseries(ghtorrent.watchers, 'watchers')

        #####################################
        ###         EXPERIMENTAL          ###
        #####################################

        ### COMMIT RELATED ###
        """
        @api {get} /:owner/:repo/timeseries/commits100 Commits100
        @apiName commits100
        @apiGroup Experimental
        @apiDescription This is an Augur-specific metric. We are currently working to define these more formally.

        @apiParam {String} owner Username of the owner of the GitHub repository
        @apiParam {String} repo Name of the GitHub repository

        @apiSuccessExample {json} Success-Response:
                            [
                                {
                                    "date": "2017-08-13T00:00:00.000Z",
                                    "commits": 114
                                },
                                {
                                    "date": "2017-08-06T00:00:00.000Z",
                                    "commits": 113
                                }
                            ]
        """
        self.addTimeseries(ghtorrent.commits100, 'commits100')

        """
        @api {get} /:owner/:repo/timeseries/commits/comments Commit Comments
        @apiName commit-comments
        @apiGroup Experimental
        @apiDescription This is an Augur-specific metric. We are currently working to define these more formally.

        @apiParam {String} owner Username of the owner of the GitHub repository
        @apiParam {String} repo Name of the GitHub repository

        @apiSuccessExample {json} Success-Response:
                            [
                                    {
                                        "date": "2008-07-10T00:00:00.000Z",
                                        "counter": 2
                                    },
                                    {
                                        "date": "2008-07-25T00:00:00.000Z",
                                        "counter": 1
                                    }
                            ]

        """
        self.addTimeseries(ghtorrent.commit_comments, 'commits/comments')

        """
        @api {get} /:owner/:repo/committer_locations Committer Locations
        @apiName committer-locations
        @apiGroup Experimental
        @apiDescription This is an Augur-specific metric. We are currently working to define these more formally.

        @apiParam {String} owner Username of the owner of the GitHub repository
        @apiParam {String} repo Name of the GitHub repository

        @apiSuccessExample {json} Success-Response:
                            [
                                {
                                    "login": "rafaelfranca",
                                    "location": "São Paulo, Brazil",
                                    "commits": 7171
                                },
                                {
                                    "login": "tenderlove",
                                    "location": "Seattle",
                                    "commits": 4605
                                }
                            ]
        """
        self.addMetric(ghtorrent.committer_locations, 'committer_locations')

        """
        @api {get} /:owner/:repo/timeseries/total_committers Total Committers
        @apiName total-committers
        @apiGroup Experimental
        @apiDescription This is an Augur-specific metric. We are currently working to define these more formally.

        @apiParam {String} owner Username of the owner of the GitHub repository
        @apiParam {String} repo Name of the GitHub repository

        @apiSuccessExample {json} Success-Response:
                            [
                                {
                                    "date": "2004-11-24T00:00:00.000Z",
                                    "total_total_committers": 1
                                },
                                {
                                    "date": "2005-02-18T00:00:00.000Z",
                                    "total_total_committers": 2
                                }
                            ]
        """
        self.addTimeseries(ghtorrent.total_committers, 'total_committers')

        ### ISSUE RELATED ###
        """
        @api {get} /:owner/:repo/timeseries/issues/activity Issue Activity
        @apiName issue-activity
        @apiGroup Experimental
        @apiDescription This is an Augur-specific metric. We are currently working to define these more formally.

        @apiParam {String} owner Username of the owner of the GitHub repository
        @apiParam {String} repo Name of the GitHub repository

        @apiSuccessExample {json} Success-Response:
                            [
                                {
                                    "date": "0000-00-00",
                                    "count": 2,
                                    "action": "closed"
                                },
                                {
                                    "date": "0000-00-00",
                                    "count": 70,
                                    "action": "opened"
                                },
                                {
                                    "date": "0000-00-00",
                                    "count": 0,
                                    "action": "reopened"
                                },
                                {
                                    "date": "0000-00-00",
                                    "count": 68,
                                    "action": "open"
                                },
                                {
                                    "date": "2009-04-01T00:00:00.000Z",
                                    "count": 0,
                                    "action": "closed"
                                },
                                {
                                    "date": "2009-04-01T00:00:00.000Z",
                                    "count": 29,
                                    "action": "opened"
                                },
                                {
                                    "date": "2009-04-01T00:00:00.000Z",
                                    "count": 0,
                                    "action": "reopened"
                                },
                                {
                                    "date": "2009-04-01T00:00:00.000Z",
                                    "count": 29,
                                    "action": "open"
                                }
                            ]
        """
        self.addTimeseries(ghtorrent.issue_activity, 'issues/activity')

        # PULL REQUEST RELATED
        """
        @api {get} /:owner/:repo/timeseries/pulls/acceptance_rate Pull Request Acceptance Rate 
        @apiName pull-request-acceptance-rate
        @apiGroup Experimental
        @apiDescription This is an Augur-specific metric. We are currently working to define these more formally.

        @apiParam {String} owner Username of the owner of the GitHub repository
        @apiParam {String} repo Name of the GitHub repository

        @apiSuccessExample {json} Success-Response:
                            [
                                {
                                    "date": "2010-09-11T00:00:00.000Z",
                                    "rate": 0.3333
                                },
                                {
                                    "date": "2010-09-13T00:00:00.000Z",
                                    "rate": 0.3333
                                }
                            ]
        """
        self.addTimeseries(ghtorrent.pull_request_acceptance_rate, 'pulls/acceptance_rate')

        # COMMUNITY / CONTRIBUTIONS
        """
        @api {get} /:owner/:repo/timeseries/community_age Community Age
        @apiName community-age
        @apiGroup Experimental
        @apiDescription This is an Augur-specific metric. We are currently working to define these more formally.

        @apiParam {String} owner Username of the owner of the GitHub repository
        @apiParam {String} repo Name of the GitHub repository

        @apiSuccessExample {json} Success-Response:
                            [
                                {
                                    "login": "bonnie",
                                    "location": "Rowena, TX",
                                    "commits": 12
                                },
                                {
                                    "login":"clyde",
                                    "location":"Ellis County, TX",
                                    "commits": 12
                                }
                            ]
        """
        self.addMetric(ghtorrent.community_age, 'community_age')

        """
        @api {get} /:owner/:repo/timeseries/community_engagement Community Engagement
        @apiName community-engagement
        @apiGroup Experimental
        @apiDescription This is an Augur-specific metric. We are currently working to define these more formally.

        @apiParam {String} owner Username of the owner of the GitHub repository
        @apiParam {String} repo Name of the GitHub repository

        @apiSuccessExample {json} Success-Response:
                            [
                                {
                                    "date": "2011-04-16T00:00:00.000Z",
                                    "issues_opened": 0,
                                    "issues_closed": 0,
                                    "pull_requests_opened": 32,
                                    "pull_requests_merged": 0,
                                    "pull_requests_closed": 19,
                                    "issues_opened_total": 4,
                                    "issues_closed_total": 0,
                                    "issues_closed_rate_this_window": null,
                                    "issues_closed_rate_total": 0,
                                    "issues_delta": 0,
                                    "issues_open": 4,
                                    "pull_requests_opened_total": 284,
                                    "pull_requests_closed_total": 242,
                                    "pull_requests_closed_rate_this_window": 0.59375,
                                    "pull_requests_closed_rate_total": 0.8521126761,
                                    "pull_requests_delta": 13,
                                    "pull_requests_open": 42
                                },
                                {
                                    "date": "2011-04-17T00:00:00.000Z",
                                    "issues_opened": 0,
                                    "issues_closed": 0,
                                    "pull_requests_opened": 15,
                                    "pull_requests_merged": 1,
                                    "pull_requests_closed": 14,
                                    "issues_opened_total": 4,
                                    "issues_closed_total": 0,
                                    "issues_closed_rate_this_window": null,
                                    "issues_closed_rate_total": 0,
                                    "issues_delta": 0,
                                    "issues_open": 4,
                                    "pull_requests_opened_total": 299,
                                    "pull_requests_closed_total": 256,
                                    "pull_requests_closed_rate_this_window": 0.9333333333,
                                    "pull_requests_closed_rate_total": 0.856187291,
                                    "pull_requests_delta": 1,
                                    "pull_requests_open": 43
                                }
                            ]
        """
        self.addTimeseries(ghtorrent.community_engagement, 'community_engagement')

        """
        @api {get} /:owner/:repo/contributors Total Contributions by User
        @apiName contributors
        @apiGroup Experimental
        @apiDescription This is an Augur-specific metric. We are currently working to define these more formally.

        @apiParam {String} owner Username of the owner of the GitHub repository
        @apiParam {String} repo Name of the GitHub repository

        @apiSuccessExample {json} Success-Response:
                           [
                                {
                                    "user": 8153,
                                    "commits": 6825,
                                    "issues": 127,
                                    "commit_comments": 313,
                                    "issue_comments": 13152,
                                    "pull_requests": 1,
                                    "pull_request_comments": 0,
                                    "total": 20418
                                },
                                {
                                    "user": 45381,
                                    "commits": 2192,
                                    "issues": 202,
                                    "commit_comments": 130,
                                    "issue_comments": 4633,
                                    "pull_requests": 0,
                                    "pull_request_comments": 0,
                                    "total": 7157
                                }
                            ]
        """
        self.addMetric(ghtorrent.contributors, 'contributors')

        """
        @api {get} /:owner/:repo/timeseries/contributions Contributions
        @apiName contributions
        @apiGroup Experimental
        @apiDescription This is an Augur-specific metric. We are currently working to define these more formally.

        @apiParam {String} owner Username of the owner of the GitHub repository
        @apiParam {String} repo Name of the GitHub repository
        @apiParam (String) user Limit results to the given user's contributions

        @apiSuccessExample {json} Success-Response:
                           [
                                {
                                    "date": "2004-11-24T00:00:00.000Z",
                                    "commits": 3,
                                    "pull_requests": null,
                                    "issues": null,
                                    "commit_comments": null,
                                    "pull_request_comments": null,
                                    "issue_comments": null,
                                    "total": null
                                },
                                {
                                    "date": "2004-11-30T00:00:00.000Z",
                                    "commits": 7,
                                    "pull_requests": null,
                                    "issues": null,
                                    "commit_comments": null,
                                    "pull_request_comments": null,
                                    "issue_comments": null,
                                    "total": null
                                }
                            ]
        """
        # ghtorrent.contributons, 'contributors'
        # don't remove the above line it's for a script
        @app.route('/{}/<owner>/<repo>/contributions'.format(AUGUR_API_VERSION))
        def contributions(owner, repo):
            repoid = ghtorrent.repoid(owner, repo)
            user = request.args.get('user')
            contribs = ghtorrent.contributions(owner, repo)
            transformed_contributors = self.transform(contribs, orient=request.args.get('orient'))
            return Response(response=transformed_contributors,
                            status=200,
                            mimetype="application/json")
        self.updateMetricMetadata(ghtorrent.contributions, '/api/unstable/<owner>/<repo>/timeseries/contributions')

        """
        @api {get} /:owner/:repo/timeseries/project_age Project Age
        @apiName project-age
        @apiGroup Experimental
        @apiDescription This is an Augur-specific metric. We are currently working to define these more formally.

        @apiParam {String} owner Username of the owner of the GitHub repository
        @apiParam {String} repo Name of the GitHub repository

        @apiSuccessExample {json} Success-Response:
                            [
                                {
                                "date": "2008-04-11T00:00:00.000Z",
                                "{0}": 1
                                }
                            ]
        
        """
        self.addMetric(ghtorrent.project_age, 'project_age')

        ### DEPENDENCY RELATED ###
        """
        @api {get} /:owner/:repo/dependencies Dependencies
        @apiName dependencies
        @apiGroup Experimental
        @apiDescription This is an Augur-specific metric. We are currently working to define these more formally.

        @apiParam {String} owner Username of the owner of the GitHub repository
        @apiParam {String} repo Name of the GitHub repository

        @apiSuccessExample {json} Success-Response:
                            [
                                "full_name": "rails/rails",
                                "description": "Ruby on Rails",
                                "fork": false,
                                "created_at": "2008-04-11T02:19:47.000Z",
                                "updated_at": "2018-05-08T14:18:07.000Z",
                                "pushed_at": "2018-05-08T11:38:30.000Z",
                                "homepage": "http://rubyonrails.org",
                                "size": 163747,
                                "stargazers_count": 39549,
                                "language": "Ruby",
                                "has_issues": true,
                                "has_wiki": false,
                                "has_pages": false,
                                "forks_count": 16008,
                                "mirror_url": null,
                                "open_issues_count": 1079,
                                "default_branch": "master",
                                "subscribers_count": 2618,
                                "uuid": "8514",
                                "source_name": null,
                                "license": "MIT",
                                "private": false,
                                "contributions_count": 2627,
                                "has_readme": "README.md",
                                "has_changelog": null,
                                "has_contributing": "CONTRIBUTING.md",
                                "has_license": "MIT-LICENSE",
                                "has_coc": "CODE_OF_CONDUCT.md",
                                "has_threat_model": null,
                                "has_audit": null,
                                "status": null,
                                "last_synced_at": "2018-03-31T12:40:28.163Z",
                                "rank": 28,
                                "host_type": "GitHub",
                                "host_domain": null,
                                "name": null,
                                "scm": "git",
                                "fork_policy": null,
                                "github_id": "8514",
                                "pull_requests_enabled": null,
                                "logo_url": null,
                                "github_contributions_count": 2627,
                                "keywords": [
                                    "activejob",
                                    "activerecord",
                                    "framework",
                                    "html",
                                    "mvc",
                                    "rails",
                                    "ruby"
                                ],
                                "dependencies": [
                                    {
                                        "project_name": "blade-sauce_labs_plugin",
                                        "name": "blade-sauce_labs_plugin",
                                        "platform": "rubygems",
                                        "requirements": "0.7.2",
                                        "latest_stable": "0.7.3",
                                        "latest": "0.7.3",
                                        "deprecated": false,
                                        "outdated": true,
                                        "filepath": "Gemfile.lock",
                                        "kind": "runtime"
                                    },
                                    {
                                        "project_name": "blade-qunit_adapter",
                                        "name": "blade-qunit_adapter",
                                        "platform": "rubygems",
                                        "requirements": "2.0.1",
                                        "latest_stable": "2.0.1",
                                        "latest": "2.0.1",
                                        "deprecated": false,
                                        "outdated": false,
                                        "filepath": "Gemfile.lock",
                                        "kind": "runtime"
                                    }
                            ]
        """
        self.addMetric(librariesio.dependencies, 'dependencies')
        
        """
        @api {get} /:owner/:repo/dependency_stats Dependency Stats
        @apiName dependency-stats
        @apiGroup Experimental
        @apiDescription This is an Augur-specific metric. We are currently working to define these more formally.

        @apiParam {String} owner Username of the owner of the GitHub repository
        @apiParam {String} repo Name of the GitHub repository

        @apiSuccessExample {json} Success-Response:
                            [
                                {
                                    "dependencies": "10",
                                    "dependent_projects": "10.6K",
                                    "dependent_repositories": "392K"
                                }
                            ]
        """
        self.addMetric(librariesio.dependency_stats, 'dependency_stats')

        """
        @api {get} /:owner/:repo/dependents Dependents
        @apiName dependents
        @apiGroup Experimental
        @apiDescription This is an Augur-specific metric. We are currently working to define these more formally.

        @apiParam {String} owner Username of the owner of the GitHub repository
        @apiParam {String} repo Name of the GitHub repository

        @apiSuccessExample {json} Success-Response:
                            [
                                {
                                    "name": "rspec-rails",
                                    "platform": "Rubygems",
                                    "description": "rspec-rails is a testing framework for Rails 3+.",
                                    "homepage": "https://github.com/rspec/rspec-rails",
                                    "repository_url": "https://github.com/rspec/rspec-rails",
                                    "normalized_licenses": [
                                        "MIT"
                                    ],
                                    "rank": 26,
                                    "latest_release_published_at": "2017-11-20T09:27:22.144Z",
                                    "latest_release_number": "3.7.2",
                                    "language": "Ruby",
                                    "status": null,
                                    "package_manager_url": "https://rubygems.org/gems/rspec-rails",
                                    "stars": 3666,
                                    "forks": 732,
                                    "keywords": [],
                                    "latest_stable_release": {
                                        "id": 11315605,
                                        "project_id": 245284,
                                        "number": "3.7.2",
                                        "published_at": "2017-11-20T09:27:22.144Z",
                                        "created_at": "2017-11-20T09:31:11.532Z",
                                        "updated_at": "2017-11-20T09:31:11.532Z",
                                        "runtime_dependencies_count": 7
                                    },
                                    "latest_download_url": "https://rubygems.org/downloads/rspec-rails-3.7.2.gem",
                                    "dependents_count": 4116,
                                    "dependent_repos_count": 129847,
                                    "versions": [
                                        {
                                            "number": "2.12.2",
                                            "published_at": "2013-01-12T18:56:40.027Z"
                                        },
                                        {
                                            "number": "2.12.1",
                                            "published_at": "2013-01-07T23:04:53.104Z"
                                        },
                                        {
                                            "number": "2.12.0",
                                            "published_at": "2012-11-13T03:37:01.354Z"
                                }
                            ]
        """
        self.addMetric(librariesio.dependents, 'dependents')

        ### OTHER ###
        """
        @api {get} /:owner/:repo/bus_factor Bus Factor
        @apiName bus-factor
        @apiGroup Experimental
        @apiDescription This is an Augur-specific metric. We are currently working to define these more formally.

        @apiParam {String} owner Username of the owner of the GitHub repository
        @apiParam {String} repo Name of the GitHub repository

        @apiSuccessExample {json} Success-Response:
                            [
                                {
                                    "best": "5",
                                    "worst": "1"
                                }
                            ]
        """
        self.addMetric(github.bus_factor, "bus_factor")

        """
        @api {get} /:owner/:repo/timeseries/downloads Downloads
        @apiName downloads
        @apiGroup Experimental
        @apiDescription This is an Augur-specific metric. We are currently working to define these more formally.

        @apiParam {String} owner Username of the owner of the GitHub repository
        @apiParam {String} repo Name of the GitHub repository

        @apiSuccessExample {json} Success-Response:
                            [
                                {
                                    "date": "2018-06-14",
                                    "downloads": 129148
                                },
                                {
                                    "date": "2018-06-13",
                                    "downloads": 131262
                                }
                            ]
        """
        self.addTimeseries(downloads.downloads, 'downloads')

        @app.route('/{}/git/repos'.format(AUGUR_API_VERSION))
        def downloaded_repos():
            drs = self.transform(git.downloaded_repos())
            return Response(response=drs,
                            status=200,
                            mimetype="application/json")
        self.updateMetricMetadata(function=git.downloaded_repos, endpoint='/{}/git/repos'.format(AUGUR_API_VERSION), metric_type='git')

        """
        @api {get} /:owner/:repo/timeseries/fakes Fakes
        @apiName fakes
        @apiGroup Experimental
        @apiDescription This is an Augur-specific metric. We are currently working to define these more formally.

        @apiParam {String} owner Username of the owner of the GitHub repository
        @apiParam {String} repo Name of the GitHub repository

        @apiSuccessExample {json} Success-Response:
                            [
                                {
                                    "date": "2010-04-09T00:00:00.000Z",
                                    "fakes": 1
                                },
                                {
                                    "date": "2010-04-27T00:00:00.000Z",
                                    "fakes": 2
                                }
                            ]
        """
        self.addTimeseries(ghtorrent.fakes, 'fakes')

        """
        @api {get} /git/lines_changed/:git_repo_url Lines Changed by Author
        @apiName lines-changed-by-author
        @apiGroup Experimental
        @apiDescription This is an Augur-specific metric. We are currently working to define these more formally.

        @apiParam {String} owner Username of the owner of the GitHub repository
        @apiParam {String} repo Name of the GitHub repository

        @apiSuccessExample {json} Success-Response:
                            [
                                {
                                    "additions":2,
                                    "author_date":"2018-05-14 10:09:57 -0500",
                                    "author_email":"s@goggins.com",
                                    "author_name":"Sean P. Goggins",
                                    "commit_date":"2018-05-16 10:12:22 -0500",
                                    "committer_email":"derek@howderek.com",
                                    "committer_name":"Derek Howard",
                                    "deletions":0,"hash":"77e603a",
                                    "message":"merge dev",
                                    "parents":"b8ec0ed"
                                }
                            ]
        """
        self.addGitMetric(git.lines_changed_by_author, 'changes_by_author')

        """
        @api {get} /git/lines_changed/:git_repo_url Lines Changed (minus whitespace)
        @apiName lines-changed-minus-whitespace 
        @apiGroup Experimental
        @apiDescription This is an Augur-specific metric. We are currently working to define these more formally.

        @apiParam {String} owner Username of the owner of the GitHub repository
        @apiParam {String} repo Name of the GitHub repository

        @apiSuccessExample {json} Success-Response:
                            [
                                {
                                    "additions":2,
                                    "author_date":"2018-05-14 10:09:57 -0500",
                                    "author_email":"s@goggins.com",
                                    "author_name":"Sean P. Goggins",
                                    "commit_date":"2018-05-16 10:12:22 -0500",
                                    "committer_email":"derek@howderek.com",
                                    "committer_name":"Derek Howard",
                                    "deletions":0,
                                    "hash":"77e603a",
                                    "message":"merge dev",
                                    "parents":"b8ec0ed"
                                }
                            ]
        """
        self.addGitMetric(git.lines_changed_minus_whitespace, 'lines_changed')

        """
        @api {get} /:owner/:repo/timeseries/tags/major Major Tags
        @apiName major-tags
        @apiGroup Experimental
        @apiDescription This is an Augur-specific metric. We are currently working to define these more formally.

        @apiParam {String} owner Username of the owner of the GitHub repository
        @apiParam {String} repo Name of the GitHub repository

        @apiSuccessExample {json} Success-Response:
                            [
                                {
                                    "date": "2008-04-10T17:25:14-07:00",
                                    "release": "v1.0.0"
                                },
                                {
                                    "date": "2008-04-10T17:25:47-07:00",
                                    "release": "v2.0.0"
                                }
                            ]
        """
        self.addTimeseries(github.major_tags, 'tags/major')

        """
        @api {get} /:owner/:repo/timeseries/tags/major Tages
        @apiName tags
        @apiGroup Experimental
        @apiDescription This is an Augur-specific metric. We are currently working to define these more formally.

        @apiParam {String} owner Username of the owner of the GitHub repository
        @apiParam {String} repo Name of the GitHub repository

        @apiSuccessExample {json} Success-Response:
                            [
                                {
                                    "date": "2008-04-10T17:25:06-07:00",
                                    "release": "v0.9.1"
                                },
                                {
                                    "date": "2008-04-10T17:25:07-07:00",
                                    "release": "v0.9.2"
                                }
                            ]
        """
        self.addTimeseries(github.tags, 'tags')

        """
        @api {get} /ghtorrent_range GHTorrent Date Range
        @apiName GhtorrentRange
        @apiGroup Utility
        @apiDescription Utility endpoint to show the range of dates GHTorrent covers.

        @apiSuccessExample {json} Success-Response:
                            [
                                {
                                    "date": "2008-04-10T17:25:06-07:00",
                                    "release": "v0.9.1"
                                },
                                {
                                    "date": "2008-04-10T17:25:07-07:00",
                                    "release": "v0.9.2"
                                }
                            ]
        """
        @app.route('/{}/ghtorrent_range'.format(AUGUR_API_VERSION))

        def ghtorrent_range():
            ghr = self.transform(ghtorrent.ghtorrent_range())
            return Response(response=ghr,
                            status=200,
                            mimetype="application/json")
        # self.updateMetricMetadata(ghtorrent.ghtorrent_range, '/{}/ghtorrent_range'.format(AUGUR_API_VERSION))

        #######################
        #   Batch Requests    #
        #######################

=======
>>>>>>> 8481fec5
        """
        @api {post} /batch Batch Requests
        @apiName Batch
        @apiGroup Batch
        @apiDescription Returns results of batch requests
        POST JSON of api requests
        """
        @app.route('/{}/batch'.format(self.api_version), methods=['GET', 'POST'])
        def batch():
            """
            Execute multiple requests, submitted as a batch.
            :statuscode 207: Multi status
            """

            """
            to have on future batch request for each individual chart:

            - timeseries/metric
            - props that are in current card files (title)
            - do any of these things act like the vuex states?

            - what would singular card(dashboard) look like now?


            """
            if request.method == 'GET':
                """this will return sensible defaults in the future"""
                return app.make_response('{"status": "501", "response": "Defaults for batch requests not implemented. Please POST a JSON array of requests to this endpoint for now."}')

            try:
                requests = json.loads(request.data)
            except ValueError as e:
                request.abort(400)

            responses = []

            for index, req in enumerate(requests):


                method = req['method']
                path = req['path']
                body = req.get('body', None)

                try:

                    with app.app_context():
                        with app.test_request_context(path,
                                                      method=method,
                                                      data=body):
                            try:
                                # Can modify flask.g here without affecting
                                # flask.g of the root request for the batch

                                # Pre process Request
                                rv = app.preprocess_request()

                                if rv is None:
                                    # Main Dispatch
                                    rv = app.dispatch_request()

                            except Exception as e:
                                rv = app.handle_user_exception(e)

                            response = app.make_response(rv)

                            # Post process Request
                            response = app.process_response(response)

                    # Response is a Flask response object.
                    # _read_response(response) reads response.response
                    # and returns a string. If your endpoints return JSON object,
                    # this string would be the response as a JSON string.
                    responses.append({
                        "path": path,
                        "status": response.status_code,
<<<<<<< HEAD
                        "response": str(response.get_data(), 'utf8')
=======
                        "response": str(response.get_data(), 'utf8'),
>>>>>>> 8481fec5
                    })

                except Exception as e:

                    responses.append({
                        "path": path,
                        "status": 500,
                        "response": str(e)
                    })


<<<<<<< HEAD
            return Response(response=json.dumps(responses),
                            status=207,
                            mimetype="application/json")

        augur_app.finalize_config()

=======
>>>>>>> 8481fec5

    def transform(self, data, orient='records', 
        group_by=None, on=None, aggregate='sum', resample=None, date_col='date'):

        if orient is None:
            orient = 'records'

        result = ''

        if hasattr(data, 'to_json'):
            if group_by is not None:
                data = data.group_by(group_by).aggregate(aggregate)
            if resample is not None:
                data['idx'] = pd.to_datetime(data[date_col])
                data = data.set_index('idx')
                data = data.resample(resample).aggregate(aggregate)
                data['date'] = data.index
            result = data.to_json(orient=orient, date_format='iso', date_unit='ms')
        else:
            try:
                result = json.dumps(data)
            except:
                result = data

        return result

    def flaskify(self, func, cache=True):
        """
        Simplifies API endpoints that just accept owner and repo,
        transforms them and spits them out
        """
        if cache:
            def generated_function(*args, **kwargs):
                def heavy_lifting():
                    return self.transform(func(*args, **kwargs), **request.args.to_dict())
                body = self.cache.get(key=str(request.url), createfunc=heavy_lifting)
                return Response(response=body,
                                status=200,
                                mimetype="application/json")
            generated_function.__name__ = func.__name__
            return generated_function
        else:
            def generated_function(*args, **kwargs):
                kwargs.update(request.args.to_dict())
                return Response(response=self.transform(func(*args, **kwargs)),
                                status=200,
                                mimetype="application/json")
            generated_function.__name__ = func.__name__
            return generated_function

    def addMetric(self, function, endpoint, cache=True, **kwargs):
        """Simplifies adding routes that only accept owner/repo"""
        endpoint = '/{}/<owner>/<repo>/{}'.format(self.api_version, endpoint)
        self.app.route(endpoint)(self.flaskify(function, cache=cache))
        self.updateMetricMetadata(function, endpoint, **kwargs)

    def addGitMetric(self, function, endpoint, cache=True):
        """Simplifies adding routes that accept"""
        endpoint = '/{}/git/{}/<path:repo_url>/'.format(self.api_version, endpoint)
        self.app.route(endpoint)(self.flaskify(function, cache=cache))
        self.updateMetricMetadata(function, endpoint=endpoint, metric_type='git')

    def addTimeseries(self, function, endpoint):
        """
        Simplifies adding routes that accept owner/repo and return timeseries
        :param app:       Flask app
        :param function:  Function from a datasource to add
        :param endpoint:  GET endpoint to generate
        """
        self.addMetric(function, 'timeseries/{}'.format(endpoint), metric_type='timeseries')

    def updateMetricMetadata(self, function, endpoint, **kwargs):
        # God forgive me
        #
        # Get the unbound function from the bound function's class so that we can modify metadata
        # across instances of that class.
        real_func = getattr(function.__self__.__class__, function.__name__)
        tag = re.sub("_", "-", function.__name__).lower()
        frontend_status = ''
        metric_name = re.sub('_', ' ', function.__name__).title()
<<<<<<< HEAD
        annotate(metric_name=metric_name, endpoint=endpoint, source=function.__self__.__class__.__name__, tag=tag, **kwargs)(real_func)
        self.writeMetadata()

    def writeMetadata(self):
        metadata = open('docs/metrics/output/metadata.json', 'w')
        metadata.write(json.dumps(metrics, indent=4))
=======
        annotate(metric_name=metric_name, endpoint=endpoint, escaped_endpoint=cgi.escape(endpoint), source=function.__self__.__class__.__name__, tag=tag, **kwargs)(real_func)
        writeMetadata(metrics)
>>>>>>> 8481fec5

def run():
    server = Server()
    host = server.augur_app.read_config('Server', 'host', 'AUGUR_HOST', '0.0.0.0')
    port = server.augur_app.read_config('Server', 'port', 'AUGUR_PORT', '5000')
    Server().app.run(host=host, port=int(port))

wsgi_app = None
def wsgi(env, start_response):
    global wsgi_app
    if (wsgi_app is None):
        app_instance = Server()
        wsgi_app = app_instance.app
    return wsgi_app(env, start_response)

if __name__ == "__main__":
    run()<|MERGE_RESOLUTION|>--- conflicted
+++ resolved
@@ -3,17 +3,13 @@
 import sys
 import json
 import re
+import cgi
 from flask import Flask, request, Response, send_from_directory
 from flask_cors import CORS
 import pandas as pd
 import augur
-<<<<<<< HEAD
-from augur.routes import create_all_routes
-from augur.util import annotate, metrics, determineFrontendStatus
-=======
 from augur.util import annotate, metrics, determineFrontendStatus, writeMetadata
 from augur.routes import create_all_routes
->>>>>>> 8481fec5
 
 sys.path.append('..')
 
@@ -36,22 +32,7 @@
         self.cache = augur_app.cache.get_cache('server', expire=expire)
         self.cache.clear()
 
-<<<<<<< HEAD
-        # Initalize all of the classes
-        ghtorrent = augur_app.ghtorrent()
-        ghtorrentplus = augur_app.ghtorrentplus()
-        git = augur_app.facade()
-        github = augur_app.githubapi()
-        librariesio = augur_app.librariesio()
-        downloads = augur_app.downloads()
-        localcsv = augur_app.localcsv()
-
-        
         create_all_routes(self)
-
-=======
-        create_all_routes(self)
->>>>>>> 8481fec5
 
         #####################################
         ###          Utility              ###
@@ -68,1194 +49,6 @@
                             status=200,
                             mimetype="application/json")
 
-<<<<<<< HEAD
-
-        #####################################
-        ###    DIVERSITY AND INCLUSION    ###
-        #####################################
-
-
-        #####################################
-        ### GROWTH, MATURITY, AND DECLINE ###
-        #####################################
-
-        """
-        @api {get} /:owner/:repo/timeseries/issues/closed Closed Issues
-        @apiName closed-issues 
-        @apiGroup Growth-Maturity-Decline
-        @apiDescription <a href="https://github.com/chaoss/metrics/blob/master/activity-metrics/issues-closed.md">CHAOSS Metric Definition</a>
-
-        @apiParam {String} owner Username of the owner of the GitHub repository
-        @apiParam {String} repo Name of the GitHub repository
-        @apiParam {string} group_by (default to week) allows for results to be grouped by day, week, month, or year
-
-        @apiSuccessExample {json} Success-Response:
-                        [
-                            {
-                                "date": "2011-03-19T00:00:00.000Z",
-                                "issues_closed": 3
-                            },
-                            {
-                                "date": "2011-03-25T00:00:00.000Z",
-                                "issues_closed": 6
-                            }
-                        ]
-        """
-        self.addTimeseries(ghtorrent.closed_issues, 'issues/closed')
-
-        """
-        @api {get} /:owner/:repo/issue_close_time Closed Issue Resolution Duration
-        @apiName closed-issue-resolution-duration
-        @apiGroup Growth-Maturity-Decline
-        @apiDescription <a href="https://github.com/chaoss/metrics/blob/master/activity-metrics/issue-resolution-duration.md">CHAOSS Metric Definition</a>
-
-        @apiParam {String} owner Username of the owner of the GitHub repository
-        @apiParam {String} repo Name of the GitHub repository
-
-        @apiSuccessExample {json} Success-Response:
-                        [
-                            {
-                                "id": 2,
-                                "date": "2012-01-19T05:24:55.000Z",
-                                "days_to_close": 7
-                            },
-                            {
-                                "id": 3,
-                                "date": "2012-01-26T15:07:56.000Z",
-                                "days_to_close": 0
-                            }
-                        ]
-        """
-        self.addMetric(ghtorrentplus.closed_issue_resolution_duration, 'issues/time_to_close')
-
-        """
-        @api {get} /:owner/:repo/timeseries/commits?group_by=:group_by Code Commits
-        @apiName code-commits
-        @apiGroup Growth-Maturity-Decline
-        @apiDescription/github.<a href="com/chaoss/metrics/blob/master/activity-metrics/code-commits.md">CHAOSS Metric Definition</a>
-
-        @apiParam {String} owner Username of the owner of the GitHub repository
-        @apiParam {String} repo Name of the GitHub repository
-        @apiParam {String} group_by (Default to week) Allows for results to be grouped by day, week, month, or year
-
-        @apiSuccessExample {json} Success-Response:
-                            [
-                                {
-                                    "date": "2017-08-27T00:00:00.000Z",
-                                    "commits": 44
-                                },
-                                {
-                                    "date": "2017-08-20T00:00:00.000Z",
-                                    "commits": 98
-                                }
-                            ]
-        """
-        self.addTimeseries(ghtorrent.code_commits, 'commits')
-
-        # self.addTimeseries(github.code_reviews, 'code_reviews')
-
-        """
-        @api {get} /:owner/:repo/timeseries/code_review_iteration Code Review Iteration
-        @apiName code-review-iteration
-        @apiGroup Growth-Maturity-Decline
-        @apiDescription/github.<a href="com/chaoss/metrics/blob/master/activity-metrics/code-review-iteration.md">CHAOSS Metric Definition</a>
-
-        @apiParam {String} owner Username of the owner of the GitHub repository
-        @apiParam {String} repo Name of the GitHub repository
-
-        @apiSuccessExample {json} Success-Response:
-                            [
-                                {
-                                    "date": "2012-05-16T00:00:00.000Z",
-                                    "iterations": 2
-                                },
-                                {
-                                    "date": "2012-05-16T00:00:00.000Z",
-                                    "iterations": 1
-                                }
-                            ]
-        """
-        self.addTimeseries(ghtorrent.code_review_iteration, 'code_review_iteration')
-
-        """
-        @api {get} /:owner/:repo/timeseries/contribution_acceptance Contribution Acceptance
-        @apiName contribution-acceptance
-        @apiGroup Growth-Maturity-Decline
-        @apiDescription/github.<a href="com/chaoss/metrics/blob/master/activity-metrics/contribution-acceptance.md">CHAOSS Metric Definition</a>
-
-        @apiParam {String} owner Username of the owner of the GitHub repository
-        @apiParam {String} repo Name of the GitHub repository
-
-        @apiSuccessExample {json} Success-Response:
-                            [
-                                {
-                                    "date": "2012-05-16T00:00:00.000Z",
-                                    "ratio": 1.1579
-                                },
-                                {
-                                    "date": "2012-05-20T00:00:00.000Z",
-                                    "ratio": 1.3929
-                                }
-                            ]
-        """
-        self.addTimeseries(ghtorrent.contribution_acceptance, 'contribution_acceptance')
-
-        """
-        @api {get} /:owner/:repo/timeseries/contributing_github_organizations Contributing Github Organizations
-        @apiName contributing-github-organizations 
-        @apiGroup Growth-Maturity-Decline
-        @apiDescription/github.<a href="com/chaoss/metrics/blob/master/activity-metrics/contributing-organizations.md">CHAOSS Metric Definition</a>
-
-        @apiParam {String} owner Username of the owner of the GitHub repository
-        @apiParam {String} repo Name of the GitHub repository
-
-        @apiSuccessExample {json} Success-Response:
-                            [
-                                {
-                                    "contributing_org": 4066,
-                                    "commits": 36069,
-                                    "issues": 432,
-                                    "commit_comments": 1597,
-                                    "issue_comments": 15421,
-                                    "pull_requests": 808,
-                                    "pull_request_comments": 0,
-                                    "total": 54327,
-                                    "count": 35
-                                },
-                                {
-                                    "contributing_org": 16465,
-                                    "commits": 39111,
-                                    "issues": 332,
-                                    "commit_comments": 524,
-                                    "issue_comments": 3188,
-                                    "pull_requests": 57,
-                                    "pull_request_comments": 18,
-                                    "total": 43230,
-                                    "count": 11
-                                }
-                            ]
-        """
-        self.addMetric(ghtorrent.contributing_github_organizations, 'contributing_github_organizations')
-
-        """
-        @api {get} /:owner/:repo/timeseries/issues/response_time First Response To Issue Duration
-        @apiName first-response-to-issue-duration
-        @apiGroup Growth-Maturity-Decline
-        @apiDescription <a href="https://github.com/chaoss/metrics/blob/master/activity-metrics/first-response-to-issue-duration.md">CHAOSS Metric Definition</a>
-
-        @apiParam {String} owner Username of the owner of the GitHub repository
-        @apiParam {String} repo Name of the GitHub repository
-
-        @apiSuccessExample {json} Success-Response:
-                            [
-                                {
-                                    "id": 2,
-                                    "opened": "2012-01-19T05:24:55.000Z",
-                                    "first_commented": "2012-01-19T05:30:13.000Z",
-                                    "pull_request": 0,
-                                    "minutes_to_comment": 5
-                                },
-                                {
-                                    "id": 3,
-                                    "opened": "2012-01-26T15:07:56.000Z",
-                                    "first_commented": "2012-01-26T15:09:28.000Z",
-                                    "pull_request": 0,
-                                    "minutes_to_comment": 1
-                                }
-                            ]
-        """
-        self.addTimeseries(ghtorrent.first_response_to_issue_duration, 'issues/response_time')
-
-        """
-        @api {get} /:owner/:repo/timeseries/forks?group_by=:group_by Forks
-        @apiName forks
-        @apiGroup Growth-Maturity-Decline
-        @apiParam {String} group_by (Default to week) Allows for results to be grouped by day, week, month, or year
-        @apiDescription <a href="https://github.com/chaoss/metrics/blob/master/activity-metrics/forks.md">CHAOSS Metric Definition</a>
-
-        @apiParam {String} owner Username of the owner of the GitHub repository
-        @apiParam {String} repo Name of the GitHub repository
-
-        @apiSuccessExample {json} Success-Response:
-                            [
-                                {
-                                    "date": "2017-08-20T00:00:00.000Z",
-                                    "projects": 48
-                                },
-                                {
-                                    "date": "2017-08-13T00:00:00.000Z",
-                                    "projects": 53
-                                }
-                            ]
-        """
-        self.addTimeseries(ghtorrent.forks, 'forks') 
-
-        """
-        @api {get} /:owner/:repo/timeseries/lines_changed Lines of Code Changed
-        @apiName lines-of-code-changed
-        @apiGroup Growth-Maturity-Decline
-        @apiDescription <a href="https://github.com/OSSHealth/metrics/blob/master/activity-metrics/lines-of-code-changed.md">CHAOSS Metric Definition</a>
-
-        @apiGroup Growth-Maturity-Decline
-        @apiParam {String} owner Username of the owner of the GitHub repository
-        @apiParam {String} repo Name of the GitHub repository
-
-        @apiSuccessExample {json} Success-Response:
-                            [
-                                {
-                                    'date': '2015-11-01T00:00:00Z',
-                                    'lines_changed': 396137.0
-                                },
-                                {
-                                    'date': '2015-11-08T00:00:00Z',
-                                    'lines_changed': 3896.0
-                                }
-                            ]
-        """
-        self.addTimeseries(github.lines_of_code_changed, 'lines_changed')
-
-        """
-        @api {get} /:owner/:repo/pulls/maintainer_response_time Maintainer Response to Merge Request Duration
-        @apiName maintainer-response-to-merge-request-duration
-        @apiGroup Growth-Maturity-Decline
-        @apiDescription <a href="https://github.com/OSSHealth/metrics/blob/master/activity-metrics/maintainer-response-to-merge-request-duration.md">CHAOSS Metric Definition</a>
-
-        @apiParam {String} owner Username of the owner of the GitHub repository
-        @apiParam {String} repo Name of the GitHub repository
-
-        @apiSuccessExample {json} Success-Response:
-                            [
-                                {
-                                    "date": "2011-05-10T00:00:00.000Z",
-                                    "days": 32
-                                },
-                                {
-                                    "date": "2011-05-21T00:00:00.000Z",
-                                    "days": 3
-                                }
-                            ]
-        """
-        self.addTimeseries(ghtorrent.maintainer_response_to_merge_request_duration, 'pulls/maintainer_response_time')
-
-        """
-        @api {get} /:owner/:repo/pulls/new_contributing_github_organizations New Contributing Github Organizations
-        @apiName new-github-contributing-organizations
-        @apiGroup Growth-Maturity-Decline
-        @apiDescription <a href="https://github.com/OSSHealth/metrics/blob/master/activity-metrics/new-contributing-organizations.md">CHAOSS Metric Definition</a>
-
-        @apiParam {String} owner Username of the owner of the GitHub repository
-        @apiParam {String} repo Name of the GitHub repository
-
-        @apiSuccessExample {json} Success-Response:
-                            [
-                                {
-                                    "date": "2008-04-12T23:43:38.000Z",
-                                    "organizations": 1
-                                },
-                                {
-                                    "date": "2008-08-23T15:05:52.000Z",
-                                    "organizations": 2
-                                }
-                            ]
-        """
-        self.addTimeseries(ghtorrent.new_contributing_github_organizations, 'new_contributing_github_organizations')
-
-        """
-        @api {get} /:owner/:repo/timeseries/issues Open Issues
-        @apiName open-issues
-        @apiGroup Growth-Maturity-Decline
-        @apiDescription <a href="https://github.com/chaoss/metrics/blob/master/activity-metrics/open-issues.md">CHAOSS Metric Definition</a>
-
-        @apiParam {string} group_by (default to week) allows for results to be grouped by day, week, month, or year
-        @apiParam {string} owner username of the owner of the github repository
-        @apiParam {string} repo name of the github repository
-
-        @apiSucessExample {json} success-response:
-                            [
-                                {
-                                    "date": "2017-08-27T00:00:00.000Z",
-                                    "issues": 67
-                                },
-                                {
-                                    "date": "2017-08-20T00:00:00.000Z",
-                                    "issues": 100
-                                }
-                            ]
-        """
-        self.addTimeseries(ghtorrent.open_issues, 'issues')
-
-        """
-        @api {get} /:owner/:repo/timeseries/pulls/comments?group_by=:group_by Pull Request Comments
-        @apiName pull-request-comments
-        @apiGroup Growth-Maturity-Decline
-        @apiDescription <a href="https://github.com/chaoss/metrics/blob/master/activity-metrics/pull-request-comments.md">CHAOSS Metric Definition</a>
-
-        @apiParam {String} owner Username of the owner of the GitHub repository
-        @apiParam {String} repo Name of the GitHub repository
-
-        @apiSuccessExample {json} Success-Response:
-                            [
-                                {
-                                    "date": "2011-11-15T00:00:00.000Z",
-                                    "counter": 3
-                                },
-                                {
-                                    "date": "2011-11-25T00:00:00.000Z",
-                                    "counter": 1
-                                }
-                            ]
-
-        """
-        self.addTimeseries(ghtorrent.pull_request_comments, 'pulls/comments')
-
-        """
-        @api {get} /:owner/:repo/timeseries/pulls Pull Requests Open
-        @apiName pull-requests-open
-        @apiGroup Growth-Maturity-Decline
-        @apiDescription <a href="https://github.com/chaoss/metrics/blob/master/activity-metrics/pull-requests-open.md">CHAOSS Metric Definition</a>
-
-        @apiParam {String} owner Username of the owner of the GitHub repository
-        @apiParam {String} repo Name of the GitHub repository
-
-        @apiSuccessExample {json} Success-Response:
-                            [
-                                {
-                                    "date": "2013-01-09T00:00:00.000Z",
-                                    "pull_requests": 3
-                                },
-                                {
-                                    "date": "2016-01-14T00:00:00.000Z",
-                                    "pull_requests": 1
-                                }
-                            ]
-        """
-        self.addTimeseries(ghtorrent.pull_requests_open, 'pulls')
-
-
-        #####################################
-        ###            RISK               ###
-        #####################################
-
-
-        #####################################
-        ###            VALUE              ###
-        #####################################
-
-
-        #####################################
-        ###           ACTIVITY            ###
-        #####################################
-
-        """
-        @api {get} /:owner/:repo/timeseries/issue_comments Issue Comments
-        @apiName issue-comments
-        @apiGroup Activity
-        @apiDescription <a href="https://github.com/chaoss/metrics/blob/master/activity-metrics/issue-comments.md">CHAOSS Metric Definition</a>
-
-        @apiParam {String} owner Username of the owner of the GitHub repository
-        @apiParam {String} repo Name of the GitHub repository
-
-        @apiSuccessExample {json} Success-Response:
-                            [
-                                {
-                                    "date": "2009-04-05T00:00:00.000Z",
-                                    "counter": 3
-                                },
-                                {
-                                    "date": "2009-04-16T00:00:00.000Z",
-                                    "counter": 5
-                                }
-                            ]
-        """
-        self.addTimeseries(ghtorrent.issue_comments, 'issue/comments')
-
-        """
-        @api {get} /:owner/:repo/timeseries/pulls/made-closed Pull Requests Made-Closed 
-        @apiName pull-requests-made-closed
-        @apiGroup Activity
-        @apiDescription <a href="https://github.com/chaoss/metrics/blob/master/activity-metrics/pull-requests-made-closed.md">CHAOSS Metric Definition</a>
-
-        @apiParam {String} owner Username of the owner of the GitHub repository
-        @apiParam {String} repo Name of the GitHub repository
-
-        @apiSuccessExample {json} Success-Response:
-                            [
-                                {
-                                    "date": "2010-09-11T00:00:00.000Z",
-                                    "rate": 0.3333
-                                },
-                                {
-                                    "date": "2010-09-13T00:00:00.000Z",
-                                    "rate": 0.3333
-                                }
-                            ]
-        """
-        self.addTimeseries(ghtorrent.pull_requests_made_closed, 'pulls/made_closed')
-
-        """
-        @api {get} /:owner/:repo/watchers Watchers
-        @apiName watchers
-        @apiGroup Activity
-        @apiDescription <a href="https://github.com/chaoss/metrics/blob/master/activity-metrics/activity-metrics-list.md">CHAOSS Metric Definition</a>
-
-        @apiParam {String} owner Username of the owner of the GitHub repository
-        @apiParam {String} repo Name of the GitHub repository
-
-        @apiSuccessExample {json} Success-Response:
-                            [
-                                {
-                                    "date": "2017-08-23T00:00:00.000Z",
-                                    "watchers": 86
-                                },
-                                {
-                                    "date": "2017-08-16T00:00:00.000Z",
-                                    "watchers": 113
-                                }
-                            ]
-        """
-        self.addTimeseries(ghtorrent.watchers, 'watchers')
-
-        #####################################
-        ###         EXPERIMENTAL          ###
-        #####################################
-
-        ### COMMIT RELATED ###
-        """
-        @api {get} /:owner/:repo/timeseries/commits100 Commits100
-        @apiName commits100
-        @apiGroup Experimental
-        @apiDescription This is an Augur-specific metric. We are currently working to define these more formally.
-
-        @apiParam {String} owner Username of the owner of the GitHub repository
-        @apiParam {String} repo Name of the GitHub repository
-
-        @apiSuccessExample {json} Success-Response:
-                            [
-                                {
-                                    "date": "2017-08-13T00:00:00.000Z",
-                                    "commits": 114
-                                },
-                                {
-                                    "date": "2017-08-06T00:00:00.000Z",
-                                    "commits": 113
-                                }
-                            ]
-        """
-        self.addTimeseries(ghtorrent.commits100, 'commits100')
-
-        """
-        @api {get} /:owner/:repo/timeseries/commits/comments Commit Comments
-        @apiName commit-comments
-        @apiGroup Experimental
-        @apiDescription This is an Augur-specific metric. We are currently working to define these more formally.
-
-        @apiParam {String} owner Username of the owner of the GitHub repository
-        @apiParam {String} repo Name of the GitHub repository
-
-        @apiSuccessExample {json} Success-Response:
-                            [
-                                    {
-                                        "date": "2008-07-10T00:00:00.000Z",
-                                        "counter": 2
-                                    },
-                                    {
-                                        "date": "2008-07-25T00:00:00.000Z",
-                                        "counter": 1
-                                    }
-                            ]
-
-        """
-        self.addTimeseries(ghtorrent.commit_comments, 'commits/comments')
-
-        """
-        @api {get} /:owner/:repo/committer_locations Committer Locations
-        @apiName committer-locations
-        @apiGroup Experimental
-        @apiDescription This is an Augur-specific metric. We are currently working to define these more formally.
-
-        @apiParam {String} owner Username of the owner of the GitHub repository
-        @apiParam {String} repo Name of the GitHub repository
-
-        @apiSuccessExample {json} Success-Response:
-                            [
-                                {
-                                    "login": "rafaelfranca",
-                                    "location": "São Paulo, Brazil",
-                                    "commits": 7171
-                                },
-                                {
-                                    "login": "tenderlove",
-                                    "location": "Seattle",
-                                    "commits": 4605
-                                }
-                            ]
-        """
-        self.addMetric(ghtorrent.committer_locations, 'committer_locations')
-
-        """
-        @api {get} /:owner/:repo/timeseries/total_committers Total Committers
-        @apiName total-committers
-        @apiGroup Experimental
-        @apiDescription This is an Augur-specific metric. We are currently working to define these more formally.
-
-        @apiParam {String} owner Username of the owner of the GitHub repository
-        @apiParam {String} repo Name of the GitHub repository
-
-        @apiSuccessExample {json} Success-Response:
-                            [
-                                {
-                                    "date": "2004-11-24T00:00:00.000Z",
-                                    "total_total_committers": 1
-                                },
-                                {
-                                    "date": "2005-02-18T00:00:00.000Z",
-                                    "total_total_committers": 2
-                                }
-                            ]
-        """
-        self.addTimeseries(ghtorrent.total_committers, 'total_committers')
-
-        ### ISSUE RELATED ###
-        """
-        @api {get} /:owner/:repo/timeseries/issues/activity Issue Activity
-        @apiName issue-activity
-        @apiGroup Experimental
-        @apiDescription This is an Augur-specific metric. We are currently working to define these more formally.
-
-        @apiParam {String} owner Username of the owner of the GitHub repository
-        @apiParam {String} repo Name of the GitHub repository
-
-        @apiSuccessExample {json} Success-Response:
-                            [
-                                {
-                                    "date": "0000-00-00",
-                                    "count": 2,
-                                    "action": "closed"
-                                },
-                                {
-                                    "date": "0000-00-00",
-                                    "count": 70,
-                                    "action": "opened"
-                                },
-                                {
-                                    "date": "0000-00-00",
-                                    "count": 0,
-                                    "action": "reopened"
-                                },
-                                {
-                                    "date": "0000-00-00",
-                                    "count": 68,
-                                    "action": "open"
-                                },
-                                {
-                                    "date": "2009-04-01T00:00:00.000Z",
-                                    "count": 0,
-                                    "action": "closed"
-                                },
-                                {
-                                    "date": "2009-04-01T00:00:00.000Z",
-                                    "count": 29,
-                                    "action": "opened"
-                                },
-                                {
-                                    "date": "2009-04-01T00:00:00.000Z",
-                                    "count": 0,
-                                    "action": "reopened"
-                                },
-                                {
-                                    "date": "2009-04-01T00:00:00.000Z",
-                                    "count": 29,
-                                    "action": "open"
-                                }
-                            ]
-        """
-        self.addTimeseries(ghtorrent.issue_activity, 'issues/activity')
-
-        # PULL REQUEST RELATED
-        """
-        @api {get} /:owner/:repo/timeseries/pulls/acceptance_rate Pull Request Acceptance Rate 
-        @apiName pull-request-acceptance-rate
-        @apiGroup Experimental
-        @apiDescription This is an Augur-specific metric. We are currently working to define these more formally.
-
-        @apiParam {String} owner Username of the owner of the GitHub repository
-        @apiParam {String} repo Name of the GitHub repository
-
-        @apiSuccessExample {json} Success-Response:
-                            [
-                                {
-                                    "date": "2010-09-11T00:00:00.000Z",
-                                    "rate": 0.3333
-                                },
-                                {
-                                    "date": "2010-09-13T00:00:00.000Z",
-                                    "rate": 0.3333
-                                }
-                            ]
-        """
-        self.addTimeseries(ghtorrent.pull_request_acceptance_rate, 'pulls/acceptance_rate')
-
-        # COMMUNITY / CONTRIBUTIONS
-        """
-        @api {get} /:owner/:repo/timeseries/community_age Community Age
-        @apiName community-age
-        @apiGroup Experimental
-        @apiDescription This is an Augur-specific metric. We are currently working to define these more formally.
-
-        @apiParam {String} owner Username of the owner of the GitHub repository
-        @apiParam {String} repo Name of the GitHub repository
-
-        @apiSuccessExample {json} Success-Response:
-                            [
-                                {
-                                    "login": "bonnie",
-                                    "location": "Rowena, TX",
-                                    "commits": 12
-                                },
-                                {
-                                    "login":"clyde",
-                                    "location":"Ellis County, TX",
-                                    "commits": 12
-                                }
-                            ]
-        """
-        self.addMetric(ghtorrent.community_age, 'community_age')
-
-        """
-        @api {get} /:owner/:repo/timeseries/community_engagement Community Engagement
-        @apiName community-engagement
-        @apiGroup Experimental
-        @apiDescription This is an Augur-specific metric. We are currently working to define these more formally.
-
-        @apiParam {String} owner Username of the owner of the GitHub repository
-        @apiParam {String} repo Name of the GitHub repository
-
-        @apiSuccessExample {json} Success-Response:
-                            [
-                                {
-                                    "date": "2011-04-16T00:00:00.000Z",
-                                    "issues_opened": 0,
-                                    "issues_closed": 0,
-                                    "pull_requests_opened": 32,
-                                    "pull_requests_merged": 0,
-                                    "pull_requests_closed": 19,
-                                    "issues_opened_total": 4,
-                                    "issues_closed_total": 0,
-                                    "issues_closed_rate_this_window": null,
-                                    "issues_closed_rate_total": 0,
-                                    "issues_delta": 0,
-                                    "issues_open": 4,
-                                    "pull_requests_opened_total": 284,
-                                    "pull_requests_closed_total": 242,
-                                    "pull_requests_closed_rate_this_window": 0.59375,
-                                    "pull_requests_closed_rate_total": 0.8521126761,
-                                    "pull_requests_delta": 13,
-                                    "pull_requests_open": 42
-                                },
-                                {
-                                    "date": "2011-04-17T00:00:00.000Z",
-                                    "issues_opened": 0,
-                                    "issues_closed": 0,
-                                    "pull_requests_opened": 15,
-                                    "pull_requests_merged": 1,
-                                    "pull_requests_closed": 14,
-                                    "issues_opened_total": 4,
-                                    "issues_closed_total": 0,
-                                    "issues_closed_rate_this_window": null,
-                                    "issues_closed_rate_total": 0,
-                                    "issues_delta": 0,
-                                    "issues_open": 4,
-                                    "pull_requests_opened_total": 299,
-                                    "pull_requests_closed_total": 256,
-                                    "pull_requests_closed_rate_this_window": 0.9333333333,
-                                    "pull_requests_closed_rate_total": 0.856187291,
-                                    "pull_requests_delta": 1,
-                                    "pull_requests_open": 43
-                                }
-                            ]
-        """
-        self.addTimeseries(ghtorrent.community_engagement, 'community_engagement')
-
-        """
-        @api {get} /:owner/:repo/contributors Total Contributions by User
-        @apiName contributors
-        @apiGroup Experimental
-        @apiDescription This is an Augur-specific metric. We are currently working to define these more formally.
-
-        @apiParam {String} owner Username of the owner of the GitHub repository
-        @apiParam {String} repo Name of the GitHub repository
-
-        @apiSuccessExample {json} Success-Response:
-                           [
-                                {
-                                    "user": 8153,
-                                    "commits": 6825,
-                                    "issues": 127,
-                                    "commit_comments": 313,
-                                    "issue_comments": 13152,
-                                    "pull_requests": 1,
-                                    "pull_request_comments": 0,
-                                    "total": 20418
-                                },
-                                {
-                                    "user": 45381,
-                                    "commits": 2192,
-                                    "issues": 202,
-                                    "commit_comments": 130,
-                                    "issue_comments": 4633,
-                                    "pull_requests": 0,
-                                    "pull_request_comments": 0,
-                                    "total": 7157
-                                }
-                            ]
-        """
-        self.addMetric(ghtorrent.contributors, 'contributors')
-
-        """
-        @api {get} /:owner/:repo/timeseries/contributions Contributions
-        @apiName contributions
-        @apiGroup Experimental
-        @apiDescription This is an Augur-specific metric. We are currently working to define these more formally.
-
-        @apiParam {String} owner Username of the owner of the GitHub repository
-        @apiParam {String} repo Name of the GitHub repository
-        @apiParam (String) user Limit results to the given user's contributions
-
-        @apiSuccessExample {json} Success-Response:
-                           [
-                                {
-                                    "date": "2004-11-24T00:00:00.000Z",
-                                    "commits": 3,
-                                    "pull_requests": null,
-                                    "issues": null,
-                                    "commit_comments": null,
-                                    "pull_request_comments": null,
-                                    "issue_comments": null,
-                                    "total": null
-                                },
-                                {
-                                    "date": "2004-11-30T00:00:00.000Z",
-                                    "commits": 7,
-                                    "pull_requests": null,
-                                    "issues": null,
-                                    "commit_comments": null,
-                                    "pull_request_comments": null,
-                                    "issue_comments": null,
-                                    "total": null
-                                }
-                            ]
-        """
-        # ghtorrent.contributons, 'contributors'
-        # don't remove the above line it's for a script
-        @app.route('/{}/<owner>/<repo>/contributions'.format(AUGUR_API_VERSION))
-        def contributions(owner, repo):
-            repoid = ghtorrent.repoid(owner, repo)
-            user = request.args.get('user')
-            contribs = ghtorrent.contributions(owner, repo)
-            transformed_contributors = self.transform(contribs, orient=request.args.get('orient'))
-            return Response(response=transformed_contributors,
-                            status=200,
-                            mimetype="application/json")
-        self.updateMetricMetadata(ghtorrent.contributions, '/api/unstable/<owner>/<repo>/timeseries/contributions')
-
-        """
-        @api {get} /:owner/:repo/timeseries/project_age Project Age
-        @apiName project-age
-        @apiGroup Experimental
-        @apiDescription This is an Augur-specific metric. We are currently working to define these more formally.
-
-        @apiParam {String} owner Username of the owner of the GitHub repository
-        @apiParam {String} repo Name of the GitHub repository
-
-        @apiSuccessExample {json} Success-Response:
-                            [
-                                {
-                                "date": "2008-04-11T00:00:00.000Z",
-                                "{0}": 1
-                                }
-                            ]
-        
-        """
-        self.addMetric(ghtorrent.project_age, 'project_age')
-
-        ### DEPENDENCY RELATED ###
-        """
-        @api {get} /:owner/:repo/dependencies Dependencies
-        @apiName dependencies
-        @apiGroup Experimental
-        @apiDescription This is an Augur-specific metric. We are currently working to define these more formally.
-
-        @apiParam {String} owner Username of the owner of the GitHub repository
-        @apiParam {String} repo Name of the GitHub repository
-
-        @apiSuccessExample {json} Success-Response:
-                            [
-                                "full_name": "rails/rails",
-                                "description": "Ruby on Rails",
-                                "fork": false,
-                                "created_at": "2008-04-11T02:19:47.000Z",
-                                "updated_at": "2018-05-08T14:18:07.000Z",
-                                "pushed_at": "2018-05-08T11:38:30.000Z",
-                                "homepage": "http://rubyonrails.org",
-                                "size": 163747,
-                                "stargazers_count": 39549,
-                                "language": "Ruby",
-                                "has_issues": true,
-                                "has_wiki": false,
-                                "has_pages": false,
-                                "forks_count": 16008,
-                                "mirror_url": null,
-                                "open_issues_count": 1079,
-                                "default_branch": "master",
-                                "subscribers_count": 2618,
-                                "uuid": "8514",
-                                "source_name": null,
-                                "license": "MIT",
-                                "private": false,
-                                "contributions_count": 2627,
-                                "has_readme": "README.md",
-                                "has_changelog": null,
-                                "has_contributing": "CONTRIBUTING.md",
-                                "has_license": "MIT-LICENSE",
-                                "has_coc": "CODE_OF_CONDUCT.md",
-                                "has_threat_model": null,
-                                "has_audit": null,
-                                "status": null,
-                                "last_synced_at": "2018-03-31T12:40:28.163Z",
-                                "rank": 28,
-                                "host_type": "GitHub",
-                                "host_domain": null,
-                                "name": null,
-                                "scm": "git",
-                                "fork_policy": null,
-                                "github_id": "8514",
-                                "pull_requests_enabled": null,
-                                "logo_url": null,
-                                "github_contributions_count": 2627,
-                                "keywords": [
-                                    "activejob",
-                                    "activerecord",
-                                    "framework",
-                                    "html",
-                                    "mvc",
-                                    "rails",
-                                    "ruby"
-                                ],
-                                "dependencies": [
-                                    {
-                                        "project_name": "blade-sauce_labs_plugin",
-                                        "name": "blade-sauce_labs_plugin",
-                                        "platform": "rubygems",
-                                        "requirements": "0.7.2",
-                                        "latest_stable": "0.7.3",
-                                        "latest": "0.7.3",
-                                        "deprecated": false,
-                                        "outdated": true,
-                                        "filepath": "Gemfile.lock",
-                                        "kind": "runtime"
-                                    },
-                                    {
-                                        "project_name": "blade-qunit_adapter",
-                                        "name": "blade-qunit_adapter",
-                                        "platform": "rubygems",
-                                        "requirements": "2.0.1",
-                                        "latest_stable": "2.0.1",
-                                        "latest": "2.0.1",
-                                        "deprecated": false,
-                                        "outdated": false,
-                                        "filepath": "Gemfile.lock",
-                                        "kind": "runtime"
-                                    }
-                            ]
-        """
-        self.addMetric(librariesio.dependencies, 'dependencies')
-        
-        """
-        @api {get} /:owner/:repo/dependency_stats Dependency Stats
-        @apiName dependency-stats
-        @apiGroup Experimental
-        @apiDescription This is an Augur-specific metric. We are currently working to define these more formally.
-
-        @apiParam {String} owner Username of the owner of the GitHub repository
-        @apiParam {String} repo Name of the GitHub repository
-
-        @apiSuccessExample {json} Success-Response:
-                            [
-                                {
-                                    "dependencies": "10",
-                                    "dependent_projects": "10.6K",
-                                    "dependent_repositories": "392K"
-                                }
-                            ]
-        """
-        self.addMetric(librariesio.dependency_stats, 'dependency_stats')
-
-        """
-        @api {get} /:owner/:repo/dependents Dependents
-        @apiName dependents
-        @apiGroup Experimental
-        @apiDescription This is an Augur-specific metric. We are currently working to define these more formally.
-
-        @apiParam {String} owner Username of the owner of the GitHub repository
-        @apiParam {String} repo Name of the GitHub repository
-
-        @apiSuccessExample {json} Success-Response:
-                            [
-                                {
-                                    "name": "rspec-rails",
-                                    "platform": "Rubygems",
-                                    "description": "rspec-rails is a testing framework for Rails 3+.",
-                                    "homepage": "https://github.com/rspec/rspec-rails",
-                                    "repository_url": "https://github.com/rspec/rspec-rails",
-                                    "normalized_licenses": [
-                                        "MIT"
-                                    ],
-                                    "rank": 26,
-                                    "latest_release_published_at": "2017-11-20T09:27:22.144Z",
-                                    "latest_release_number": "3.7.2",
-                                    "language": "Ruby",
-                                    "status": null,
-                                    "package_manager_url": "https://rubygems.org/gems/rspec-rails",
-                                    "stars": 3666,
-                                    "forks": 732,
-                                    "keywords": [],
-                                    "latest_stable_release": {
-                                        "id": 11315605,
-                                        "project_id": 245284,
-                                        "number": "3.7.2",
-                                        "published_at": "2017-11-20T09:27:22.144Z",
-                                        "created_at": "2017-11-20T09:31:11.532Z",
-                                        "updated_at": "2017-11-20T09:31:11.532Z",
-                                        "runtime_dependencies_count": 7
-                                    },
-                                    "latest_download_url": "https://rubygems.org/downloads/rspec-rails-3.7.2.gem",
-                                    "dependents_count": 4116,
-                                    "dependent_repos_count": 129847,
-                                    "versions": [
-                                        {
-                                            "number": "2.12.2",
-                                            "published_at": "2013-01-12T18:56:40.027Z"
-                                        },
-                                        {
-                                            "number": "2.12.1",
-                                            "published_at": "2013-01-07T23:04:53.104Z"
-                                        },
-                                        {
-                                            "number": "2.12.0",
-                                            "published_at": "2012-11-13T03:37:01.354Z"
-                                }
-                            ]
-        """
-        self.addMetric(librariesio.dependents, 'dependents')
-
-        ### OTHER ###
-        """
-        @api {get} /:owner/:repo/bus_factor Bus Factor
-        @apiName bus-factor
-        @apiGroup Experimental
-        @apiDescription This is an Augur-specific metric. We are currently working to define these more formally.
-
-        @apiParam {String} owner Username of the owner of the GitHub repository
-        @apiParam {String} repo Name of the GitHub repository
-
-        @apiSuccessExample {json} Success-Response:
-                            [
-                                {
-                                    "best": "5",
-                                    "worst": "1"
-                                }
-                            ]
-        """
-        self.addMetric(github.bus_factor, "bus_factor")
-
-        """
-        @api {get} /:owner/:repo/timeseries/downloads Downloads
-        @apiName downloads
-        @apiGroup Experimental
-        @apiDescription This is an Augur-specific metric. We are currently working to define these more formally.
-
-        @apiParam {String} owner Username of the owner of the GitHub repository
-        @apiParam {String} repo Name of the GitHub repository
-
-        @apiSuccessExample {json} Success-Response:
-                            [
-                                {
-                                    "date": "2018-06-14",
-                                    "downloads": 129148
-                                },
-                                {
-                                    "date": "2018-06-13",
-                                    "downloads": 131262
-                                }
-                            ]
-        """
-        self.addTimeseries(downloads.downloads, 'downloads')
-
-        @app.route('/{}/git/repos'.format(AUGUR_API_VERSION))
-        def downloaded_repos():
-            drs = self.transform(git.downloaded_repos())
-            return Response(response=drs,
-                            status=200,
-                            mimetype="application/json")
-        self.updateMetricMetadata(function=git.downloaded_repos, endpoint='/{}/git/repos'.format(AUGUR_API_VERSION), metric_type='git')
-
-        """
-        @api {get} /:owner/:repo/timeseries/fakes Fakes
-        @apiName fakes
-        @apiGroup Experimental
-        @apiDescription This is an Augur-specific metric. We are currently working to define these more formally.
-
-        @apiParam {String} owner Username of the owner of the GitHub repository
-        @apiParam {String} repo Name of the GitHub repository
-
-        @apiSuccessExample {json} Success-Response:
-                            [
-                                {
-                                    "date": "2010-04-09T00:00:00.000Z",
-                                    "fakes": 1
-                                },
-                                {
-                                    "date": "2010-04-27T00:00:00.000Z",
-                                    "fakes": 2
-                                }
-                            ]
-        """
-        self.addTimeseries(ghtorrent.fakes, 'fakes')
-
-        """
-        @api {get} /git/lines_changed/:git_repo_url Lines Changed by Author
-        @apiName lines-changed-by-author
-        @apiGroup Experimental
-        @apiDescription This is an Augur-specific metric. We are currently working to define these more formally.
-
-        @apiParam {String} owner Username of the owner of the GitHub repository
-        @apiParam {String} repo Name of the GitHub repository
-
-        @apiSuccessExample {json} Success-Response:
-                            [
-                                {
-                                    "additions":2,
-                                    "author_date":"2018-05-14 10:09:57 -0500",
-                                    "author_email":"s@goggins.com",
-                                    "author_name":"Sean P. Goggins",
-                                    "commit_date":"2018-05-16 10:12:22 -0500",
-                                    "committer_email":"derek@howderek.com",
-                                    "committer_name":"Derek Howard",
-                                    "deletions":0,"hash":"77e603a",
-                                    "message":"merge dev",
-                                    "parents":"b8ec0ed"
-                                }
-                            ]
-        """
-        self.addGitMetric(git.lines_changed_by_author, 'changes_by_author')
-
-        """
-        @api {get} /git/lines_changed/:git_repo_url Lines Changed (minus whitespace)
-        @apiName lines-changed-minus-whitespace 
-        @apiGroup Experimental
-        @apiDescription This is an Augur-specific metric. We are currently working to define these more formally.
-
-        @apiParam {String} owner Username of the owner of the GitHub repository
-        @apiParam {String} repo Name of the GitHub repository
-
-        @apiSuccessExample {json} Success-Response:
-                            [
-                                {
-                                    "additions":2,
-                                    "author_date":"2018-05-14 10:09:57 -0500",
-                                    "author_email":"s@goggins.com",
-                                    "author_name":"Sean P. Goggins",
-                                    "commit_date":"2018-05-16 10:12:22 -0500",
-                                    "committer_email":"derek@howderek.com",
-                                    "committer_name":"Derek Howard",
-                                    "deletions":0,
-                                    "hash":"77e603a",
-                                    "message":"merge dev",
-                                    "parents":"b8ec0ed"
-                                }
-                            ]
-        """
-        self.addGitMetric(git.lines_changed_minus_whitespace, 'lines_changed')
-
-        """
-        @api {get} /:owner/:repo/timeseries/tags/major Major Tags
-        @apiName major-tags
-        @apiGroup Experimental
-        @apiDescription This is an Augur-specific metric. We are currently working to define these more formally.
-
-        @apiParam {String} owner Username of the owner of the GitHub repository
-        @apiParam {String} repo Name of the GitHub repository
-
-        @apiSuccessExample {json} Success-Response:
-                            [
-                                {
-                                    "date": "2008-04-10T17:25:14-07:00",
-                                    "release": "v1.0.0"
-                                },
-                                {
-                                    "date": "2008-04-10T17:25:47-07:00",
-                                    "release": "v2.0.0"
-                                }
-                            ]
-        """
-        self.addTimeseries(github.major_tags, 'tags/major')
-
-        """
-        @api {get} /:owner/:repo/timeseries/tags/major Tages
-        @apiName tags
-        @apiGroup Experimental
-        @apiDescription This is an Augur-specific metric. We are currently working to define these more formally.
-
-        @apiParam {String} owner Username of the owner of the GitHub repository
-        @apiParam {String} repo Name of the GitHub repository
-
-        @apiSuccessExample {json} Success-Response:
-                            [
-                                {
-                                    "date": "2008-04-10T17:25:06-07:00",
-                                    "release": "v0.9.1"
-                                },
-                                {
-                                    "date": "2008-04-10T17:25:07-07:00",
-                                    "release": "v0.9.2"
-                                }
-                            ]
-        """
-        self.addTimeseries(github.tags, 'tags')
-
-        """
-        @api {get} /ghtorrent_range GHTorrent Date Range
-        @apiName GhtorrentRange
-        @apiGroup Utility
-        @apiDescription Utility endpoint to show the range of dates GHTorrent covers.
-
-        @apiSuccessExample {json} Success-Response:
-                            [
-                                {
-                                    "date": "2008-04-10T17:25:06-07:00",
-                                    "release": "v0.9.1"
-                                },
-                                {
-                                    "date": "2008-04-10T17:25:07-07:00",
-                                    "release": "v0.9.2"
-                                }
-                            ]
-        """
-        @app.route('/{}/ghtorrent_range'.format(AUGUR_API_VERSION))
-
-        def ghtorrent_range():
-            ghr = self.transform(ghtorrent.ghtorrent_range())
-            return Response(response=ghr,
-                            status=200,
-                            mimetype="application/json")
-        # self.updateMetricMetadata(ghtorrent.ghtorrent_range, '/{}/ghtorrent_range'.format(AUGUR_API_VERSION))
-
-        #######################
-        #   Batch Requests    #
-        #######################
-
-=======
->>>>>>> 8481fec5
         """
         @api {post} /batch Batch Requests
         @apiName Batch
@@ -1331,11 +124,7 @@
                     responses.append({
                         "path": path,
                         "status": response.status_code,
-<<<<<<< HEAD
-                        "response": str(response.get_data(), 'utf8')
-=======
                         "response": str(response.get_data(), 'utf8'),
->>>>>>> 8481fec5
                     })
 
                 except Exception as e:
@@ -1347,15 +136,10 @@
                     })
 
 
-<<<<<<< HEAD
             return Response(response=json.dumps(responses),
                             status=207,
                             mimetype="application/json")
 
-        augur_app.finalize_config()
-
-=======
->>>>>>> 8481fec5
 
     def transform(self, data, orient='records', 
         group_by=None, on=None, aggregate='sum', resample=None, date_col='date'):
@@ -1436,17 +220,8 @@
         tag = re.sub("_", "-", function.__name__).lower()
         frontend_status = ''
         metric_name = re.sub('_', ' ', function.__name__).title()
-<<<<<<< HEAD
-        annotate(metric_name=metric_name, endpoint=endpoint, source=function.__self__.__class__.__name__, tag=tag, **kwargs)(real_func)
-        self.writeMetadata()
-
-    def writeMetadata(self):
-        metadata = open('docs/metrics/output/metadata.json', 'w')
-        metadata.write(json.dumps(metrics, indent=4))
-=======
         annotate(metric_name=metric_name, endpoint=endpoint, escaped_endpoint=cgi.escape(endpoint), source=function.__self__.__class__.__name__, tag=tag, **kwargs)(real_func)
         writeMetadata(metrics)
->>>>>>> 8481fec5
 
 def run():
     server = Server()
