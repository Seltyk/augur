--- conflicted
+++ resolved
@@ -236,13 +236,8 @@
 
             if not args and not kwargs:
                 data = func()
-<<<<<<< HEAD
-            # if args and not kwargs:
-            #     data = func(*args)
-=======
             elif args and not kwargs:
                 data = func(*args)
->>>>>>> 940b1d05
             else:
                 data = func(*args, **kwargs)
                 
