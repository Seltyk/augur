#SPDX-License-Identifier: MIT
"""
Data source that uses the Augur relational database of GitHub activity.
"""

import pandas as pd
import sqlalchemy as s
import numpy as np
import re
import datetime
from augur import logger
from augur.util import annotate

class Augur(object):
    """Uses the Augur database to return dataframes with interesting GitHub indicators"""

    def __init__(self, user, password, host, port, dbname, schema):
        """
        Connect to Augur

        :param dbstr: The [database string](http://docs.sqlalchemy.org/en/latest/core/engines.html) to connect to the Augur database
        """
        print(user, password, host, port, dbname, schema)
        self.DB_STR = 'postgresql://{}:{}@{}:{}/{}'.format(
            user, password, host, port, dbname
        )

        self.db = s.create_engine(self.DB_STR, poolclass=s.pool.NullPool,
            connect_args={'options': '-csearch_path={}'.format(schema)})

        logger.debug('GHTorrent: Connecting to {} schema of {}:{}/{} as {}'.format(schema, host, port, dbname, user))

        # try:
        #     self.userid('howderek')
        # except Exception as e:
        #     logger.error("Could not connect to GHTorrent database. Error: " + str(e))

    #####################################
    ###           EVOLUTION           ###
    #####################################

    @annotate(tag='code-changes')
    def code_changes(self, repo_url, period='day', begin_date=None, end_date=None):
        """
        Returns a timeseries of the count of code commits.

        :param repo_url: The repository's URL
        :param period: To set the periodicity to 'day', 'week', 'month' or 'year', defaults to 'day'
        :param begin_date: Specifies the begin date, defaults to '1970-1-1 00:00:00'
        :param end_date: Specifies the end date, defaults to datetime.now()
        :return: DataFrame of commits/period
        """
        if not begin_date:
            begin_date = '1970-1-1 00:00:00:00'
        if not end_date:
            end_date = datetime.datetime.now().strftime('%Y-%m-%d %H:%M:%S')

        code_changes_SQL = s.sql.text("""
            SELECT date_trunc(:period, cmt_committer_date::DATE) as commit_date, COUNT(cmt_id)
            FROM commits
            WHERE repo_id = (SELECT repo_id FROM repo WHERE repo_git LIKE :repourl LIMIT 1)
            AND cmt_committer_date BETWEEN :begin_date AND :end_date
            GROUP BY commit_date
            ORDER BY commit_date;
        """)

        results = pd.read_sql(code_changes_SQL, self.db, params={'repourl': '%{}%'.format(repo_url), 'period': period,
                                                                'begin_date': begin_date, 'end_date': end_date})
        return results

<<<<<<< HEAD
    @annotate(tag='pull-requests-merge-contributor-new')
    def pull_requests_merge_contributor_new(self, repo_url, period='day', begin_date=None, end_date=None):
        """
        Returns a timeseries of the count of persons contributing with an accepted commit for the first time.

        :param repo_url: The repository's URL
        :param period: To set the periodicity to 'day', 'week', 'month' or 'year', defaults to 'day'
        :param begin_date: Specifies the begin date, defaults to '1970-1-1 00:00:00'
        :param end_date: Specifies the end date, defaults to datetime.now()
        :return: DataFrame of persons/period
        """
        if not begin_date:
            begin_date = '1970-1-1 00:00:01'
        if not end_date:
            end_date = datetime.datetime.now().strftime('%Y-%m-%d %H:%M:%S')

        commitNewContributor = s.sql.text("""
            SELECT date_trunc(:period, new_date::DATE) as commit_date, 
            COUNT(cmt_ght_author_id)
            FROM ( SELECT cmt_ght_author_id, MIN(TO_TIMESTAMP(cmt_author_date,'YYYY-MM-DD')) AS new_date
            FROM commits WHERE
            repo_id = (SELECT repo_id FROM repo WHERE repo_git LIKE :repourl LIMIT 1)
            AND TO_TIMESTAMP(cmt_author_date,'YYYY-MM-DD') BETWEEN :begin_date AND :end_date AND cmt_ght_author_id IS NOT NULL
            GROUP BY cmt_ght_author_id
            ) as abc GROUP BY commit_date
        """)

        results = pd.read_sql(commitNewContributor, self.db, params={'repourl': '%{}%'.format(repo_url), 'period': period,
                                                                     'begin_date': begin_date, 'end_date': end_date})
        return results

    @annotate(tag='issues-first-time-opened')
    def issues_first_time_opened(self, repo_url, period='day', begin_date=None, end_date=None):
        """
        Returns a timeseries of the count of persons opening an issue for the first time.

        :param repo_url: The repository's URL
        :param period: To set the periodicity to 'day', 'week', 'month' or 'year', defaults to 'day'
        :param begin_date: Specifies the begin date, defaults to '1970-1-1 00:00:00'
        :param end_date: Specifies the end date, defaults to datetime.now()
        :return: DataFrame of persons/period
        """

        if not begin_date:
            begin_date = '1970-1-1 00:00:01'
        if not end_date:
            end_date = datetime.datetime.now().strftime('%Y-%m-%d %H:%M:%S')

        issueNewContributor = s.sql.text("""
            SELECT
                date_trunc(:period, new_date::DATE) as issue_date,
                COUNT(cntrb_id)
            FROM (
                SELECT
                    cntrb_id,
                    MIN(created_at) AS new_date
                FROM
                    issues
                WHERE
                    repo_id = (SELECT repo_id FROM repo WHERE repo_git LIKE :repourl LIMIT 1)
                    AND created_at BETWEEN :begin_date AND :end_date
                GROUP BY cntrb_id
            ) as abc
            GROUP BY issue_date
            ORDER BY issue_date
        """)

        results = pd.read_sql(issueNewContributor, self.db, params={'repourl': '%{}%'.format(repo_url), 'period': period,
                                                                    'begin_date': begin_date, 'end_date': end_date})
        return results

    @annotate(tag='issues-first-time-closed')
    def issues_first_time_closed(self, repo_url, period='day', begin_date=None, end_date=None):
        """
        Returns a timeseries of the count of persons closing an issue for the first time.

        :param repo_url: The repository's URL
        :param period: To set the periodicity to 'day', 'week', 'month' or 'year', defaults to 'day'
        :param begin_date: Specifies the begin date, defaults to '1970-1-1 00:00:00'
        :param end_date: Specifies the end date, defaults to datetime.now()
        :return: DataFrame of persons/period
        """

        if not begin_date:
            begin_date = '1970-1-1 00:00:01'
        if not end_date:
            end_date = datetime.datetime.now().strftime('%Y-%m-%d %H:%M:%S')

        issuesClosedSQL = s.sql.text("""
            SELECT
                date_trunc('day', new_date::DATE) AS issue_date, COUNT(cntrb_id)
            FROM (
                SELECT cntrb_id, MIN(created_at) AS new_date
                FROM issue_events
                WHERE
                    issue_id IN 
                    (SELECT issue_id FROM issues 
                    WHERE repo_id = (SELECT repo_id FROM repo WHERE repo_git LIKE :repourl LIMIT 1))
                    AND action = 'closed'
                GROUP BY cntrb_id ) AS iss_close
            GROUP BY issue_date
        """)

        results = pd.read_sql(issuesClosedSQL, self.db, params={'repourl': '%{}%'.format(repo_url), 'period': period,
                                                                'begin_date': begin_date, 'end_date': end_date})
        return results

    @annotate(tag='sub-projects')
    def sub_projects(self, repo_url, begin_date=None, end_date=None):
        """
        Returns number of sub-projects

        :param repo_url: the repository's URL
        """
        if not begin_date:
            begin_date = '1970-1-1 00:00:01'
        if not end_date:
            end_date = datetime.datetime.now().strftime('%Y-%m-%d %H:%M:%S')

        sub_projectsSQL = s.sql.text("""
            SELECT COUNT(*) - 1 AS sub_protject_count
            FROM repo
            WHERE repo_group_id = (
            SELECT repo_group_id
            FROM repo
            WHERE  repo_id = (SELECT repo_id FROM repo WHERE repo_git LIKE :repourl LIMIT 1))
            AND repo_added BETWEEN :begin_date AND :end_date
        """)

        results = pd.read_sql(sub_projectsSQL, db, params={'repourl': '%{}%'.format(repo_url),
                                                           'begin_date': begin_date, 'end_date': end_date})
        return results

    @annotate(tag='contributors')
    def contributors(self, repo_url, period='day', begin_date=None, end_date=None):
        """
        Returns a timeseries of all the contributions to a project.

        DataFrame has these columns:
        date
        commits
        pull_requests
        issues
        commit_comments
        pull_request_comments
        issue_comments
        total

        :param repo_url: The repository's URL
        :param period: To set the periodicity to 'day', 'week', 'month' or 'year', defaults to 'day'
        :param begin_date: Specifies the begin date, defaults to '1970-1-1 00:00:00'
        :param end_date: Specifies the end date, defaults to datetime.now()
        :return: DataFrame of persons/period
        """

        # In this version, pull request, pr request comments,issue comments haven't be calculated
        if not begin_date:
            begin_date = '1970-1-1 00:00:01'
        if not end_date:
            end_date = datetime.datetime.now().strftime('%Y-%m-%d %H:%M:%S')

        contributorsSQL = s.sql.text("""
            SELECT id AS user, SUM(commits) AS commits, SUM(issues) AS issues, SUM(commit_comments) AS commit_comments, 
            SUM(issue_comments) AS issue_comments, SUM(pull_requests) AS pull_requests, 
            SUM(pull_request_comments) AS pull_request_comments,
            SUM(a.commits + a.issues + a.commit_comments + a.issue_comments + a.pull_requests + a.pull_request_comments) AS total
            FROM (
            (SELECT cntrb_id AS id,
            0 AS commits, COUNT(*) AS issues, 0 AS commit_comments, 0 AS issue_comments, 0 AS pull_requests, 0 AS pull_request_comments
            FROM issues
            WHERE repo_id = ( SELECT repo_id FROM repo WHERE repo_git LIKE :repourl LIMIT 1)
            AND created_at BETWEEN :begin_date AND :end_date AND cntrb_id IS NOT NULL 
            GROUP BY cntrb_id)
            UNION ALL 
            (SELECT cmt_ght_author_id AS id,
            COUNT(*) AS commits,  0 AS issues, 0 AS commit_comments, 0 AS issue_comments, 0 AS pull_requests, 0 AS pull_request_comments
            FROM commits
            WHERE repo_id = (SELECT repo_id FROM repo WHERE repo_git LIKE :repourl LIMIT 1)
            AND cmt_ght_author_id IS NOT NULL AND cmt_committer_date BETWEEN :begin_date AND :end_date
            GROUP BY cmt_ght_author_id)
            UNION ALL
            (SELECT user_id AS id, 0 AS commits, 0 AS issues, COUNT(*) AS commit_comments, 
            0 AS issue_comments, 0 AS pull_requests, 0 AS pull_request_comments
            FROM commit_comment_ref 
            WHERE cmt_id in (SELECT cmt_id FROM commits WHERE repo_id = 
            (SELECT repo_id FROM repo WHERE repo_git LIKE :repourl LIMIT 1)) 
            AND created_at BETWEEN :begin_date AND :end_date AND user_id IS NOT NULL
            GROUP BY user_id) 
            ) a GROUP BY a.id ORDER BY total DESC
        """)

        results = pd.read_sql(contributorsSQL, self.db, params={'repourl': '%{}%'.format(repo_url), 'period': period,
                                                                'begin_date': begin_date, 'end_date': end_date})
        return results

    @annotate(tag='contributors-new')
    def contributors_new(self, repo_url, period='day', begin_date=None, end_date=None):
        """
        Returns a timeseries of all the contributions to a project.

        :param repo_url: The repository's URL
        :param period: To set the periodicity to 'day', 'week', 'month' or 'year', defaults to 'day'
        :param begin_date: Specifies the begin date, defaults to '1970-1-1 00:00:00'
        :param end_date: Specifies the end date, defaults to datetime.now()
        :return: DataFrame of persons/period
        """

        # In this version, pull request, pr request comments,issue comments haven't be calculated
        if not begin_date:
            begin_date = '1970-1-1 00:00:01'
        if not end_date:
            end_date = datetime.datetime.now().strftime('%Y-%m-%d %H:%M:%S')

        contributorsNewSQL = s.sql.text("""
            SELECT date_trunc(:period, created_at::DATE) AS created_at, COUNT(id) AS number
            FROM (
            SELECT a.id as id, MIN(created_at) AS created_at
            FROM (
            (SELECT cntrb_id AS id, MIN(created_at) AS created_at
            FROM issues
            WHERE repo_id = ( SELECT repo_id FROM repo WHERE repo_git LIKE :repourl LIMIT 1)
            AND created_at BETWEEN :begin_date AND :end_date AND cntrb_id IS NOT NULL
            GROUP BY cntrb_id)
            UNION ALL
            (SELECT cmt_ght_author_id AS id, MIN(TO_TIMESTAMP(cmt_author_date,'YYYY-MM-DD'))  AS created_at
            FROM commits
            WHERE repo_id = (SELECT repo_id FROM repo WHERE repo_git LIKE :repourl LIMIT 1)
            AND cmt_ght_author_id IS NOT NULL AND TO_TIMESTAMP(cmt_author_date, 'YYYY-MM-DD') BETWEEN :begin_date AND :end_date
            GROUP BY cmt_ght_author_id)
            UNION ALL
            (SELECT user_id AS id, MIN(created_at) AS created_at
            FROM commit_comment_ref
            WHERE cmt_id in (SELECT cmt_id FROM commits WHERE repo_id =
            (SELECT repo_id FROM repo WHERE repo_git LIKE :repourl LIMIT 1))
            AND created_at BETWEEN :begin_date AND :end_date AND user_id IS NOT NULL
            GROUP BY user_id)
            UNION ALL
            (SELECT cntrb_id AS id, MIN(created_at) AS created_at
            FROM issue_events
            WHERE issue_id IN (SELECT issue_id FROM issues WHERE repo_id =
            (SELECT repo_id FROM repo WHERE repo_git LIKE :repourl LIMIT 1))
            AND created_at BETWEEN :begin_date AND :end_date AND cntrb_id IS NOT NULL
            AND action = 'closed' GROUP BY cntrb_id)
            ) a GROUP BY a.id ) b GROUP BY created_at
            """)

        results = pd.read_sql(contributorsNewSQL, self.db, params={'repourl': '%{}%'.format(repo_url), 'period': period,
                                                                   'begin_date': begin_date, 'end_date': end_date})
        return results
=======
    @annotate(tag='code-changes-lines')
    def code_changes_lines(self, repo_url, period='day', begin_date=None, end_date=None):
        """Returns a timeseries of code changes added and removed.

        :param repo_url: The repository's URL
        :param period: To set the periodicity to 'day', 'week', 'month', or 'year', defaults to 'day'
        :param begin_date: Specifies the begin date, defaults to '1970-1-1 00:00:00'
        :param end_date: Specifies the end date, defaults to datetime.now()
        :return: DataFrame of code changes/period
        """
        if not begin_date:
            begin_date = '1970-1-1 00:00:00'
        if not end_date:
            end_date = datetime.datetime.now().strftime('%Y-%m-%d %H:%M:%S')

        code_changes_lines_SQL = s.sql.text("""
            SELECT date_trunc(:period, cmt_author_date::DATE) as commit_date, SUM(cmt_added) AS added, SUM(cmt_removed) as removed
            FROM commits
            WHERE repo_id = (SELECT repo_id FROM repo WHERE repo_git LIKE :repourl LIMIT 1)
            AND cmt_author_date BETWEEN :begin_date AND :end_date
            GROUP BY commit_date
            ORDER BY commit_date;
        """)

        results = pd.read_sql(code_changes_lines_SQL, self.db, params={'repourl': '%{}%'.format(repo_url), 'period': period,
                                                                        'begin_date': begin_date, 'end_date': end_date})
        return results

    @annotate(tag='issues-new')
    def issues_new(self, repo_url, period='day', begin_date=None, end_date=None):
        """Returns a timeseries of new issues opened.

        :param repo_url: The repository's URL
        :param period: To set the periodicity to 'day', 'week', 'month', or 'year', defaults to 'day'
        :param begin_date: Specifies the begin date, defaults to '1970-1-1 00:00:00'
        :param end_date: Specifies the end date, defaults to datetime.now()
        :return: DataFrame of new issues/period
        """
        if not begin_date:
            begin_date = '1970-1-1 00:00:00'
        if not end_date:
            end_date = datetime.datetime.now().strftime('%Y-%m-%d %H:%M:%S')

        issues_new_SQL = s.sql.text("""
            SELECT date_trunc(:period, created_at::DATE) as issue_date, COUNT(issue_id) as issues
            FROM issues
            WHERE repo_id = (SELECT repo_id FROM repo WHERE repo_git LIKE :repourl LIMIT 1)
            AND created_at BETWEEN :begin_date AND :end_date
            GROUP BY issue_date
            ORDER  BY issue_date;
        """)

        results = pd.read_sql(issues_new_SQL, self.db, params={'repourl': '%{}%'.format(repo_url), 'period': period,
                                                                'begin_date': begin_date, 'end_date': end_date})
        return results


    @annotate(tag='issues-closed')
    def issues_closed(self, repo_url, period='day', begin_date=None, end_date=None):
        """Returns a timeseries of issues closed.

        :param repo_url: The repository's URL
        :param period: To set the periodicity to 'day', 'week', 'month', or 'year', defaults to 'day'
        :param begin_date: Specifies the begin date, defaults to '1970-1-1 00:00:00'
        :param end_date: Specifies the end date, defaults to datetime.now()
        :return: DataFrame of issues closed/period
        """
        if not begin_date:
            begin_date = '1970-1-1 00:00:00'
        if not end_date:
            end_date = datetime.datetime.now().strftime('%Y-%m-%d %H:%M:%S')

        issues_closed_SQL = s.sql.text("""
            SELECT date_trunc(:period, closed_at::DATE) as issue_close_date, COUNT(issue_id) as issues
            FROM issues
            WHERE repo_id = (SELECT repo_id FROM repo WHERE repo_git LIKE :repourl LIMIT 1)
            AND closed_at IS NOT NULL AND closed_at BETWEEN :begin_date AND :end_date
            GROUP BY issue_close_date
            ORDER BY issue_close_date;
        """)

        results = pd.read_sql(issues_closed_SQL, self.db, params={'repourl': '%{}%'.format(repo_url), 'period': period,
                                                                'begin_date': begin_date, 'end_date': end_date})
        return results

    @annotate(tag='issue-duration')
    def issue_duration(self, repo_url):
        """Returns the duration of each issue.

        :param repo_url: The repository's URL
        :return: DataFrame of issue id with the corresponding duration
        """
        issue_duration_SQL = s.sql.text("""
            SELECT issue_id, (closed_at - created_at) AS duration
            FROM issues
            WHERE repo_id = (SELECT repo_id FROM repo WHERE repo_git LIKE :repourl LIMIT 1)
            AND closed_at IS NOT NULL
            ORDER BY issue_id;
        """)

        results = pd.read_sql(issue_duration_SQL, self.db, params={'repourl': f'%{repo_url}%'})
        return results

    @annotate(tag='issue-backlog')
    def issues_backlog(self, repo_url):
        """Returns number of issues currently open.

        :param repo_url: The repository's URL
        :return: DataFrame of count of issues currently open.
        """
        issues_backlog_SQL = s.sql.text("""
            SELECT COUNT(*)
            FROM issues
            WHERE repo_id = (SELECT repo_id FROM repo WHERE repo_git LIKE :repourl LIMIT 1)
            AND issue_state='open'
        """)

        result = pd.read_sql(issues_backlog_SQL, self.db, params={'repourl': f'%{repo_url}%'})
        return result
>>>>>>> b53e8f34

    #####################################
    ###         EXPERIMENTAL          ###
    #####################################

    @annotate(tag='lines-changed-by-author')
    def lines_changed_by_author(self, repo_url):
        """
        Returns number of lines changed per author per day

        :param repo_url: the repository's URL
        """
        linesChangedByAuthorSQL = s.sql.text("""
            SELECT cmt_author_email, cmt_author_date, cmt_author_affiliation as affiliation,
                SUM(cmt_added) as additions, SUM(cmt_removed) as deletions, SUM(cmt_whitespace) as whitespace
            FROM commits
            WHERE repo_id = (SELECT repo_id FROM repo WHERE repo_git LIKE :repourl LIMIT 1)
            GROUP BY repo_id, cmt_author_date, cmt_author_affiliation, cmt_author_email
            ORDER BY cmt_author_date ASC;
        """)
        results = pd.read_sql(linesChangedByAuthorSQL, self.db, params={"repourl": '%{}%'.format(repo_url)})
        return results<|MERGE_RESOLUTION|>--- conflicted
+++ resolved
@@ -68,7 +68,6 @@
                                                                 'begin_date': begin_date, 'end_date': end_date})
         return results
 
-<<<<<<< HEAD
     @annotate(tag='pull-requests-merge-contributor-new')
     def pull_requests_merge_contributor_new(self, repo_url, period='day', begin_date=None, end_date=None):
         """
@@ -318,7 +317,7 @@
         results = pd.read_sql(contributorsNewSQL, self.db, params={'repourl': '%{}%'.format(repo_url), 'period': period,
                                                                    'begin_date': begin_date, 'end_date': end_date})
         return results
-=======
+
     @annotate(tag='code-changes-lines')
     def code_changes_lines(self, repo_url, period='day', begin_date=None, end_date=None):
         """Returns a timeseries of code changes added and removed.
@@ -438,7 +437,6 @@
 
         result = pd.read_sql(issues_backlog_SQL, self.db, params={'repourl': f'%{repo_url}%'})
         return result
->>>>>>> b53e8f34
 
     #####################################
     ###         EXPERIMENTAL          ###
