--- conflicted
+++ resolved
@@ -110,7 +110,6 @@
         if not end_date:
             end_date = datetime.datetime.now().strftime('%Y-%m-%d %H:%M:%S')
 
-<<<<<<< HEAD
         if repo_id:
             commitNewContributor = s.sql.text("""
                 SELECT date_trunc(:period, new_date::DATE) as commit_date, 
@@ -140,21 +139,6 @@
                                   params={'repo_group_id': repo_group_id, 'period': period,
                                           'begin_date': begin_date,
                                           'end_date': end_date})
-=======
-        commitNewContributor = s.sql.text("""
-            SELECT date_trunc(:period, new_date::DATE) as commit_date,
-            COUNT(cmt_ght_author_id)
-            FROM ( SELECT cmt_ght_author_id, MIN(TO_TIMESTAMP(cmt_author_date,'YYYY-MM-DD')) AS new_date
-            FROM commits WHERE
-            repo_id = (SELECT repo_id FROM repo WHERE repo_git LIKE :repourl LIMIT 1)
-            AND TO_TIMESTAMP(cmt_author_date,'YYYY-MM-DD') BETWEEN :begin_date AND :end_date AND cmt_ght_author_id IS NOT NULL
-            GROUP BY cmt_ght_author_id
-            ) as abc GROUP BY commit_date
-        """)
-
-        results = pd.read_sql(commitNewContributor, self.db, params={'repourl': '%{}%'.format(repo_url), 'period': period,
-                                                                     'begin_date': begin_date, 'end_date': end_date})
->>>>>>> 899547d4
         return results
 
     @annotate(tag='issues-first-time-opened')
@@ -238,7 +222,6 @@
         if not end_date:
             end_date = datetime.datetime.now().strftime('%Y-%m-%d %H:%M:%S')
 
-<<<<<<< HEAD
         if repo_id:
             issuesClosedSQL = s.sql.text("""
                 SELECT
@@ -273,22 +256,6 @@
             """)
             results = pd.read_sql(issuesClosedSQL, self.db, params={'repo_group_id': repo_group_id, 'period': period,
                                                                     'begin_date': begin_date, 'end_date': end_date})
-=======
-        issuesClosedSQL = s.sql.text("""
-            SELECT
-                date_trunc('day', new_date::DATE) AS issue_date, COUNT(cntrb_id)
-            FROM (
-                SELECT cntrb_id, MIN(created_at) AS new_date
-                FROM issue_events
-                WHERE
-                    issue_id IN
-                    (SELECT issue_id FROM issues
-                    WHERE repo_id = (SELECT repo_id FROM repo WHERE repo_git LIKE :repourl LIMIT 1))
-                    AND action = 'closed'
-                GROUP BY cntrb_id ) AS iss_close
-            GROUP BY issue_date
-        """)
->>>>>>> 899547d4
 
         return results
 
@@ -360,7 +327,6 @@
         if not end_date:
             end_date = datetime.datetime.now().strftime('%Y-%m-%d %H:%M:%S')
 
-<<<<<<< HEAD
         if repo_id:
             contributorsSQL = s.sql.text("""
                 SELECT id AS user, SUM(commits) AS commits, SUM(issues) AS issues, SUM(commit_comments) AS commit_comments, 
@@ -390,37 +356,6 @@
                 GROUP BY user_id) 
                 ) a GROUP BY a.id ORDER BY total DESC
             """)
-=======
-        contributorsSQL = s.sql.text("""
-            SELECT id AS user, SUM(commits) AS commits, SUM(issues) AS issues, SUM(commit_comments) AS commit_comments,
-            SUM(issue_comments) AS issue_comments, SUM(pull_requests) AS pull_requests,
-            SUM(pull_request_comments) AS pull_request_comments,
-            SUM(a.commits + a.issues + a.commit_comments + a.issue_comments + a.pull_requests + a.pull_request_comments) AS total
-            FROM (
-            (SELECT cntrb_id AS id,
-            0 AS commits, COUNT(*) AS issues, 0 AS commit_comments, 0 AS issue_comments, 0 AS pull_requests, 0 AS pull_request_comments
-            FROM issues
-            WHERE repo_id = ( SELECT repo_id FROM repo WHERE repo_git LIKE :repourl LIMIT 1)
-            AND created_at BETWEEN :begin_date AND :end_date AND cntrb_id IS NOT NULL
-            GROUP BY cntrb_id)
-            UNION ALL
-            (SELECT cmt_ght_author_id AS id,
-            COUNT(*) AS commits,  0 AS issues, 0 AS commit_comments, 0 AS issue_comments, 0 AS pull_requests, 0 AS pull_request_comments
-            FROM commits
-            WHERE repo_id = (SELECT repo_id FROM repo WHERE repo_git LIKE :repourl LIMIT 1)
-            AND cmt_ght_author_id IS NOT NULL AND cmt_committer_date BETWEEN :begin_date AND :end_date
-            GROUP BY cmt_ght_author_id)
-            UNION ALL
-            (SELECT user_id AS id, 0 AS commits, 0 AS issues, COUNT(*) AS commit_comments,
-            0 AS issue_comments, 0 AS pull_requests, 0 AS pull_request_comments
-            FROM commit_comment_ref
-            WHERE cmt_id in (SELECT cmt_id FROM commits WHERE repo_id =
-            (SELECT repo_id FROM repo WHERE repo_git LIKE :repourl LIMIT 1))
-            AND created_at BETWEEN :begin_date AND :end_date AND user_id IS NOT NULL
-            GROUP BY user_id)
-            ) a GROUP BY a.id ORDER BY total DESC
-        """)
->>>>>>> 899547d4
 
             results = pd.read_sql(contributorsSQL, self.db, params={'repo_id': repo_id, 'period': period,
                                                                     'begin_date': begin_date, 'end_date': end_date})
