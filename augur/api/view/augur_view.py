from flask import Flask, render_template, redirect, url_for, session, request, jsonify
from flask_login import LoginManager
from .utils import *
from .url_converters import *
from .init import logger

# from .server import User
from ..server import app, db_session
from augur.application.db.models import User, UserSessionToken
from augur.api.routes import AUGUR_API_VERSION
from augur.api.util import get_bearer_token

import time

login_manager = LoginManager()

login_manager.init_app(app)

app.secret_key = getSetting("session_key")

app.url_map.converters['list'] = ListConverter
app.url_map.converters['bool'] = BoolConverter
app.url_map.converters['json'] = JSONConverter

# Code 404 response page, for pages not found
@app.errorhandler(404)
def page_not_found(error):
    if AUGUR_API_VERSION in str(request.url_rule):
        return jsonify({"status": "Not Found"}), 404

    return render_template('index.j2', title='404', api_url=getSetting('serving')), 404

@app.errorhandler(405)
def unsupported_method(error):

    if AUGUR_API_VERSION in str(request.url_rule):
        return jsonify({"status": "Unsupported method"}), 405
    
    return render_message("405 - Method not supported", "The resource you are trying to access does not support the request method used"), 405

@login_manager.unauthorized_handler
def unauthorized():

    if AUGUR_API_VERSION in str(request.url_rule):

        token_str = get_bearer_token()
        token = db_session.query(UserSessionToken).filter(UserSessionToken.token == token_str).first()
        if not token:
            return jsonify({"status": "Session expired"})

        return jsonify({"status": "Login required"})

    session["login_next"] = url_for(request.endpoint, **request.args)
    return redirect(url_for('user_login'))

@login_manager.user_loader
def load_user(user_id):

    user = User.get_user(db_session, user_id)
    if not user:
        return None

    groups = user.groups
    tokens = user.tokens
    applications = user.applications
    for application in applications:
        sessions = application.sessions
    for group in groups:
        repos = group.repos
    for token in tokens:
        application = token.application
    db_session.expunge(user)


<<<<<<< HEAD
        user = User.get_user(db_session, user_id)
        if not user:
            return None

        groups = user.groups
        tokens = user.tokens
        applications = user.applications
        for application in applications:
            sessions = application.sessions
        for group in groups:
            repos = group.repos
        for token in tokens:
            application = token.application
        db_session.expunge(user)

=======
    # The flask_login library sets a unique session["_id"]
    # when login_user() is called successfully
    if session.get("_id") is not None:
    
        user._is_authenticated = True
        user._is_active = True

    return user
>>>>>>> 06e75c1a

@login_manager.request_loader
def load_user_request(request):

    print(f"Current time of user request: {time.strftime('%Y-%m-%d %H:%M:%S', time.localtime(time.time()))}")
    token = get_bearer_token()

    current_time = int(time.time())
    token = db_session.query(UserSessionToken).filter(UserSessionToken.token == token, UserSessionToken.expiration >= current_time).first()
    if token:

        print("Valid user")

        user = token.user
        user._is_authenticated = True
        user._is_active = True

        return user
        
    return None

@app.template_filter('as_datetime')
def as_datetime(seconds):
    time.strftime('%Y-%m-%d %H:%M:%S', time.gmtime(seconds))<|MERGE_RESOLUTION|>--- conflicted
+++ resolved
@@ -72,23 +72,6 @@
     db_session.expunge(user)
 
 
-<<<<<<< HEAD
-        user = User.get_user(db_session, user_id)
-        if not user:
-            return None
-
-        groups = user.groups
-        tokens = user.tokens
-        applications = user.applications
-        for application in applications:
-            sessions = application.sessions
-        for group in groups:
-            repos = group.repos
-        for token in tokens:
-            application = token.application
-        db_session.expunge(user)
-
-=======
     # The flask_login library sets a unique session["_id"]
     # when login_user() is called successfully
     if session.get("_id") is not None:
@@ -97,7 +80,6 @@
         user._is_active = True
 
     return user
->>>>>>> 06e75c1a
 
 @login_manager.request_loader
 def load_user_request(request):
