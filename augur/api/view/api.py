from flask import Flask, render_template, render_template_string, request, abort, jsonify, redirect, url_for, session, flash
import re
from flask_login import current_user, login_required
from augur.application.db.models import Repo, RepoGroup, UserGroup, UserRepo
from augur.tasks.frontend import add_org_repo_list, parse_org_and_repo_name, parse_org_name
from .utils import *
from ..server import app, engine
from augur.application.db.session import DatabaseSession

@app.route('/cache/file/')
@app.route('/cache/file/<path:file>')
def cache(file=None):
    if file is None:
        return redirect(url_for('static', filename="cache"))
    return redirect(url_for('static', filename="cache/" + toCacheFilename(file, False)))


def add_existing_repo_to_group(session, user_id, group_name, repo_id):

    logger.info("Adding existing repo to group")

    group_id = UserGroup.convert_group_name_to_id(session, user_id, group_name)
    if group_id is None:
        return False
    
    result = UserRepo.insert(session, repo_id, group_id)
    if not result:
        return False
    
def add_existing_org_to_group(session, user_id, group_name, rg_id):

    logger.info("Adding existing org to group")

    group_id = UserGroup.convert_group_name_to_id(session, user_id, group_name)
    if group_id is None:
        return False
    
    repos = session.query(Repo).filter(Repo.repo_group_id == rg_id).all()
    logger.info("Length of repos in org: " + str(len(repos)))
    for repo in repos:
        result = UserRepo.insert(session, repo.repo_id, group_id)
        if not result:
            logger.info("Failed to add repo to group")
    


@app.route('/account/repos/add', methods = ['POST'])
@login_required
def av_add_user_repo():

    urls = request.form.get('urls')
    group = request.form.get("group_name")

    if not urls:
        flash("No URLs provided")
        return redirect(url_for("user_settings") + "?section=tracker")
    
    # split on commas, carriage returns, and whitespace
    urls = re.split(r'[,\r\s]+', urls)

    # Remove duplicates and empty strings
    # passing None to fitler removes any 
    # values that don't evaluate to true
    urls = list(filter(None, set(urls)))

    if group == "None":
        group = current_user.login_name + "_default"

<<<<<<< HEAD
    invalid_urls = []

    with DatabaseSession(logger, engine) as session:
        for url in urls:  

            # matches https://github.com/{org}/ or htts://github.com/{org}
            if (org_name := Repo.parse_github_org_url(url)):
                rg_obj = RepoGroup.get_by_name(session, org_name)
                if rg_obj:
                    # add the orgs repos to the group
                    add_existing_org_to_group(session, current_user.user_id, group, rg_obj.repo_group_id)

            # matches https://github.com/{org}/{repo}/ or htts://github.com/{org}/{repo}
            elif Repo.parse_github_repo_url(url)[0]:
                org_name, repo_name = Repo.parse_github_repo_url(url)
                repo_git = f"https://github.com/{org_name}/{repo_name}"
                repo_obj = Repo.get_by_repo_git(session, repo_git)
                if repo_obj:
                    add_existing_repo_to_group(session, current_user.user_id, group, repo_obj.repo_id)

            # matches /{org}/{repo}/ or /{org}/{repo} or {org}/{repo}/ or {org}/{repo}
            elif (match := parse_org_and_repo_name(url)):
                org, repo = match.groups()
                repo_git = f"https://github.com/{org}/{repo}"
                repo_obj = Repo.get_by_repo_git(session, repo_git)
                if repo_obj:
                    add_existing_repo_to_group(session, current_user.user_id, group, repo_obj.repo_id)
            
            # matches /{org}/ or /{org} or {org}/ or {org}
            elif (match := parse_org_name(url)):
                org_name = match.group(1)
                rg_obj = RepoGroup.get_by_name(session, org_name)
                logger.info(rg_obj)
                if rg_obj:
                    # add the orgs repos to the group
                    add_existing_org_to_group(session, current_user.user_id, group, rg_obj.repo_group_id)
            
            else:
                invalid_urls.append(url)

    if urls:
        add_org_repo_list.si(current_user.user_id, group, urls).apply_async()
=======
    urls = [url.lower() for url in urls]

    add_org_repo_list.si(current_user.user_id, group, urls).apply_async()
>>>>>>> b0f159b0

    flash("Adding repos and orgs in the background")
            
    return redirect(url_for("user_settings") + "?section=tracker")

@app.route('/account/update', methods = ['POST'])
@login_required
def user_update_password():
    old_password = request.form.get("password")
    new_password = request.form.get("new_password")

    if current_user.update_password(old_password, new_password):
        flash(f"Account {current_user.login_name} successfully updated")
    else:
        flash("An error occurred updating the account")
    
    return redirect(url_for("user_settings"))

@app.route('/account/group/add', methods = ['POST'])
@login_required
def user_add_group():
    group = request.form.get("group_name")

    if not group:
        flash("No group name provided")
    elif current_user.add_group(group):
        flash(f"Successfully added group {group}")
    else:
        flash("An error occurred adding group")
    
    return redirect(url_for("user_settings") + "?section=tracker")

@app.route('/account/group/remove')
@login_required
def user_remove_group():
    group = request.args.get("group_name")

    if not group:
        flash("No group name provided")
    elif current_user.remove_group(group):
        flash(f"Successfully removed group {group}")
    else:
        flash("An error occurred removing group")
    
    return redirect(url_for("user_settings") + "?section=tracker")

@app.route('/account/repo/remove')
@login_required
def user_remove_repo():
    group = request.args.get("group_name")
    repo = request.args.get("repo_id")

    if not repo:
        flash("No repo id provided")
    if not group:
        flash("No group name provided")

    repo = int(repo)

    result = current_user.remove_repo(group, repo)[0]

    if result:
        flash(f"Successfully removed repo {repo} from group {group}")
    else:
        flash("An error occurred removing repo from group")
    
    return redirect(url_for("user_group_view") + f"?group={group}")

@app.route('/account/application/deauthorize')
@login_required
def user_app_deauthorize():
    token = request.args.get("token")

    if not token:
        flash("No application provided")
    elif current_user.invalidate_session(token):
        flash("Successfully deauthorized application")
    else:
        flash("Invalid application token")
    
    return redirect(url_for("user_settings") + "?section=application")

@app.route('/account/application/create', methods = ['POST'])
@login_required
def user_app_create():
    name = request.form.get("app_name")
    url = request.form.get("app_url")

    if not name or not url:
        flash("Must provide app name and redirect URL")
    elif current_user.add_app(name, url):
        flash("Successfully created app")
    else:
        flash("Could not create app")
    
    return redirect(url_for("user_settings") + "?section=application")


""" ----------------------------------------------------------------
Locking request loop:
    This route will lock the current request until the
    report request completes. A json response is guaranteed.
    Assumes that the requested repo exists.
"""
@app.route('/requests/report/wait/<id>')
def wait_for_report_request(id):
    requestReports(id)
    return jsonify(report_requests[id])<|MERGE_RESOLUTION|>--- conflicted
+++ resolved
@@ -66,7 +66,6 @@
     if group == "None":
         group = current_user.login_name + "_default"
 
-<<<<<<< HEAD
     invalid_urls = []
 
     with DatabaseSession(logger, engine) as session:
@@ -108,12 +107,8 @@
                 invalid_urls.append(url)
 
     if urls:
+        urls = [url.lower() for url in urls]
         add_org_repo_list.si(current_user.user_id, group, urls).apply_async()
-=======
-    urls = [url.lower() for url in urls]
-
-    add_org_repo_list.si(current_user.user_id, group, urls).apply_async()
->>>>>>> b0f159b0
 
     flash("Adding repos and orgs in the background")
             
