--- conflicted
+++ resolved
@@ -28,11 +28,7 @@
     def unsupported_method(error):
         return jsonify({"status": "Unsupported method"}), 405
 
-<<<<<<< HEAD
-   @server.app.route(f"/{AUGUR_API_VERSION}/user/validate", methods=['POST'])
-=======
     @server.app.route(f"/{AUGUR_API_VERSION}/user/validate", methods=['POST'])
->>>>>>> b8b2eb08
     def validate_user():
         if not request.is_secure:
             return generate_upgrade_request()
@@ -60,11 +56,7 @@
         - return jsonify({"status": "Validated"})
         """
 
-<<<<<<< HEAD
-   @server.app.route(f"/{AUGUR_API_VERSION}/user/create", methods=['POST'])
-=======
     @server.app.route(f"/{AUGUR_API_VERSION}/user/create", methods=['POST'])
->>>>>>> b8b2eb08
     def create_user():
         if not request.is_secure:
             return generate_upgrade_request()
