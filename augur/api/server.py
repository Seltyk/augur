--- conflicted
+++ resolved
@@ -35,11 +35,7 @@
 
     def __init__(self):
 
-<<<<<<< HEAD
-        self.logger = AugurLogger("server").get_logger()
-=======
         self.logger = AugurLogger("augur").get_logger()
->>>>>>> 09d7dccc
         self.session = TaskSession(self.logger)
         self.config = AugurConfig(self.session)
 
