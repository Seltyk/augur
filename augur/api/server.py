--- conflicted
+++ resolved
@@ -199,16 +199,8 @@
 
         return metric_files
         
-<<<<<<< HEAD
-    """
-        The function takes a function as an argument, and it args and kwargs. Then it calls the function, and returns the result.
-        At the end it conversts it to json if possible
-    """
-    def transform(self, func, args=None, kwargs=None, repo_url_base=None, orient='records',
-=======
 
     def transform(self, func, args=[], kwargs={}, repo_url_base=None, orient='records',
->>>>>>> 68fdb2b9
         group_by=None, on=None, aggregate='sum', resample=None, date_col='date'):
         """
         Serializes a dataframe in a JSON object and applies specified transformations
@@ -224,19 +216,6 @@
             if repo_url_base:
                 kwargs['repo_url'] = str(base64.b64decode(repo_url_base).decode())
 
-<<<<<<< HEAD
-            # if args and kwargs are empty call the function and get the result
-            if not args and not kwargs:
-                data = func()
-
-            # if args are defined and kwargs are empty call the function with args and get the result
-            elif args and not kwargs:
-                data = func(*args)
-
-            # if args and kwargs are set then pass them to the function and get the result
-            else:
-=======
->>>>>>> 68fdb2b9
                 data = func(*args, **kwargs)
             
             # most metrics return a pandas dataframe, which has the attribute to_json
@@ -310,7 +289,7 @@
             # sets the kwargs as the query paramaters or the arguments sent in the headers 
             kwargs.update(request.args.to_dict())            
 
-            
+
             if 'repo_group_id' not in kwargs and func.metadata["type"] != "toss":
                 kwargs['repo_group_id'] = 1
 
