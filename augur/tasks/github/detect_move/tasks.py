from augur.tasks.github.util.github_task_session import GithubTaskSession
from augur.tasks.github.detect_move.core import *
from augur.tasks.init.celery_app import celery_app as celery
from augur.application.db.util import execute_session_query
import traceback



@celery.task()
<<<<<<< HEAD
def detect_github_repo_move(repo_git : str) -> None:
=======
def detect_github_repo_move(repo_git_identifiers : str) -> None:
>>>>>>> 06e75c1a

    from augur.tasks.init.celery_app import engine

    logger = logging.getLogger(detect_github_repo_move.__name__)

    logger.info(f"Starting repo_move operation with {repo_git}")
    with GithubTaskSession(logger, engine) as session:
        #Ping each repo with the given repo_git to make sure
        #that they are still in place. 
        try:
            query = session.query(Repo).filter(Repo.repo_git == repo_git)
            repo = execute_session_query(query, 'one')
            logger.info(f"Pinging repo: {repo_git}")
            ping_github_for_repo_move(session, repo)
        except Exception as e:
            logger.error(f"Could not check repo source for {repo_git}\n Reason: {e} \n Traceback: {''.join(traceback.format_exception(None, e, e.__traceback__))}")<|MERGE_RESOLUTION|>--- conflicted
+++ resolved
@@ -7,11 +7,7 @@
 
 
 @celery.task()
-<<<<<<< HEAD
 def detect_github_repo_move(repo_git : str) -> None:
-=======
-def detect_github_repo_move(repo_git_identifiers : str) -> None:
->>>>>>> 06e75c1a
 
     from augur.tasks.init.celery_app import engine
 
