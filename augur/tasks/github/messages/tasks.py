import time
import logging


from augur.tasks.init.celery_app import celery_app as celery, engine
from augur.application.db.data_parse import *
from augur.tasks.github.util.github_paginator import GithubPaginator, hit_api
from augur.tasks.github.util.github_task_session import GithubTaskSession
from augur.tasks.util.worker_util import wait_child_tasks
from augur.tasks.github.util.util import remove_duplicate_dicts, get_owner_repo
from augur.application.db.models import PullRequest, Message, PullRequestReview, PullRequestLabel, PullRequestReviewer, PullRequestEvent, PullRequestMeta, PullRequestAssignee, PullRequestReviewMessageRef, Issue, IssueEvent, IssueLabel, IssueAssignee, PullRequestMessageRef, IssueMessageRef, Contributor, Repo


platform_id = 1


@celery.task
<<<<<<< HEAD
def collect_issue_and_pr_comments(repo_id: int) -> None:
    # define logger for task
    logger = logging.getLogger(collect_issue_and_pr_comments.__name__)
=======
def collect_github_messages(repo_git: str) -> None:

    logger = logging.getLogger(collect_github_messages.__name__)

    owner, repo = get_owner_repo(repo_git)

    with GithubTaskSession(logger, engine) as session:

        repo_id = session.query(Repo).filter(
            Repo.repo_git == repo_git).one().repo_id

    message_data = retrieve_all_pr_and_issue_messages(repo_git, logger)

    if message_data:

        process_messages(message_data, "Message task", repo_id, logger)

    else:
        logger.info(f"{owner}/{repo} has no messages")


def retrieve_all_pr_and_issue_messages(repo_git: str, logger) -> None:

    owner, repo = get_owner_repo(repo_git)

    # define logger for task
    logger.info(f"Collecting github comments for {owner}/{repo}")
>>>>>>> 01cf5d03

    # define database task session, that also holds autentication keys the GithubPaginator needs
<<<<<<< HEAD
    with GithubTaskSession(logger) as session:

        repo_obj = session.query(Repo).filter(Repo.repo_id == repo_id).one()
        repo_id = repo_obj.repo_id
        repo_git = repo_obj.repo_git

        owner, repo = get_owner_repo(repo_git)
        logger.info(f"Collecting github comments for {owner}/{repo}")

        # url to get issue and pull request comments
        url = f"https://api.github.com/repos/{owner}/{repo}/issues/comments"
=======
    with GithubTaskSession(logger, engine) as session:
    
>>>>>>> 01cf5d03
        # returns an iterable of all issues at this url (this essentially means you can treat the issues variable as a list of the issues)
        messages = GithubPaginator(url, session.oauths, logger)

    num_pages = messages.get_num_pages()
    all_data = []
    for page_data, page in messages.iter_pages():

        if page_data is None:
            return all_data

        elif len(page_data) == 0:
            logger.debug(f"{repo.capitalize()} Messages Page {page} contains no data...returning")
            logger.info(f"Github Messages Page {page} of {num_pages}")
            return all_data

        logger.info(f"Github Messages Page {page} of {num_pages}")

        all_data += page_data
        

    return all_data
    

def process_messages(messages, task_name, repo_id, logger):

    tool_source = "Pr comment task"
    tool_version = "2.0"
    data_source = "Github API"

    message_dicts = []
    message_ref_mapping_data = []
    contributors = []

    if messages is None:
        logger.debug(f"{task_name}: Messages was Nonetype...exiting")
        return

    if len(messages) == 0:
        logger.info(f"{task_name}: No messages to process")

    with GithubTaskSession(logger, engine) as session:

        for message in messages:

            related_pr_of_issue_found = False

            # this adds the cntrb_id to the message data
            # the returned contributor will be added to the contributors list later, if the related issue or pr are found
            # this logic is used so we don't insert a contributor when the related message isn't inserted
            message, contributor = process_github_comment_contributors(message, tool_source, tool_version, data_source)

            if is_issue_message(message["html_url"]):

                try:
                    related_issue = session.query(Issue).filter(Issue.issue_url == message["issue_url"]).one()
                    related_pr_of_issue_found = True

                except s.orm.exc.NoResultFound:
                    logger.info("Could not find related pr")
                    logger.info(f"We were searching for: {message['id']}")
                    logger.info("Skipping")
                    continue

                issue_id = related_issue.issue_id

                issue_message_ref_data = extract_needed_issue_message_ref_data(message, issue_id, repo_id, tool_source, tool_version, data_source)

                message_ref_mapping_data.append(
                    {
                        "platform_msg_id": message["id"],
                        "msg_ref_data": issue_message_ref_data,
                        "is_issue": True
                    }
                )

            else:

                try:
                    related_pr = session.query(PullRequest).filter(PullRequest.pr_issue_url == message["issue_url"]).one()
                    related_pr_of_issue_found = True

                except s.orm.exc.NoResultFound:
                    logger.info("Could not find related pr")
                    logger.info(f"We were searching for: {message['issue_url']}")
                    logger.info("Skipping")
                    continue

                pull_request_id = related_pr.pull_request_id

                pr_message_ref_data = extract_needed_pr_message_ref_data(message, pull_request_id, repo_id, tool_source, tool_version, data_source)

                message_ref_mapping_data.append(
                    {
                        "platform_msg_id": message["id"],
                        "msg_ref_data": pr_message_ref_data,
                        "is_issue": False
                    }
                )
            
            if related_pr_of_issue_found:

                message_dicts.append(
                                extract_needed_message_data(message, platform_id, repo_id, tool_source, tool_version, data_source)
                )

                contributors.append(contributor)

        contributors = remove_duplicate_dicts(contributors)

        logger.info(f"Inserting {len(contributors)} contributors")

        session.insert_data(contributors, Contributor, ["cntrb_login"])

        
        logger.info(f"Inserting {len(message_dicts)} messages")
        message_natural_keys = ["platform_msg_id"]
        message_return_columns = ["msg_id", "platform_msg_id"]
        message_return_data = session.insert_data(message_dicts, Message, message_natural_keys, message_return_columns)

        pr_message_ref_dicts = []
        issue_message_ref_dicts = []
        for mapping_data in message_ref_mapping_data:

            value = mapping_data["platform_msg_id"]
            key = "platform_msg_id"

            issue_or_pr_message = find_dict_in_list_of_dicts(message_return_data, key, value)

            if issue_or_pr_message:

                msg_id = issue_or_pr_message["msg_id"]
            else:
                print("Count not find issue or pull request message to map to")
                continue

            message_ref_data = mapping_data["msg_ref_data"]
            message_ref_data["msg_id"] = msg_id 

            if mapping_data["is_issue"] is True:
                issue_message_ref_dicts.append(message_ref_data)
            else:
                pr_message_ref_dicts.append(message_ref_data)

        pr_message_ref_natural_keys = ["pull_request_id", "pr_message_ref_src_comment_id"]
        session.insert_data(pr_message_ref_dicts, PullRequestMessageRef, pr_message_ref_natural_keys)

        issue_message_ref_natural_keys = ["issue_id", "issue_msg_ref_src_comment_id"]
        session.insert_data(issue_message_ref_dicts, IssueMessageRef, issue_message_ref_natural_keys)

        logger.info(f"{task_name}: Inserted {len(message_dicts)} messages. {len(issue_message_ref_dicts)} from issues and {len(pr_message_ref_dicts)} from prs")


def is_issue_message(html_url):

    return 'pull' not in html_url


def process_github_comment_contributors(message, tool_source, tool_version, data_source):

    message_cntrb = extract_needed_contributor_data(message["user"], tool_source, tool_version, data_source)
    message["cntrb_id"] = message_cntrb["cntrb_id"]

    return message, message_cntrb


# this function finds a dict in a list of dicts. 
# This is done by searching all the dicts for the given key that has the specified value
def find_dict_in_list_of_dicts(data, key, value):

    return next((item for item in data if item[key] == value), None)<|MERGE_RESOLUTION|>--- conflicted
+++ resolved
@@ -15,22 +15,16 @@
 
 
 @celery.task
-<<<<<<< HEAD
-def collect_issue_and_pr_comments(repo_id: int) -> None:
-    # define logger for task
-    logger = logging.getLogger(collect_issue_and_pr_comments.__name__)
-=======
-def collect_github_messages(repo_git: str) -> None:
+def collect_github_messages(repo_id: int) -> None:
 
     logger = logging.getLogger(collect_github_messages.__name__)
+    
+    with GithubTaskSession(logger, engine) as session:
+
+        repo_git = session.query(Repo).filter(
+            Repo.repo_id == repo_id).one().repo_git
 
     owner, repo = get_owner_repo(repo_git)
-
-    with GithubTaskSession(logger, engine) as session:
-
-        repo_id = session.query(Repo).filter(
-            Repo.repo_git == repo_git).one().repo_id
-
     message_data = retrieve_all_pr_and_issue_messages(repo_git, logger)
 
     if message_data:
@@ -47,25 +41,10 @@
 
     # define logger for task
     logger.info(f"Collecting github comments for {owner}/{repo}")
->>>>>>> 01cf5d03
 
     # define database task session, that also holds autentication keys the GithubPaginator needs
-<<<<<<< HEAD
-    with GithubTaskSession(logger) as session:
-
-        repo_obj = session.query(Repo).filter(Repo.repo_id == repo_id).one()
-        repo_id = repo_obj.repo_id
-        repo_git = repo_obj.repo_git
-
-        owner, repo = get_owner_repo(repo_git)
-        logger.info(f"Collecting github comments for {owner}/{repo}")
-
-        # url to get issue and pull request comments
-        url = f"https://api.github.com/repos/{owner}/{repo}/issues/comments"
-=======
     with GithubTaskSession(logger, engine) as session:
     
->>>>>>> 01cf5d03
         # returns an iterable of all issues at this url (this essentially means you can treat the issues variable as a list of the issues)
         messages = GithubPaginator(url, session.oauths, logger)
 
