from __future__ import annotations
from typing import List
import time
import logging
import json
import os
from enum import Enum
import math
import numpy as np
#from celery.result import AsyncResult
from celery import signature
from celery import group, chain, chord, signature
from sqlalchemy import or_, and_


from augur.tasks.github import *
if os.environ.get('AUGUR_DOCKER_DEPLOY') != "1":
    from augur.tasks.data_analysis import *
from augur.tasks.github.detect_move.tasks import detect_github_repo_move_core, detect_github_repo_move_secondary
from augur.tasks.github.releases.tasks import collect_releases
from augur.tasks.github.repo_info.tasks import collect_repo_info
from augur.tasks.github.pull_requests.files_model.tasks import process_pull_request_files
from augur.tasks.github.pull_requests.commits_model.tasks import process_pull_request_commits
from augur.tasks.git.dependency_tasks.tasks import process_ossf_scorecard_metrics
from augur.tasks.github.traffic.tasks import collect_github_repo_clones_data
from augur.tasks.git.facade_tasks import *
from augur.tasks.db.refresh_materialized_views import *
# from augur.tasks.data_analysis import *
from augur.tasks.init.celery_app import celery_app as celery
from augur.application.db.session import DatabaseSession
from logging import Logger
from enum import Enum
from augur.tasks.util.redis_list import RedisList
from augur.application.db.models import CollectionStatus, Repo
from augur.tasks.util.collection_util import *
from augur.tasks.util.redis_scalar import RedisScalar

CELERY_GROUP_TYPE = type(group())
CELERY_CHAIN_TYPE = type(chain())



"""
    Predefine phases. For new phases edit this and the config to reflect.
    The domain of tasks ran should be very explicit.

    A phase in this context is a function that takes a repo_git and returns a message
    for the celery worker to process.
"""

#Prelim phases are used to detect if where the repo has hosted has moved or not.
def prelim_phase(repo_git):

    logger = logging.getLogger(prelim_phase.__name__)

    return detect_github_repo_move_core.si(repo_git)

def prelim_phase_secondary(repo_git):
    logger = logging.getLogger(prelim_phase.__name__)

    return detect_github_repo_move_secondary.si(repo_git)


#This is the phase that defines the message for core augur collection
def primary_repo_collect_phase(repo_git):
    logger = logging.getLogger(primary_repo_collect_phase.__name__)

    #Here the term issues also includes prs. This list is a bunch of chains that run in parallel to process issue data.
    issue_dependent_tasks = []
    #repo_info should run in a group
    repo_info_tasks = []

    np_clustered_array = []

    #A chain is needed for each repo.
    repo_info_task = collect_repo_info.si(repo_git)#collection_task_wrapper(self)

    primary_repo_jobs = group(
        collect_issues.si(repo_git),
        collect_pull_requests.si(repo_git)
    )

    secondary_repo_jobs = group(
        collect_events.si(repo_git),#*create_grouped_task_load(dataList=first_pass, task=collect_events).tasks,
        collect_github_messages.si(repo_git), #*create_grouped_task_load(dataList=first_pass,task=collect_github_messages).tasks,
        collect_github_repo_clones_data.si(repo_git),
    )

    repo_task_group = group(
        repo_info_task,
        chain(primary_repo_jobs,secondary_repo_jobs,process_contributors.si()),
        #facade_phase(logger,repo_git),
        
        collect_releases.si(repo_git),
        grab_comitters.si(repo_git)
    )

    return repo_task_group


#This phase creates the message for secondary collection tasks.
#These are less important and have their own worker.
def secondary_repo_collect_phase(repo_git):
    logger = logging.getLogger(secondary_repo_collect_phase.__name__)

    repo_task_group = group(
        process_pull_request_files.si(repo_git),
        process_pull_request_commits.si(repo_git),
        process_ossf_scorecard_metrics.si(repo_git),
        chain(collect_pull_request_reviews.si(repo_git), collect_pull_request_review_comments.si(repo_git))
    )

    return repo_task_group




#This is a periodic task that runs less often to handle less important collection tasks such as 
#refreshing the materialized views.
@celery.task
def non_repo_domain_tasks():

    from augur.tasks.init.celery_app import engine

    logger = logging.getLogger(non_repo_domain_tasks.__name__)

    logger.info("Executing non-repo domain tasks")

    enabled_phase_names = []
    with DatabaseSession(logger, engine) as session:

        enabled_phase_names = get_enabled_phase_names_from_config(session.logger, session)

        #Disable augur from running these tasks more than once unless requested
        query = s.sql.text("""
            UPDATE augur_operations.config
            SET value=0
            WHERE section_name='Task_Routine'
            AND setting_name='machine_learning_phase'
        """)

        session.execute_sql(query)

    enabled_tasks = []

    enabled_tasks.extend(generate_non_repo_domain_facade_tasks(logger))

    if machine_learning_phase.__name__ in enabled_phase_names:
        enabled_tasks.extend(machine_learning_phase())

    tasks = chain(
        *enabled_tasks,
    )

    tasks.apply_async()



    """
        The below functions define augur's collection hooks.
        Each collection hook schedules tasks for a number of repos
        that are either new or older than a set amount of days.
    """
def start_primary_collection(session,max_repo,days):

    #Get list of enabled phases 
    enabled_phase_names = get_enabled_phase_names_from_config(session.logger, session)

    #Primary collection hook.
    primary_enabled_phases = []

    #Primary jobs
    if prelim_phase.__name__ in enabled_phase_names:
        primary_enabled_phases.append(prelim_phase)
    
    
    primary_enabled_phases.append(primary_repo_collect_phase)

    #task success is scheduled no matter what the config says.
    def core_task_success_util_gen(repo_git):
        return core_task_success_util.si(repo_git)
    
    primary_enabled_phases.append(core_task_success_util_gen)
    
    active_repo_count = len(session.query(CollectionStatus).filter(CollectionStatus.core_status == CollectionState.COLLECTING.value).all())

    cutoff_date = datetime.datetime.now() - datetime.timedelta(days=days)
    not_erroed = CollectionStatus.core_status != str(CollectionState.ERROR.value)
    not_collecting = CollectionStatus.core_status != str(CollectionState.COLLECTING.value)
    never_collected = CollectionStatus.core_data_last_collected == None
    old_collection = CollectionStatus.core_data_last_collected <= cutoff_date

    limit = max_repo-active_repo_count

    #Get repos for primary collection hook
    repo_git_identifiers = get_collection_status_repo_git_from_filter(session,and_(not_erroed, not_collecting, or_(never_collected, old_collection)),limit)

    session.logger.info(f"Starting primary collection on {len(repo_git_identifiers)} repos")
    if len(repo_git_identifiers) == 0:
        return 0

    session.logger.info(f"Primary collection starting for: {tuple(repo_git_identifiers)}")

    primary_augur_collection = AugurTaskRoutine(session,repos=repo_git_identifiers,collection_phases=primary_enabled_phases)


def start_secondary_collection(session,max_repo,days):

    #Get list of enabled phases 
    enabled_phase_names = get_enabled_phase_names_from_config(session.logger, session)

    #Deal with secondary collection
    secondary_enabled_phases = []

    if prelim_phase.__name__ in enabled_phase_names:
        secondary_enabled_phases.append(prelim_phase_secondary)

    
    secondary_enabled_phases.append(secondary_repo_collect_phase)

    def secondary_task_success_util_gen(repo_git):
        return secondary_task_success_util.si(repo_git)

    secondary_enabled_phases.append(secondary_task_success_util_gen)

    active_repo_count = len(session.query(CollectionStatus).filter(CollectionStatus.secondary_status == CollectionState.COLLECTING.value).all())

    cutoff_date = datetime.datetime.now() - datetime.timedelta(days=days)
    not_erroed = CollectionStatus.secondary_status != str(CollectionState.ERROR.value)
    not_collecting = CollectionStatus.secondary_status != str(CollectionState.COLLECTING.value)
    never_collected = CollectionStatus.secondary_data_last_collected == None
    old_collection = CollectionStatus.secondary_data_last_collected <= cutoff_date
    primary_collected = CollectionStatus.core_status == str(CollectionState.SUCCESS.value)

    limit = max_repo-active_repo_count

    repo_git_identifiers = get_collection_status_repo_git_from_filter(session,and_(primary_collected,not_erroed, not_collecting, or_(never_collected, old_collection)),limit)

    session.logger.info(f"Starting secondary collection on {len(repo_git_identifiers)} repos")
    if len(repo_git_identifiers) == 0:
        return 0

    session.logger.info(f"Secondary collection starting for: {tuple(repo_git_identifiers)}")

    secondary_augur_collection = AugurTaskRoutine(session,repos=repo_git_identifiers,collection_phases=secondary_enabled_phases,collection_hook="secondary")


def start_facade_clone_update(session,max_repo,days):
    facade_enabled_phases = []

    facade_enabled_phases.append(facade_clone_update_phase)

    def facade_clone_update_success_util_gen(repo_git):
        return facade_clone_update_success_util.si(repo_git)
    
    facade_enabled_phases.append(facade_clone_update_success_util_gen)

    active_repo_count = len(session.query(CollectionStatus).filter(CollectionStatus.facade_status == CollectionState.INITIALIZING.value).all())

    cutoff_date = datetime.datetime.now() - datetime.timedelta(days=days)
    not_erroed = CollectionStatus.facade_status != str(CollectionState.ERROR.value)
    not_failed_clone = CollectionStatus.facade_status != str(CollectionState.FAILED_CLONE.value)
    not_collecting = CollectionStatus.facade_status != str(CollectionState.COLLECTING.value)
    not_initializing = CollectionStatus.facade_status != str(CollectionState.INITIALIZING.value)
    never_collected = CollectionStatus.facade_status == CollectionState.PENDING.value
    old_collection = CollectionStatus.facade_data_last_collected <= cutoff_date

    limit = max_repo-active_repo_count

    repo_git_identifiers = get_collection_status_repo_git_from_filter(session,and_(not_failed_clone,not_erroed, not_collecting, not_initializing, or_(never_collected, old_collection)),limit)

    session.logger.info(f"Starting facade clone/update on {len(repo_git_identifiers)} repos")
    if len(repo_git_identifiers) == 0:
        return

    
    session.logger.info(f"Facade clone/update starting for: {tuple(repo_git_identifiers)}")

    facade_augur_collection = AugurTaskRoutine(session,repos=repo_git_identifiers,collection_phases=facade_enabled_phases,collection_hook="facade")
    #Change start state so cloning repos appear as initializing instead of collecting.
    facade_augur_collection.start_state = CollectionState.INITIALIZING.value

    facade_augur_collection.start_data_collection()

def start_facade_collection(session,max_repo,days,max_collection_weight):

    #Deal with secondary collection
    facade_enabled_phases = []
    
    facade_enabled_phases.append(facade_phase)

    def facade_task_success_util_gen(repo_git):
        return facade_task_success_util.si(repo_git)

    facade_enabled_phases.append(facade_task_success_util_gen)

    active_repo_count = len(session.query(CollectionStatus).filter(CollectionStatus.facade_status == CollectionState.COLLECTING.value).all())

    cutoff_date = datetime.datetime.now() - datetime.timedelta(days=days)
    not_erroed = CollectionStatus.facade_status != str(CollectionState.ERROR.value)
    not_pending = CollectionStatus.facade_status != str(CollectionState.PENDING.value)
    not_failed_clone = CollectionStatus.facade_status != str(CollectionState.FAILED_CLONE.value)
    not_collecting = CollectionStatus.facade_status != str(CollectionState.COLLECTING.value)
    not_initializing = CollectionStatus.facade_status != str(CollectionState.INITIALIZING.value)
    never_collected = CollectionStatus.facade_data_last_collected == None
    old_collection = CollectionStatus.facade_data_last_collected <= cutoff_date

    limit = max_repo-active_repo_count

    repo_git_identifiers = get_collection_status_repo_git_from_filter(session,and_(not_pending,not_failed_clone,not_erroed, not_collecting, not_initializing, or_(never_collected, old_collection)),limit)

    session.logger.info(f"Starting facade collection on {len(repo_git_identifiers)} repos")
    if len(repo_git_identifiers) == 0:
        return 0

    session.logger.info(f"Facade collection starting for: {tuple(repo_git_identifiers)}")

    facade_augur_collection = AugurTaskRoutine(session,repos=repo_git_identifiers,collection_phases=facade_enabled_phases,collection_hook="facade")


@celery.task
def augur_collection_monitor():     

    from augur.tasks.init.celery_app import engine

    logger = logging.getLogger(augur_collection_monitor.__name__)

    logger.info("Checking for repos to collect")

    with DatabaseSession(logger, engine) as session:
        #Get list of enabled phases 
        enabled_phase_names = get_enabled_phase_names_from_config(session.logger, session)

        if primary_repo_collect_phase.__name__ in enabled_phase_names:
<<<<<<< HEAD
            start_primary_collection(session, max_repo=20, days=30)

        if secondary_repo_collect_phase.__name__ in enabled_phase_names:
            start_secondary_collection(session, max_repo=30, days=30)


        if facade_phase.__name__ in enabled_phase_names:
            #Schedule facade collection before clone/updates as that is a higher priority
            start_facade_collection(session, max_repo=20, days=30)
            start_facade_clone_update(session,max_repo=15,days=30)
=======
            start_primary_collection(session, max_repo=40, days=30)
        
        if secondary_repo_collect_phase.__name__ in enabled_phase_names:
            start_secondary_collection(session, max_repo=10, days=30)

        if facade_phase.__name__ in enabled_phase_names:
            #Schedule facade collection before clone/updates as that is a higher priority
            start_facade_collection(session, max_repo=15, days=30)
            start_facade_clone_update(session,max_repo=5,days=30)
>>>>>>> 63ab8b2a


<|MERGE_RESOLUTION|>--- conflicted
+++ resolved
@@ -332,18 +332,6 @@
         enabled_phase_names = get_enabled_phase_names_from_config(session.logger, session)
 
         if primary_repo_collect_phase.__name__ in enabled_phase_names:
-<<<<<<< HEAD
-            start_primary_collection(session, max_repo=20, days=30)
-
-        if secondary_repo_collect_phase.__name__ in enabled_phase_names:
-            start_secondary_collection(session, max_repo=30, days=30)
-
-
-        if facade_phase.__name__ in enabled_phase_names:
-            #Schedule facade collection before clone/updates as that is a higher priority
-            start_facade_collection(session, max_repo=20, days=30)
-            start_facade_clone_update(session,max_repo=15,days=30)
-=======
             start_primary_collection(session, max_repo=40, days=30)
         
         if secondary_repo_collect_phase.__name__ in enabled_phase_names:
@@ -353,6 +341,5 @@
             #Schedule facade collection before clone/updates as that is a higher priority
             start_facade_collection(session, max_repo=15, days=30)
             start_facade_clone_update(session,max_repo=5,days=30)
->>>>>>> 63ab8b2a
-
-
+
+
