--- conflicted
+++ resolved
@@ -235,16 +235,8 @@
 
             self.logger.info(f"Setting repo_id {repo_id} to collecting for repo: {repo_git}")
 
-<<<<<<< HEAD
             #yield the value of the task_id to the calling method so that the proper collectionStatus field can be updated
             yield repo_git, task_id
-=======
-            #set status in database to collecting
-            repoStatus = repo.collection_status[0]
-            repoStatus.core_task_id = task_id
-            repoStatus.core_status = CollectionState.COLLECTING.value
-            self.session.commit()
->>>>>>> ea982ebd
 
 @celery.task
 def non_repo_domain_tasks():
