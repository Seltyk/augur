from __future__ import annotations
from typing import List
import time
import logging
import json
import os
from enum import Enum
import math
import numpy as np
#from celery.result import AsyncResult
from celery import signature
from celery import group, chain, chord, signature
from sqlalchemy import or_, and_


from augur.tasks.github import *
if os.environ.get('AUGUR_DOCKER_DEPLOY') != "1":
    from augur.tasks.data_analysis import *
from augur.tasks.github.detect_move.tasks import detect_github_repo_move_core, detect_github_repo_move_secondary
from augur.tasks.github.releases.tasks import collect_releases
from augur.tasks.github.repo_info.tasks import collect_repo_info
from augur.tasks.github.pull_requests.files_model.tasks import process_pull_request_files
from augur.tasks.github.pull_requests.commits_model.tasks import process_pull_request_commits
<<<<<<< HEAD
from augur.tasks.github.traffic.tasks import collect_github_repo_clones_data
=======
from augur.tasks.git.dependency_tasks.tasks import process_ossf_scorecard_metrics

>>>>>>> f3aafa5c
from augur.tasks.git.facade_tasks import *
from augur.tasks.db.refresh_materialized_views import *
# from augur.tasks.data_analysis import *
from augur.tasks.init.celery_app import celery_app as celery
from celery.result import allow_join_result
from augur.application.logs import AugurLogger
from augur.application.config import AugurConfig
from augur.application.db.session import DatabaseSession
from augur.application.db.util import execute_session_query
from logging import Logger
from enum import Enum
from augur.tasks.util.redis_list import RedisList
from augur.application.db.models import CollectionStatus, Repo

CELERY_GROUP_TYPE = type(group())
CELERY_CHAIN_TYPE = type(chain())


# class syntax
class CollectionState(Enum):
    SUCCESS = "Success"
    PENDING = "Pending"
    ERROR = "Error"
    COLLECTING = "Collecting"
    UPDATE = "Update"
    FAILED_CLONE = "Failed Clone"

"""
@celery.task(bind=True)
def collection_task_wrapper(self,*args,**kwargs):
    task = kwargs.pop('task')

    task(*args,**kwargs)

    return self.request.id
"""

@celery.task
def core_task_success(repo_git):

    from augur.tasks.init.celery_app import engine

    logger = logging.getLogger(core_task_success.__name__)

    logger.info(f"Repo '{repo_git}' succeeded through core collection")

    with DatabaseSession(logger, engine) as session:

        repo = Repo.get_by_repo_git(session, repo_git)
        if not repo:
            raise Exception(f"Task with repo_git of {repo_git} but could not be found in Repo table")

        collection_status = repo.collection_status[0]

        collection_status.core_status = CollectionState.SUCCESS.value
        collection_status.core_data_last_collected = datetime.datetime.now().strftime('%Y-%m-%d %H:%M:%S')
        collection_status.core_task_id = None

        session.commit()

@celery.task
def secondary_task_success(repo_git):

    from augur.tasks.init.celery_app import engine

    logger = logging.getLogger(secondary_task_success.__name__)

    logger.info(f"Repo '{repo_git}' succeeded through secondary collection")

    with DatabaseSession(logger, engine) as session:

        repo = Repo.get_by_repo_git(session, repo_git)
        if not repo:
            raise Exception(f"Task with repo_git of {repo_git} but could not be found in Repo table")

        collection_status = repo.collection_status[0]

        collection_status.secondary_status = CollectionState.SUCCESS.value
        collection_status.secondary_data_last_collected	 = datetime.datetime.now().strftime('%Y-%m-%d %H:%M:%S')
        collection_status.secondary_task_id = None

        session.commit()

@celery.task
def facade_task_success(repo_git):

    from augur.tasks.init.celery_app import engine

    logger = logging.getLogger(facade_task_success.__name__)

    logger.info(f"Repo '{repo_git}' succeeded through facade task collection")

    with DatabaseSession(logger, engine) as session:

        repo = Repo.get_by_repo_git(session, repo_git)
        if not repo:
            raise Exception(f"Task with repo_git of {repo_git} but could not be found in Repo table")

        collection_status = repo.collection_status[0]

        collection_status.facade_status = CollectionState.SUCCESS.value
        collection_status.facade_data_last_collected = datetime.datetime.now().strftime('%Y-%m-%d %H:%M:%S')
        collection_status.facade_task_id = None

        session.commit()

@celery.task
def task_failed(request,exc,traceback):

    from augur.tasks.init.celery_app import engine

    logger = logging.getLogger(task_failed.__name__)

    # log traceback to error file
    logger.error(f"Task {request.id} raised exception: {exc}\n{traceback}")
    
    with DatabaseSession(logger,engine) as session:
        core_id_match = CollectionStatus.core_task_id == request.id
        secondary_id_match = CollectionStatus.secondary_task_id == request.id
        facade_id_match = CollectionStatus.facade_task_id == request.id

        query = session.query(CollectionStatus).filter(or_(core_id_match,secondary_id_match,facade_id_match))

        print(f"chain: {request.chain}")
        #Make sure any further execution of tasks dependent on this one stops.
        try:
            #Replace the tasks queued ahead of this one in a chain with None.
            request.chain = None
        except AttributeError:
            pass #Task is not part of a chain. Normal so don't log.
        except Exception as e:
            logger.error(f"Could not mutate request chain! \n Error: {e}")
        
        try:
            collectionRecord = execute_session_query(query,'one')
        except:
            #Exit if we can't find the record.
            return
        
        if collectionRecord.core_task_id == request.id:
            # set status to Error in db
            collectionRecord.core_status = CollectionStatus.ERROR.value
            collectionRecord.core_task_id = None
        

        if collectionRecord.secondary_task_id == request.id:
            # set status to Error in db
            collectionRecord.secondary_status = CollectionStatus.ERROR.value
            collectionRecord.secondary_task_id = None
            
        
        if collectionRecord.facade_task_id == request.id:
            collectionRecord.facade_status = CollectionStatus.ERROR.value
            collectionRecord.facade_task_id = None
        
        session.commit()
    
    


#Predefine phases. For new phases edit this and the config to reflect.
#The domain of tasks ran should be very explicit.
def prelim_phase(repo_git):

    logger = logging.getLogger(prelim_phase.__name__)

    return detect_github_repo_move_core.si(repo_git)

def prelim_phase_secondary(repo_git):
    logger = logging.getLogger(prelim_phase.__name__)

    return detect_github_repo_move_secondary.si(repo_git)


def primary_repo_collect_phase(repo_git):
    logger = logging.getLogger(primary_repo_collect_phase.__name__)

    #Here the term issues also includes prs. This list is a bunch of chains that run in parallel to process issue data.
    issue_dependent_tasks = []
    #repo_info should run in a group
    repo_info_tasks = []

    np_clustered_array = []

    #A chain is needed for each repo.
<<<<<<< HEAD
    with DatabaseSession(logger) as session:
        query = session.query(Repo)
        repos = execute_session_query(query, 'all')
        #Just use list comprehension for simple group
        repo_info_tasks = [collect_repo_info.si(repo.repo_git) for repo in repos]

        for repo in repos:
            first_tasks_repo = group(collect_issues.si(repo.repo_git),collect_pull_requests.si(repo.repo_git),collect_github_repo_clones_data.si(repo.repo_git))
            second_tasks_repo = group(collect_events.si(repo.repo_git),
                collect_github_messages.si(repo.repo_git),process_pull_request_files.si(repo.repo_git), process_pull_request_commits.si(repo.repo_git))

            repo_chain = chain(first_tasks_repo,second_tasks_repo)
            issue_dependent_tasks.append(repo_chain)

        repo_task_group = group(
            *repo_info_tasks,
            chain(group(*issue_dependent_tasks),process_contributors.si()),
            generate_facade_chain(logger),
            collect_releases.si()
        )
    
    chain(repo_task_group, refresh_materialized_views.si()).apply_async()
=======
    repo_info_task = collect_repo_info.si(repo_git)#collection_task_wrapper(self)
>>>>>>> f3aafa5c

    primary_repo_jobs = group(
        collect_issues.si(repo_git),
        collect_pull_requests.si(repo_git)
    )

    secondary_repo_jobs = group(
        collect_events.si(repo_git),#*create_grouped_task_load(dataList=first_pass, task=collect_events).tasks,
        collect_github_messages.si(repo_git),#*create_grouped_task_load(dataList=first_pass,task=collect_github_messages).tasks,
    )

    repo_task_group = group(
        repo_info_task,
        chain(primary_repo_jobs,secondary_repo_jobs,process_contributors.si()),
        #facade_phase(logger,repo_git),
        process_ossf_scorecard_metrics.si(repo_git),
        collect_releases.si(repo_git)
    )

    return repo_task_group


def secondary_repo_collect_phase(repo_git):
    logger = logging.getLogger(secondary_repo_collect_phase.__name__)

    repo_task_group = group(
        process_pull_request_files.si(repo_git),
        process_pull_request_commits.si(repo_git),
        chain(collect_pull_request_reviews.si(repo_git), collect_pull_request_review_comments.si(repo_git))
    )

    return repo_task_group


class AugurTaskRoutine:
    """class to keep track of various groups of collection tasks as well as how they relate to one another.
    Accessible like a dict, each dict item represents a 'phase' of augur collection executed more or less in parallel.

    Attributes:
        logger (Logger): Get logger from AugurLogger
        jobs_dict (dict): Dict of data collection phases to run
        repos (List[str]): List of repo_ids to run collection on.
        collection_phases (List[str]): List of phases to run in augur collection.
        session: Database session to use
    """
    def __init__(self,session,repos: List[str]=[],collection_phases: List[str]=[]):
        self.logger = AugurLogger("data_collection_jobs").get_logger()
        #self.session = TaskSession(self.logger)
        self.jobs_dict = {}
        self.collection_phases = collection_phases
        #self.disabled_collection_tasks = disabled_collection_tasks
        self.repos = repos
        self.session = session

        #Assemble default phases
        #These will then be able to be overridden through the config.
        for phase in collection_phases:
            self.jobs_dict[phase.__name__] = phase

    #Get and set dict values that correspond to phases of collection
    def __getitem__(self,key: str) -> dict:
        """Return the collection group with the specified key.
        """
        return self.jobs_dict[key]
    
    def __setitem__(self,key: str,newJobs):
        """Create a new collection job group with the name of the key specified.
        """
        self.collection_phases.append(newJobs)
        self.jobs_dict[key] = newJobs

    def start_data_collection(self):
        """Start all task items and return.
        """
        augur_collection_list = []
        
        for repo_git in self.repos:

            repo = self.session.query(Repo).filter(Repo.repo_git == repo_git).one()
            repo_id = repo.repo_id

            augur_collection_sequence = []
            for phaseName, job in self.jobs_dict.items():
                self.logger.info(f"Queuing phase {phaseName} for repo {repo_git}")
                
                #Add the phase to the sequence in order as a celery task.
                #The preliminary task creates the larger task chain 
                augur_collection_sequence.append(job(repo_git))

            #augur_collection_sequence.append(core_task_success.si(repo_git))
            #Link all phases in a chain and send to celery
            augur_collection_chain = chain(*augur_collection_sequence)
            task_id = augur_collection_chain.apply_async(link_error=task_failed.s()).task_id

            self.logger.info(f"Setting repo_id {repo_id} to collecting for repo: {repo_git}")

            #yield the value of the task_id to the calling method so that the proper collectionStatus field can be updated
            yield repo_git, task_id

def get_enabled_phase_names_from_config(logger, session):

    config = AugurConfig(logger, session)
    phase_options = config.get_section("Task_Routine")

    #Get list of enabled phases 
    enabled_phase_names = [name for name, phase in phase_options.items() if phase == 1]

    return enabled_phase_names



@celery.task
def non_repo_domain_tasks():

    from augur.tasks.init.celery_app import engine

    logger = logging.getLogger(non_repo_domain_tasks.__name__)

    logger.info("Executing non-repo domain tasks")

    enabled_phase_names = []
    with DatabaseSession(logger, engine) as session:

        enabled_phase_names = get_enabled_phase_names_from_config(session.logger, session)

        #Disable augur from running these tasks more than once unless requested
        query = s.sql.text("""
            UPDATE augur_operations.config
            SET value=0
            WHERE section_name='Task_Routine'
            AND setting_name='machine_learning_phase'
        """)

        session.execute_sql(query)

        #Disable augur from running these tasks more than once unless requested
        query = s.sql.text("""
            UPDATE augur_operations.config
            SET value=0
            WHERE section_name='Task_Routine'
            AND setting_name='machine_learning_phase'
        """)

        session.execute_sql(query)

    enabled_tasks = []

    enabled_tasks.extend(generate_non_repo_domain_facade_tasks(logger))

    if machine_learning_phase.__name__ in enabled_phase_names:
        enabled_tasks.extend(machine_learning_phase())

    tasks = chain(
        *enabled_tasks,
        refresh_materialized_views.si()
    )

    tasks.apply_async()


#Query db for CollectionStatus records that fit the desired condition.
#Used to get CollectionStatus for differant collection hooks
def get_collection_status_repo_git_from_filter(session,filter_condition,limit):
    repo_status_list = session.query(CollectionStatus).filter(filter_condition).limit(limit).all()

    return [status.repo.repo_git for status in repo_status_list]


def start_primary_collection(session,max_repo,days):

    #Get list of enabled phases 
    enabled_phase_names = get_enabled_phase_names_from_config(session.logger, session)

    #Primary collection hook.
    primary_enabled_phases = []

    #Primary jobs
    if prelim_phase.__name__ in enabled_phase_names:
        primary_enabled_phases.append(prelim_phase)
    
    if primary_repo_collect_phase.__name__ in enabled_phase_names:
        primary_enabled_phases.append(primary_repo_collect_phase)

    #task success is scheduled no matter what the config says.
    def core_task_success_gen(repo_git):
        return core_task_success.si(repo_git)
    
    primary_enabled_phases.append(core_task_success_gen)
    
    active_repo_count = len(session.query(CollectionStatus).filter(CollectionStatus.core_status == CollectionState.COLLECTING.value).all())

    cutoff_date = datetime.datetime.now() - datetime.timedelta(days=days)
    not_erroed = CollectionStatus.core_status != str(CollectionState.ERROR.value)
    not_collecting = CollectionStatus.core_status != str(CollectionState.COLLECTING.value)
    never_collected = CollectionStatus.core_data_last_collected == None
    old_collection = CollectionStatus.core_data_last_collected <= cutoff_date

    limit = max_repo-active_repo_count

    #Get repos for primary collection hook
    repo_git_identifiers = get_collection_status_repo_git_from_filter(session,and_(not_erroed, not_collecting, or_(never_collected, old_collection)),limit)

    session.logger.info(f"Starting primary collection on {len(repo_git_identifiers)} repos")
    if len(repo_git_identifiers) == 0:
        return

    session.logger.info(f"Primary collection starting for: {tuple(repo_git_identifiers)}")

    primary_augur_collection = AugurTaskRoutine(session,repos=repo_git_identifiers,collection_phases=primary_enabled_phases)

    #Start data collection and update the collectionStatus with the task_ids
    for repo_git, task_id in primary_augur_collection.start_data_collection():
        
        repo = session.query(Repo).filter(Repo.repo_git == repo_git).one()

        #set status in database to collecting
        repoStatus = repo.collection_status[0]
        repoStatus.core_task_id = task_id
        #repoStatus.secondary_task_id = task_id
        repoStatus.core_status = CollectionState.COLLECTING.value
        session.commit()

def start_secondary_collection(session,max_repo,days):

    #Get list of enabled phases 
    enabled_phase_names = get_enabled_phase_names_from_config(session.logger, session)

    #Deal with secondary collection
    secondary_enabled_phases = []

    if prelim_phase.__name__ in enabled_phase_names:
        secondary_enabled_phases.append(prelim_phase_secondary)

    if secondary_repo_collect_phase.__name__ in enabled_phase_names:
        secondary_enabled_phases.append(secondary_repo_collect_phase)

    def secondary_task_success_gen(repo_git):
        return secondary_task_success.si(repo_git)

    secondary_enabled_phases.append(secondary_task_success_gen)

    active_repo_count = len(session.query(CollectionStatus).filter(CollectionStatus.secondary_status == CollectionState.COLLECTING.value).all())

    cutoff_date = datetime.datetime.now() - datetime.timedelta(days=days)
    not_erroed = CollectionStatus.secondary_status != str(CollectionState.ERROR.value)
    not_collecting = CollectionStatus.secondary_status != str(CollectionState.COLLECTING.value)
    never_collected = CollectionStatus.secondary_data_last_collected == None
    old_collection = CollectionStatus.secondary_data_last_collected <= cutoff_date
    primary_collected = CollectionStatus.core_status == str(CollectionState.SUCCESS.value)

    limit = max_repo-active_repo_count

    repo_git_identifiers = get_collection_status_repo_git_from_filter(session,and_(primary_collected,not_erroed, not_collecting, or_(never_collected, old_collection)),limit)

    session.logger.info(f"Starting secondary collection on {len(repo_git_identifiers)} repos")
    if len(repo_git_identifiers) == 0:
        return

    session.logger.info(f"Secondary collection starting for: {tuple(repo_git_identifiers)}")

    secondary_augur_collection = AugurTaskRoutine(session,repos=repo_git_identifiers,collection_phases=secondary_enabled_phases)

    #Start data collection and update the collectionStatus with the task_ids
    for repo_git, task_id in secondary_augur_collection.start_data_collection():
        
        repo = session.query(Repo).filter(Repo.repo_git == repo_git).one()

        #set status in database to collecting
        repoStatus = repo.collection_status[0]
        repoStatus.secondary_task_id = task_id
        repoStatus.secondary_status = CollectionState.COLLECTING.value
        session.commit()

def start_facade_collection(session,max_repo,days):

    #Get list of enabled phases 
    enabled_phase_names = get_enabled_phase_names_from_config(session.logger, session)

    #Deal with secondary collection
    facade_enabled_phases = []

    if facade_phase.__name__ in enabled_phase_names:
        facade_enabled_phases.append(facade_phase)

    def facade_task_success_gen(repo_git):
        return facade_task_success.si(repo_git)

    facade_enabled_phases.append(facade_task_success_gen)

    active_repo_count = len(session.query(CollectionStatus).filter(CollectionStatus.facade_task_id != None).all())

    cutoff_date = datetime.datetime.now() - datetime.timedelta(days=days)
    not_erroed = CollectionStatus.facade_status != str(CollectionState.ERROR.value)
    not_collecting = CollectionStatus.facade_task_id == None
    never_collected = CollectionStatus.facade_data_last_collected == None
    old_collection = CollectionStatus.facade_data_last_collected <= cutoff_date

    limit = max_repo-active_repo_count

    repo_git_identifiers = get_collection_status_repo_git_from_filter(session,and_(not_erroed, not_collecting, or_(never_collected, old_collection)),limit)

    session.logger.info(f"Starting facade collection on {len(repo_git_identifiers)} repos")
    if len(repo_git_identifiers) == 0:
        return

    session.logger.info(f"Facade collection starting for: {tuple(repo_git_identifiers)}")

    facade_augur_collection = AugurTaskRoutine(session,repos=repo_git_identifiers,collection_phases=facade_enabled_phases)

    #Start data collection and update the collectionStatus with the task_ids
    for repo_git, task_id in facade_augur_collection.start_data_collection():
        
        repo = session.query(Repo).filter(Repo.repo_git == repo_git).one()

        #set status in database to collecting
        repoStatus = repo.collection_status[0]
        repoStatus.facade_task_id = task_id
        session.commit()

@celery.task
def augur_collection_monitor():     

    from augur.tasks.init.celery_app import engine

    logger = logging.getLogger(augur_collection_monitor.__name__)

    logger.info("Checking for repos to collect")

    with DatabaseSession(logger, engine) as session:

        start_primary_collection(session, max_repo=50, days=30)
        
        start_secondary_collection(session, max_repo=30, days=30)

        start_facade_collection(session, max_repo=30, days=30)


<|MERGE_RESOLUTION|>--- conflicted
+++ resolved
@@ -21,12 +21,8 @@
 from augur.tasks.github.repo_info.tasks import collect_repo_info
 from augur.tasks.github.pull_requests.files_model.tasks import process_pull_request_files
 from augur.tasks.github.pull_requests.commits_model.tasks import process_pull_request_commits
-<<<<<<< HEAD
+from augur.tasks.git.dependency_tasks.tasks import process_ossf_scorecard_metrics
 from augur.tasks.github.traffic.tasks import collect_github_repo_clones_data
-=======
-from augur.tasks.git.dependency_tasks.tasks import process_ossf_scorecard_metrics
-
->>>>>>> f3aafa5c
 from augur.tasks.git.facade_tasks import *
 from augur.tasks.db.refresh_materialized_views import *
 # from augur.tasks.data_analysis import *
@@ -212,7 +208,10 @@
     np_clustered_array = []
 
     #A chain is needed for each repo.
-<<<<<<< HEAD
+    repo_info_task = collect_repo_info.si(repo_git)#collection_task_wrapper(self)
+
+### Section from traffic metric merge that may need to be changed
+
     with DatabaseSession(logger) as session:
         query = session.query(Repo)
         repos = execute_session_query(query, 'all')
@@ -235,9 +234,9 @@
         )
     
     chain(repo_task_group, refresh_materialized_views.si()).apply_async()
-=======
-    repo_info_task = collect_repo_info.si(repo_git)#collection_task_wrapper(self)
->>>>>>> f3aafa5c
+
+#### End of section from traffic metric merge that may need to be changed
+
 
     primary_repo_jobs = group(
         collect_issues.si(repo_git),
