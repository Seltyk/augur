from __future__ import annotations
from typing import List
import time
import logging
import json
from enum import Enum

from celery.result import AsyncResult
from celery import signature
from celery import group, chain, chord, signature


from augur.tasks.github import *
from augur.tasks.github.detect_move.tasks import detect_github_repo_move
from augur.tasks.github.releases.tasks import collect_releases
from augur.tasks.github.repo_info.tasks import collect_repo_info
from augur.tasks.git.facade_tasks import *
# from augur.tasks.data_analysis import *
from augur.tasks.init.celery_app import celery_app as celery
from augur.application.logs import AugurLogger
from augur.application.db.session import DatabaseSession
from augur.tasks.init.celery_app import engine
from logging import Logger

pr_numbers = [70, 106, 170, 190, 192, 208, 213, 215, 216, 218, 223, 224, 226, 230, 237, 238, 240, 241, 248, 249, 250, 252, 253, 254, 255, 256, 257, 261, 268, 270, 273, 277, 281, 283, 288, 291, 303, 306, 309, 310, 311, 323, 324, 325, 334, 335, 338, 343, 346, 348, 350, 353, 355, 356, 357, 359, 360, 365, 369, 375, 381, 382, 388, 405, 408, 409, 410, 414, 418, 419, 420, 421, 422, 424, 425, 431, 433, 438, 445, 450, 454, 455, 456, 457, 460, 463, 468, 469, 470, 474, 475, 476, 477, 478, 479, 480, 481, 482, 484, 485, 486, 487, 488, 490, 491, 492, 493, 494, 495, 496, 497, 498, 499, 500, 501, 502, 504, 506, 507, 508, 509, 510, 512, 514]

#Predefine phases. For new phases edit this and the config to reflect.
#The domain of tasks ran should be very explicit.
class AugurTaskPhase(Enum):
    """All the differant phases of collection augur goes through in sequence"""

    PRELIMINARY = "Preliminary"
    REPO_COLLECT = "Repo_collect"
    MACHINE_LEARNING = "Machine_learning"
    POST_PHASE = "Post_phase"


class AugurTaskRoutine:
    """class to keep track of various groups of collection tasks as well as how they relate to one another.
    Accessible like a dict, each dict item represents a 'phase' of augur collection executed more or less in parallel.

    Attributes:
        logger (Logger): Get logger from AugurLogger
        jobs_dict (dict): Dict of data collection phases to run
        disabled_collection_groups (List[str]): List of keys in jobs dict that have been marked as disabled
    """
    def __init__(self,disabled_collection_phases: List[str]=[], disabled_collection_tasks: List[str]=[]):
        self.logger = AugurLogger("data_collection_jobs").get_logger()
        #self.session = TaskSession(self.logger)
        self.jobs_dict = {}
        self.disabled_collection_phases = disabled_collection_phases
        self.disabled_collection_tasks = disabled_collection_tasks

        #Assemble default phases
        #These will then be able to be overridden through the config.
        preliminary_task_list = [detect_github_repo_move.si()]

        preliminary_tasks = group(preliminary_task_list)
        self.jobs_dict[AugurTaskPhase.PRELIMINARY] = preliminary_tasks
        
        #store all tasks that taks a repo as an argument 
        tasks_with_repo_domain = []
        #A chain is needed for each repo.
        with DatabaseSession(self.logger) as session:
            repos = session.query(Repo).all()

            for repo in repos:
                first_tasks_repo = group(collect_issues.si(repo.repo_id),collect_pull_requests.si(repo.repo_id))
                second_tasks_repo = group(collect_events.si(repo.repo_id),collect_issue_and_pr_comments.si(repo.repo_id))

                repo_chain = chain(first_tasks_repo,second_tasks_repo)
                tasks_with_repo_domain.append(repo_chain)
        
        self.jobs_dict[AugurTaskPhase.REPO_COLLECT] = group(
            chain(group(*tasks_with_repo_domain),process_contributors.si()),
            facade_commits_model.si(),
            collect_releases.si(),
            collect_repo_info.si()
        )

                

    #Get and set dict values that correspond to phases of collection
    def __getitem__(self,key: str) -> dict:
        """Return the collection group with the specified key.
        """
        return self.jobs_dict[key]
    
    def __setitem__(self,key: str,newJobs):
        """Create a new collection job group with the name of the key specified.
        """
        if not hasattr(newJobs, 'apply_async') or not callable(newJobs.apply_async):
            self.logger.error("Collection groups must be of celery types that can be called with \'apply_async\'")
            raise AttributeError 
        
        if key in self.disabled_collection_phases:
            self.logger.error("Group has been disabled")
            return
        self.jobs_dict[key] = newJobs

    
    def disable_group(self,key: str):
        """Make a group deleted from the dict and unable to be run or added.
        """
        del self.jobs_dict[key]
        self.disabled_collection_phases.append(key)


    def start_data_collection(self):
        """Start all task items and return.
        """
        self.logger.info("Starting augur collection")

        self.logger.info(f"Enabled phases: {self.jobs_dict.keys()}")
        augur_collection_list = []
        for phaseName, job in self.jobs_dict.items():
            augur_collection_list.append(job)
        
        augur_collection = chain(*augur_collection_list)
        augur_collection.apply_async()


@celery.task
def start_task():

    logger = logging.getLogger(start_task.__name__)

    default_augur_collection = AugurTaskRoutine()

    default_augur_collection.start_data_collection()

"""
    logger.info(f"Collecting data for git and github...")

    with DatabaseSession(logger) as session:

        repos = session.query(Repo).all()

    #task_list = []
    augur_main_routine = AugurTaskRoutine()

    augur_main_routine['facade'] = facade_commits_model.si()

<<<<<<< HEAD
    issues_and_pr_list = [collect_issues.si(repo.repo_git) for repo in repos]
    issues_and_pr_list.extend([collect_pull_requests.si(repo.repo_git) for repo in repos])

    augur_main_routine['collect_issues_and_pull_requests'] = group(issues_and_pr_list)

    augur_main_routine['collect_events'] = group([collect_events.si(repo.repo_git) for repo in repos])
    augur_main_routine['collect_issue_and_pr_comments'] = group([collect_issue_and_pr_comments.si(repo.repo_git) for repo in repos])

    augur_main_routine['process_contributors'] = process_contributors.si()
=======
    collect_repo_info.si().apply_async()
    collect_releases.si().apply_async()

    for repo in repos:
        repo_chain = create_github_task_chain(repo.repo_git)
        repo_chain.apply_async()

    chain(facade_commits_model.si(), process_contributors.si()).apply_async()

    # task_list += []
>>>>>>> 01cf5d03

    # task_list += [ for repo in repos]

<<<<<<< HEAD
    augur_main_routine.add_dependency_relationship(job='collect_events',depends_on='collect_issues_and_pull_requests')
    augur_main_routine.add_dependency_relationship(job='collect_issue_and_pr_comments',depends_on='collect_issues_and_pull_requests')
    augur_main_routine.add_dependency_relationship(job='process_contributors',depends_on='collect_events')
    augur_main_routine.add_dependency_relationship(job='process_contributors',depends_on='collect_issue_and_pr_comments')
=======
    # task_list += []

    # task_chain = group(task_list)


    # result = task_chain.apply_async()
>>>>>>> 01cf5d03

    augur_main_routine.logger.info(augur_main_routine.dependency_relationships)
    augur_main_routine.start_data_collection()
    augur_main_routine.logger.info(augur_main_routine.dependency_relationships)
    print('no cycle!')
    
    # routine = AugurTaskRoutine()
    # routine['start'] = chain(start_tasks_group,secondary_task_group)
    # routine.start_data_collection()
"""

def create_github_task_chain(repo_git):

    start_task_list = []
    start_task_list.append(collect_pull_requests.si(repo_git))
    start_task_list.append(collect_issues.si(repo_git))

    start_tasks_group = group(start_task_list)
    
    secondary_task_list = []
    secondary_task_list.append(collect_events.si(repo_git))
    secondary_task_list.append(collect_github_messages.si(repo_git))
    
    secondary_task_group = group(secondary_task_list)

    github_task_chain = chain(
        start_tasks_group, secondary_task_group)

    return github_task_chain


def get_owner_repo(git_url):
    """Gets the owner and repository names of a repository from a git url

    :param git_url: String, the git url of a repository
    :return: Tuple, includes the owner and repository names in that order
    """
    split = git_url.split('/')

    owner = split[-2]
    repo = split[-1]

    if '.git' == repo[-4:]:
        repo = repo[:-4]

    return owner, repo<|MERGE_RESOLUTION|>--- conflicted
+++ resolved
@@ -66,7 +66,7 @@
 
             for repo in repos:
                 first_tasks_repo = group(collect_issues.si(repo.repo_id),collect_pull_requests.si(repo.repo_id))
-                second_tasks_repo = group(collect_events.si(repo.repo_id),collect_issue_and_pr_comments.si(repo.repo_id))
+                second_tasks_repo = group(collect_events.si(repo.repo_id),collect_github_messages.si(repo.repo_id))
 
                 repo_chain = chain(first_tasks_repo,second_tasks_repo)
                 tasks_with_repo_domain.append(repo_chain)
@@ -141,7 +141,6 @@
 
     augur_main_routine['facade'] = facade_commits_model.si()
 
-<<<<<<< HEAD
     issues_and_pr_list = [collect_issues.si(repo.repo_git) for repo in repos]
     issues_and_pr_list.extend([collect_pull_requests.si(repo.repo_git) for repo in repos])
 
@@ -151,34 +150,12 @@
     augur_main_routine['collect_issue_and_pr_comments'] = group([collect_issue_and_pr_comments.si(repo.repo_git) for repo in repos])
 
     augur_main_routine['process_contributors'] = process_contributors.si()
-=======
-    collect_repo_info.si().apply_async()
-    collect_releases.si().apply_async()
-
-    for repo in repos:
-        repo_chain = create_github_task_chain(repo.repo_git)
-        repo_chain.apply_async()
-
-    chain(facade_commits_model.si(), process_contributors.si()).apply_async()
-
-    # task_list += []
->>>>>>> 01cf5d03
-
-    # task_list += [ for repo in repos]
-
-<<<<<<< HEAD
+
+
     augur_main_routine.add_dependency_relationship(job='collect_events',depends_on='collect_issues_and_pull_requests')
     augur_main_routine.add_dependency_relationship(job='collect_issue_and_pr_comments',depends_on='collect_issues_and_pull_requests')
     augur_main_routine.add_dependency_relationship(job='process_contributors',depends_on='collect_events')
     augur_main_routine.add_dependency_relationship(job='process_contributors',depends_on='collect_issue_and_pr_comments')
-=======
-    # task_list += []
-
-    # task_chain = group(task_list)
-
-
-    # result = task_chain.apply_async()
->>>>>>> 01cf5d03
 
     augur_main_routine.logger.info(augur_main_routine.dependency_relationships)
     augur_main_routine.start_data_collection()
