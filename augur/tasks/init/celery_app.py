"""Defines the Celery app."""
from celery.signals import worker_process_init, worker_process_shutdown
import logging
from typing import List, Dict

from celery import Celery
from celery import current_app 
from celery.signals import after_setup_logger
from sqlalchemy import create_engine, event


from augur.application.logs import TaskLogConfig
from augur.application.db.session import DatabaseSession
from augur.application.db.engine import get_database_string
from augur.tasks.init import get_redis_conn_values

start_tasks = ['augur.tasks.start_tasks']

github_tasks = ['augur.tasks.github.contributors.tasks',
                'augur.tasks.github.issues.tasks',
                'augur.tasks.github.pull_requests.tasks',
                'augur.tasks.github.events.tasks',
                'augur.tasks.github.messages.tasks',
                'augur.tasks.github.facade_github.tasks',
                'augur.tasks.github.releases.tasks',
                'augur.tasks.github.repo_info.tasks']

git_tasks = ['augur.tasks.git.facade_tasks']

# data_analysis_tasks = ['augur.tasks.data_analysis.message_insights.tasks',
#                        'augur.tasks.data_analysis.clustering_worker.tasks',
#                        'augur.tasks.data_analysis.discourse_analysis.tasks',
#                        'augur.tasks.data_analysis.pull_request_analysis_worker.tasks.py']

tasks = start_tasks + github_tasks + git_tasks

redis_db_number, redis_conn_string = get_redis_conn_values()

task_annotations = {'*': {'rate_limit': '5/s'}}

# initialize the celery app
BROKER_URL = f'{redis_conn_string}{redis_db_number}'
BACKEND_URL = f'{redis_conn_string}{redis_db_number+1}'
celery_app = Celery('tasks', broker=BROKER_URL,
<<<<<<< HEAD
                    backend=BACKEND_URL, include=tasks, CELERY_ANNOTATIONS=task_annotations)

celery_app.conf.task_routes = {
    'augur.tasks.git.facade_tasks.*': {'queue': 'cpu'}
}
=======
                    backend=BACKEND_URL, include=tasks, worker_pool_restarts=True)
>>>>>>> 34e385b7

#Setting to be able to see more detailed states of running tasks
celery_app.conf.task_track_started = True


def split_tasks_into_groups(augur_tasks: List[str]) -> Dict[str, List[str]]:
    """Split tasks on the celery app into groups.

    Args:
        augur_tasks: list of tasks specified in augur

    Returns
        The tasks so that they are grouped by the module they are defined in
    """
    grouped_tasks = {}

    for task in augur_tasks: 
        task_divided = task.split(".")

        try:
            grouped_tasks[task_divided[-2]].append(task_divided[-1])
        except KeyError:
            grouped_tasks[task_divided[-2]] = [task_divided[-1]]
    
    return grouped_tasks


@celery_app.on_after_finalize.connect
def setup_periodic_tasks(sender, **kwargs):
    """Setup task scheduler.

    Note:
        This is where all task scedules are defined and added the celery beat

    Args:
        app: Celery app

    Returns
        The tasks so that they are grouped by the module they are defined in
    """
    from augur.tasks.start_tasks import start_task
    logger = logging.getLogger(__name__)

    with DatabaseSession(logger) as session:

        collection_interval = session.config.get_value('Tasks', 'collection_interval')
        logger.info(f"Scheduling collection every {collection_interval/60/60} hours")
        sender.add_periodic_task(collection_interval, start_task.s())


@after_setup_logger.connect
def setup_loggers(*args,**kwargs):
    """Override Celery loggers with our own."""

    all_celery_tasks = list(current_app.tasks.keys())

    augur_tasks = [task for task in all_celery_tasks if 'celery.' not in task]
    
    TaskLogConfig(split_tasks_into_groups(augur_tasks))


engine = None
@worker_process_init.connect
def init_worker(**kwargs):

    global engine

    from augur.application.db.engine import create_database_engine

    engine = create_database_engine()


@worker_process_shutdown.connect
def shutdown_worker(**kwargs):
    global engine
    if engine:
        print('Closing database connectionn for worker.')
        engine.close()
<|MERGE_RESOLUTION|>--- conflicted
+++ resolved
@@ -41,16 +41,13 @@
 # initialize the celery app
 BROKER_URL = f'{redis_conn_string}{redis_db_number}'
 BACKEND_URL = f'{redis_conn_string}{redis_db_number+1}'
-celery_app = Celery('tasks', broker=BROKER_URL,
-<<<<<<< HEAD
-                    backend=BACKEND_URL, include=tasks, CELERY_ANNOTATIONS=task_annotations)
+celery_app = Celery('tasks', broker=BROKER_URL, backend=BACKEND_URL, include=tasks, 
+                            CELERY_ANNOTATIONS=task_annotations, worker_pool_restarts=True)
 
 celery_app.conf.task_routes = {
     'augur.tasks.git.facade_tasks.*': {'queue': 'cpu'}
 }
-=======
-                    backend=BACKEND_URL, include=tasks, worker_pool_restarts=True)
->>>>>>> 34e385b7
+
 
 #Setting to be able to see more detailed states of running tasks
 celery_app.conf.task_track_started = True
