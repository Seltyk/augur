--- conflicted
+++ resolved
@@ -66,11 +66,7 @@
 
 #Predefine facade collection with tasks
 @celery.task
-<<<<<<< HEAD
 def facade_analysis_init_facade_task(repo_id):
-=======
-def facade_analysis_init_facade_task():
->>>>>>> b63f517c
 
     logger = logging.getLogger(facade_analysis_init_facade_task.__name__)
     with FacadeSession(logger) as session:
@@ -365,16 +361,6 @@
     with FacadeSession(logger) as session:
         rebuild_unknown_affiliation_and_web_caches(session)
 
-<<<<<<< HEAD
-=======
-@celery.task
-def force_repo_analysis_facade_task(repo_git):
-
-    logger = logging.getLogger(force_repo_analysis_facade_task.__name__)
-
-    with FacadeSession(logger) as session:
-        force_repo_analysis(session,repo_git)
->>>>>>> b63f517c
 
 @celery.task
 def git_repo_cleanup_facade_task(repo_git):
@@ -392,7 +378,6 @@
     with FacadeSession(logger) as session:
         git_repo_initialize(session, repo_git)
 
-<<<<<<< HEAD
 #@celery.task
 #def check_for_repo_updates_facade_task(repo_git):
 #
@@ -403,23 +388,6 @@
 #    with FacadeSession(logger) as session:
 #        check_for_repo_updates(session, repo_git)
 
-=======
-@celery.task
-def check_for_repo_updates_facade_task(repo_git):
-
-    logger = logging.getLogger(check_for_repo_updates_facade_task.__name__)
-
-    with FacadeSession(logger) as session:
-        check_for_repo_updates(session, repo_git)
-
-@celery.task
-def force_repo_updates_facade_task(repo_git):
-
-    logger = logging.getLogger(force_repo_updates_facade_task.__name__)
-
-    with FacadeSession(logger) as session:
-        force_repo_updates(session, repo_git)
->>>>>>> b63f517c
 
 @celery.task
 def git_repo_updates_facade_task(repo_git):
