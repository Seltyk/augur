--- conflicted
+++ resolved
@@ -133,15 +133,9 @@
             AND repo_insights.ri_field = to_delete.ri_field
     """)
     result = engine.execute(delete_points_SQL, repo_id=repo_id, min_date=min_date)
-<<<<<<< HEAD
 
     # get table values to check for dupes later on
 
-=======
-
-    # get table values to check for dupes later on
-
->>>>>>> 06e75c1a
 
     table_values_sql = s.sql.text("""SELECT * FROM repo_insights_records WHERE repo_id={}""".format(repo_id))
     insight_table_values = pd.read_sql(table_values_sql, engine, params={})
