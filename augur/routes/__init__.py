
import importlib
import os
import glob
import sys
import inspect

from augur import logger

def get_route_files():
    route_files = []

    def get_file_id(path):
        return os.path.splitext(os.path.basename(path))[0]

    for filename in glob.iglob("augur/routes/*"):
        file_id = get_file_id(filename)
        if not file_id.startswith('__') and filename.endswith('.py'):
            route_files.append(file_id)
<<<<<<< HEAD
            
    return route_files
=======

    for filename in glob.iglob("augur/routes/metrics/*"):
        file_id = get_file_id(filename)
        if not file_id.startswith('__') and filename.endswith('.py'):
            metric_route_files.append(file_id)

    return route_files, metric_route_files
>>>>>>> 77b8ada7

route_files = get_route_files()

def create_routes(server):
    for route_file in route_files:
        module = importlib.import_module('.' + route_file, 'augur.routes')
        module.create_routes(server)

    for name, obj in inspect.getmembers(server.augur_app.metrics):
        if hasattr(obj, 'is_metric') == True:
            if obj.metadata['type'] == "standard":
                server.add_standard_metric(obj, obj.metadata['endpoint'])<|MERGE_RESOLUTION|>--- conflicted
+++ resolved
@@ -17,18 +17,8 @@
         file_id = get_file_id(filename)
         if not file_id.startswith('__') and filename.endswith('.py'):
             route_files.append(file_id)
-<<<<<<< HEAD
-            
+
     return route_files
-=======
-
-    for filename in glob.iglob("augur/routes/metrics/*"):
-        file_id = get_file_id(filename)
-        if not file_id.startswith('__') and filename.endswith('.py'):
-            metric_route_files.append(file_id)
-
-    return route_files, metric_route_files
->>>>>>> 77b8ada7
 
 route_files = get_route_files()
 
