--- conflicted
+++ resolved
@@ -12,13 +12,8 @@
     logger.info(f"Collecting data for {owner}/{repo}")
  
     start_task_list = []
-<<<<<<< HEAD
     start_task_list.append(collect_pull_requests.s(owner, repo))
     start_task_list.append(collect_issues.s(owner, repo))
-=======
-    #start_task_list.append(pull_requests.s(owner, repo))
-    #start_task_list.append(issues.s(owner, repo))
->>>>>>> 84cd7378
 
     start_tasks_group = group(start_task_list)
     
