--- conflicted
+++ resolved
@@ -13,18 +13,11 @@
 from sqlalchemy.event import listens_for
 # from augur_new.augur.config import AugurConfig
 
-<<<<<<< HEAD
-from augur_new.util.random_key_auth import RandomKeyAuth
-from augur_new.tasks.redis import redis_connection as redis
-import psycopg2 
-# from .engine import engine
-=======
 from util.random_key_auth import RandomKeyAuth
 from tasks.redis_init import redis_connection as redis
 from augur_config import AugurConfig
 # import psycopg2 
 from augur_db.engine import engine
->>>>>>> 032489ad
 
 from augur_db.models import Platform
 #TODO: setup github headers in a method here.
@@ -99,7 +92,6 @@
         )
 
         with self.engine.connect() as connection:
-<<<<<<< HEAD
 
             # print(str(stmnt.compile(dialect=pg.dialect())))
             
@@ -195,103 +187,6 @@
 
                    
 
-=======
-
-            # print(str(stmnt.compile(dialect=pg.dialect())))
-            
-                # if there is no data to return then it executes the insert the returns nothing
-            if len(return_columns) == 0:
-
-                # try:
-                connection.execute(stmnt)
-                return
-
-                # except Exception as e:
-                        
-                #         def split_list(a_list):
-                #             half = len(a_list)//2
-                #             return a_list[:half], a_list[half:]
-
-                #         # pr_url_list = []
-                #         # for value in data:
-                #         #     pr_url_list.append(value["pr_url"])
-
-                #         # duplicates = set([x for x in pr_url_list if pr_url_list.count(x) > 1])
-                        
-                #         # print(f"DUPLICATES: {duplicates}. ERROR: {e}")
-                #         # return_data_set = set()
-                #         print("Error splitting the data into two pieces")
-                #         print(f"Data length: {len(data)}")
-                #         list_1, list_2 = split_list(data)
-                #         self.insert_data(list_1, table, natural_keys, return_columns)
-                #         self.insert_data(list_2, table, natural_keys, return_columns)
-            
-            # else it get the requested return columns and returns them as a list of dicts
-            else:
-                try:
-                    return_data_tuples = connection.execute(stmnt).fetchall()
-                     # converts the return data to a list of dicts
-                    return_data = []
-                    for data in return_data_tuples:
-                        return_data.append(dict(data))
-
-                    return return_data
-
-                except ValueError as e:
-                    print(f"ERROR: {e}")
-                    data_keys = list(data[0].keys())
-
-                    string_data_list = []
-                    # loop through data with potential errors
-                    for value in data:
-
-                        string_data = {}
-                        # find the fields that are strings for that data
-                        for key in data_keys:
-
-                            if type(value[key]) == str:
-                                string_data[field] = value[field]
-
-                        string_data_list.append(string_data)
-
-                    for data in string_data_list:
-                        print(f"Data: {data}\n\n")
-
-                # except Exception as e:
-
-                #     print(f"Exception is: {e}")
-                    
-                #     def split_list(a_list):
-                #         half = len(a_list)//2
-                #         return a_list[:half], a_list[half:]
-
-                #     # pr_url_list = []
-                #     # for value in data:
-                #     #     pr_url_list.append(value["pr_url"])
-
-                #     # duplicates = set([x for x in pr_url_list if pr_url_list.count(x) > 1])
-                    
-                #     # print(f"DUPLICATES: {duplicates}. ERROR: {e}")
-                #     # return_data_set = set()
-                #     self.logger.info("Error splitting the data into two pieces")
-                #     self.logger.info(f"Data length: {len(data)}")
-                #     list_1, list_2 = split_list(data)
-                #     self.insert_data(list_1, table, natural_keys, return_columns)
-                #     self.insert_data(list_2, table, natural_keys, return_columns)
-                #         # return_data_set.add(return_column_data)
-
-                #     # return_data_tuples = list(return_data_set)
-
-                return_data = []
-                for data in return_data_tuples:
-                    return_data.append(dict(data))
-
-                return return_data
-
-
-                   
-
->>>>>>> 032489ad
                
 
 #TODO: Test sql methods
@@ -310,11 +205,6 @@
         keys = self.get_list_of_oauth_keys_from_db(self.engine, config.get_value("Keys", "github_api_key"))
 
         self.oauths = RandomKeyAuth(keys)
-
-<<<<<<< HEAD
-=======
-        result = self.query(Platform).filter(Platform.pltfrm_name == platform).one()
->>>>>>> 032489ad
 
         self.platform_id = 1
         
