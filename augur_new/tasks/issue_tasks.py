--- conflicted
+++ resolved
@@ -186,11 +186,7 @@
 @celery.task
 def collect_pull_requests(owner: str, repo: str) -> None:
 
-<<<<<<< HEAD
-    logger = get_task_logger(collect_pull_requests.name)
-=======
-    logger = logging.getLogger(pull_requests.__name__)
->>>>>>> 84cd7378
+    logger = logging.getLogger(collect_pull_requests.__name__)
 
     # define GithubTaskSession to handle insertions, and store oauth keys 
     session = GithubTaskSession(logger, config)
@@ -429,11 +425,8 @@
 @celery.task
 def collect_events(self, owner: str, repo: str):
 
-<<<<<<< HEAD
-    logger = get_task_logger(collect_events.name)
-=======
-    logger = logging.getLogger(github_events.__name__)
->>>>>>> 84cd7378
+    logger = logging.getLogger(collect_events.__name__)
+
     logger.info(f"Collecting pull request events for {owner}/{repo}")
     
         # define GithubTaskSession to handle insertions, and store oauth keys 
@@ -557,11 +550,7 @@
 def collect_issue_and_pr_comments(self, owner: str, repo: str) -> None:
 
     # define logger for task
-<<<<<<< HEAD
-    logger = get_task_logger(collect_issue_and_pr_comments.name)
-=======
-    logger = logging.getLogger(github_comments.__name__)
->>>>>>> 84cd7378
+    logger = logging.getLogger(collect_issue_and_pr_comments.__name__)
     logger.info(f"Collecting github comments for {owner}/{repo}")
     
     # define database task session, that also holds autentication keys the GithubPaginator needs
