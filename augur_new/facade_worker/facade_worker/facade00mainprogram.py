--- conflicted
+++ resolved
@@ -43,12 +43,7 @@
 from augur_new.util.worker_util import read_config
 from augur_new.tasks.task_session import GithubTaskSession
 
-<<<<<<< HEAD
-
-class FacadeSession(TaskSession):
-=======
 class FacadeSession(GithubTaskSession):
->>>>>>> ea3e706f
     def __init__(self,logger,config={},platform='github'):
         session.cfg = Config(self.logger)
 
