--- conflicted
+++ resolved
@@ -2,13 +2,8 @@
 from numpy.lib.utils import source
 from augur_new.tasks.task_session import *
 from augur_new.util.github_paginator import *
-<<<<<<< HEAD
 from augur_new.db.models import *
-=======
-from augur_new.db import models
-from db.models import *
 from AugurUUID import *
->>>>>>> 84cd7378
 import sqlalchemy as s
 import time
 import math
