--- conflicted
+++ resolved
@@ -49,9 +49,14 @@
         "psutil",
         "gunicorn",
         "six>=1.15.0",
-        "bokeh",
+        "bokeh" == 1.4.0,
         "selenium",
-<<<<<<< HEAD
+        "dask",
+        "cloudpickle >= 0.2.2",
+        "fsspec >= 0.6.0",
+        "toolz >= 0.8.2",
+        "partd >= 0.3.10",
+        "distributed >= 2021.03.0",
 	    "nltk",
         "h5py<2.11.0,>=2.10.0", 
         "scipy==1.4.1",
@@ -59,17 +64,6 @@
         "protobuf > 3.6.0",
         "slack",
         "boto3"
-=======
-        "nltk",
-        "h5py<2.11.0,>=2.10.0", 
-        "scipy==1.4.1",
-        "dask",
-        "cloudpickle >= 0.2.2",
-        "fsspec >= 0.6.0",
-        "toolz >= 0.8.2",
-        "partd >= 0.3.10",
-        "distributed >= 2021.03.0"
->>>>>>> 805b7f4b
     ],
     extras_require={
         "dev": [
