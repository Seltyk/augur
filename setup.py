"""
SPDX-License-Identifier: MIT

Install augur package with pip.
"""
from setuptools import setup, find_packages
from os import path

here = path.abspath(path.dirname(__file__))

# Get the long description from the README file
with open(path.join(here, "README.md"), encoding="utf-8") as f:
    long_description = f.read()

exec(open("metadata.py").read())

setup(
    name=__slug__,
    version=__version__,
    include_package_data=True,
    description=__short_description__,
    long_description=long_description,
    url=__url__,
    author="Derek Howard",
    author_email="derek@howderek.com",
    packages=find_packages(),
    license=__license__,
    classifiers=[
        "Intended Audience :: Developers",
        "Topic :: Software Development :: Version Control",
        "License :: OSI Approved :: MIT License",
        "Programming Language :: Python :: 3.6",
    ],
    install_requires=[
        "coloredlogs",
        "beaker",
        "sqlalchemy",
        "flask_login",
        "flask",
<<<<<<< HEAD
        "pandas==1.0.5",
=======
        "pandas",
        "numpy==1.18.5",
>>>>>>> b04b1efb
        "requests",
        "flask_cors",
        "flask_wtf",
        "psycopg2-binary",
        "click",
        "psutil",
        "gunicorn",
        "six>=1.14.0",
        "tensorflow",
        "keras"
    ],
    extras_require={
        "dev": [
            "tox",
            "pytest",
            "ipdb",
            "sphinx",
            "sphinx_rtd_theme",
            "sphinxcontrib-openapi",
            "sphinxcontrib-redoc",
            "docutils==0.15"
        ]
    },
    entry_points={
        "console_scripts": [
            "augur=augur.cli._multicommand:run"
        ],
    }
)<|MERGE_RESOLUTION|>--- conflicted
+++ resolved
@@ -37,12 +37,8 @@
         "sqlalchemy",
         "flask_login",
         "flask",
-<<<<<<< HEAD
-        "pandas==1.0.5",
-=======
         "pandas",
         "numpy==1.18.5",
->>>>>>> b04b1efb
         "requests",
         "flask_cors",
         "flask_wtf",
