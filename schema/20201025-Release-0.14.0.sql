--- conflicted
+++ resolved
@@ -4255,9 +4255,6 @@
 
 COMMIT; 
 
-<<<<<<< HEAD
-=======
-update "augur_operations"."augur_settings" set value = 46 where setting = 'augur_data_version'; 
 
 
 ---------------  47 ------------------
@@ -4340,4 +4337,3 @@
 
 
 COMMIT; 
->>>>>>> 58ab8611
