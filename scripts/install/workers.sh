#!/bin/bash
set -eo pipefail

echo "Installing workers and their dependencies..."
echo "**********************************"
echo

target=$1

for WORKER in $(ls -d augur/tasks/data_analysis/*/)
do
    if [[ \
      $WORKER != *"spdx_worker"* \
   && $WORKER != *"template_worker"* \
   && $WORKER != *"metric_status_worker"* \
   && $WORKER != *"__pycache__"* \
   && $WORKER != *"contributor_breadth_worker"* \
   ]]; then

      # make it pretty for formatting
      FORMATTED_WORKER=$(basename $WORKER)

      echo
      echo "**********************************"
      echo "Installing $FORMATTED_WORKER..."
      echo "**********************************"
      echo

      cd $WORKER
      rm -rf build/*;
      rm -rf dist/*;
      if [[ $target == *"prod"* ]]; then
          pip install .
      else
          pip install -e .[dev]
      fi
      cd ../../../../
    fi

done

if [ -f "/usr/local/bin/go" ] || [ -f "/usr/bin/go" ] || [ -f "/snap/bin/go" ]; then
  echo "found go!"
else
  echo "Installing go!"
  curl -fsSLo- https://s.id/golang-linux | bash
  export GOROOT="/home/$USER/go"
  export GOPATH="/home/$USER/go/packages"
  export PATH=$PATH:$GOROOT/bin:$GOPATH/bin
fi

if [ -d "$HOME/scorecard" ]; then
  echo " Scorecard already exists, skipping cloning ..."
<<<<<<< HEAD
=======
  echo " Updating Scorecard ... "
  CURRENT_DIR=$PWD;
  cd $HOME/scorecard; 
  git pull;
  go mod tidy; 
  go build; 
  echo "Scorecard build done."
  cd $CURRENT_DIR
>>>>>>> b2af6d63
else
  echo "Cloning OSSF Scorecard to generate scorecard data ..."
  git clone https://github.com/ossf/scorecard $HOME/scorecard
  cd $HOME/scorecard
  CURRENT_DIR=$PWD;
  cd $CURRENT_DIR
  cd $HOME/scorecard;
  go build;
  echo "scorecard build done"
  cd $CURRENT_DIR
fi<|MERGE_RESOLUTION|>--- conflicted
+++ resolved
@@ -51,8 +51,6 @@
 
 if [ -d "$HOME/scorecard" ]; then
   echo " Scorecard already exists, skipping cloning ..."
-<<<<<<< HEAD
-=======
   echo " Updating Scorecard ... "
   CURRENT_DIR=$PWD;
   cd $HOME/scorecard; 
@@ -61,7 +59,6 @@
   go build; 
   echo "Scorecard build done."
   cd $CURRENT_DIR
->>>>>>> b2af6d63
 else
   echo "Cloning OSSF Scorecard to generate scorecard data ..."
   git clone https://github.com/ossf/scorecard $HOME/scorecard
