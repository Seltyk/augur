var $ = require('jquery')
var _ = require('lodash')

export default class AugurAPI {
  constructor (hostURL, version, autobatch) {
    this.__downloadedGitRepos = []

    this._version = version || '/api/unstable'
    this._host = hostURL || 'http://' + window.location.host
    this.__cache = {}
    this.__timeout = null
    this.__pending = {}

<<<<<<< HEAD
    this.getDownloadedGitRepos = this.__EndpointFactory('repos')
    this.getRepoGroups = this.__EndpointFactory('repo-groups')
=======
    this.getDownloadedGitRepos = this.__EndpointFactory('git/repos')
    this.getRepos = this.__EndpointFactory('repos')
    this.getRepoGroups = this.__EndpointFactory('repo-groups')
    this.getOpenIssues = this.__EndpointFactory('repo-groups/25153/rg-open-issues-count')
    this.getClosedIssues = this.__EndpointFactory('repo-groups/25153/rg-closed-issues-count')
>>>>>>> 19d420b6
    this.openRequests = 0
    this.getMetricsStatus = this.__EndpointFactory('metrics/status/filter')
    this.getMetricsStatusMetadata = this.__EndpointFactory('metrics/status/metadata')
  }

  // __autobatcher (url, params, fireTimeout) {
  //   if (this.__timeout !== null && !fireTimeout) {
  //     this.__timeout = setTimeout(() => {
  //       __autobatch(undefined, undefined, true)
  //     })
  //   }
  //   return new Promise((resolve, reject) => {
  //     if (fireTimeout) {
  //       let batchURL = this._host + this._version + '/batch'
  //       let requestArray = []
  //       Object.keys(this.__pending).forEach((key) => {
  //         requestArray.push({})
  //       })
  //       $.post(batchURL)
  //     }
  //   })
  // }

  __endpointURL (endpoint) {
    return '' + this._host + this._version + '/' + endpoint
  }

  __URLFunctionFactory (url) {
    var self = this
    return function (params, callback) {
      var cacheKey = window.btoa(url + JSON.stringify(params))
      this.openRequests++
      if (self.__cache[cacheKey]) {
        if (self.__cache[cacheKey].created_at > Date.now() - 1000 * 60) {
          return new Promise((resolve, reject) => {
            resolve(self.__cache[cacheKey].data)
          })
        }
      }
      return $.get(url, params).then((data) => {
        this.openRequests--
        self.__cache[cacheKey] = {
          created_at: Date.now(),
          data: data
        }
        return data
      })
    }
  }

  __EndpointFactory (endpoint) {
    return this.__URLFunctionFactory(this.__endpointURL(endpoint))
  }

  batch (endpoints) {
    let str = '[{"method": "GET", "path": "' + endpoints.join('"},{"method": "GET", "path": "') + '"}]'
    this.openRequests++
    let url = this.__endpointURL('batch')
    // Check cached
    if (this.__cache[window.btoa(url + endpoints.join(','))]) {
      if (this.__cache[window.btoa(url + endpoints.join(','))].created_at > Date.now() - 1000 * 60) {
        return new Promise((resolve, reject) => {
          resolve(this.__cache[window.btoa(url + endpoints.join(','))].data)
        })
      }
    }
    return $.ajax(url, {
      type: 'post',
      data: str,
      dataType: 'json',
      contentType: 'application/json'
    }).then((data) => {
      this.openRequests--
      // Save to cache
      this.__cache[window.btoa(url + endpoints.join(','))] = {
        created_at: Date.now(),
        data: data
      }
      return data
    })
  }

  batchMapped (repos, fields) {
    let endpoints = []
    let reverseMap = {}
    let processedData = {}
    repos.forEach((repo) => {
      Array.prototype.push.apply(endpoints, repo.batch(fields, true))
      _.assign(reverseMap, repo.__reverseEndpointMap)
      processedData[repo.toString()] = {}
    })
    return this.batch(endpoints).then((data) => {

      return new Promise((resolve, reject) => {
        if (Array.isArray(data)) {
          data.forEach(response => {
            if (response.status === 200 && reverseMap[response.path]) {
              processedData[reverseMap[response.path].owner][reverseMap[response.path].name] = JSON.parse(response.response)
            } else if (reverseMap[response.path]){
              processedData[reverseMap[response.path].owner][reverseMap[response.path].name] = null
            }
          })
          resolve(processedData)
        } else {
          reject(new Error('data-not-array'))
        }
      })
    })
  }

  Repo (repo) {
    if (repo.githubURL) {
      let splitURL = repo.githubURL.split('/')
      if (splitURL.length < 3) {
        repo.owner = splitURL[0]
        repo.name = splitURL[1]
      } else {
        repo.owner = splitURL[3]
        repo.name = splitURL[4]
      }
    }

    if (repo.gitURL) {
      if (repo.gitURL.includes('github.com')) {
        let splitURL = repo.gitURL.split('/')
        repo.owner = splitURL[1]
        repo.name = splitURL[2].split('.')[0]
      } else {
        let splitURL = repo.gitURL.split('/')
        repo.owner = splitURL[0]
        repo.name = splitURL[1]
      }
    }

    repo.toString = () => {
      if (repo.owner && repo.name) {
        return repo.owner + '/' + repo.name
      } else {
        return JSON.stringify(repo)
      }
    }
    repo.__endpointMap = {}
    repo.__reverseEndpointMap = {}

    repo.getDownloadedStatus = () => {
      this.getDownloadedGitRepos().then((data) => {
        let rs = false
        data.forEach((gitURL) => {
          if (gitURL.includes('github.com')) {
            let splitURL = gitURL.split('/')
            let owner = splitURL[3]
            let name = splitURL[4].split('.')[0]
            if (repo.toString() === (owner + '/' + name)) {
              rs = true
            }
          }
        })
        return rs
      })
    }

    var __Endpoint = (r, name, url) => {
      r[name] = this.__URLFunctionFactory(url)
      return r[name]
    }

    var Endpoint = (r, name, endpoint) => {
      var fullEndpoint = this._version + '/' + repo.owner + '/' + repo.name + '/' + endpoint
      var url = this._host + fullEndpoint
      r.__endpointMap[name] = fullEndpoint
      r.__reverseEndpointMap[fullEndpoint] = { name: name, owner: repo.toString() }
      return __Endpoint(r, name, url)
    }

    var Timeseries = (r, jsName, endpoint) => {
      let func = Endpoint(r, jsName, 'timeseries/' + endpoint)
      func.relativeTo = (baselineRepo, params, callback) => {
        var url = 'timeseries/' + endpoint + '/relative_to/' + baselineRepo.owner + '/' + baselineRepo.name
        return Endpoint(url)()
      }
      return func
    }

    var GitEndpoint = (r, jsName, endpoint) => {
      var url = this.__endpointURL('git/' + endpoint + '/?repo_url_base=' + window.btoa(r.gitURL))
      return __Endpoint(r, jsName, url)
    }

    var addRepoMetric = (r, jsName, endpoint) => {
<<<<<<< HEAD
      var url = this.__endpointURL('repo-groups/'+ repo.repoGroupID + '/repos'+ repo.repoID + '/' + endpoint)
=======
      var url = this.__endpointURL('repo-groups/'+ repo.repo_group_id + '/repos'+ repo.repo_id + '/' + endpoint)
>>>>>>> 19d420b6
      return __Endpoint(r, jsName, url)
    }

    var addRepoGroupMetric = (r, jsName, endpoint) => {
<<<<<<< HEAD
      var url = this.__endpointURL('repo-groups/'+ repo.repoGroupID + '/' + endpoint)
=======
      var url = this.__endpointURL('repo-groups/'+ repo.repo_group_id + '/' + endpoint)
>>>>>>> 19d420b6
      return __Endpoint(r, jsName, url)
    }

    repo.batch = (jsNameArray, noExecute) => {
      var routes = jsNameArray.map((e) => { return repo.__endpointMap[e] })
      if (noExecute) {
        return routes
      }
      return this.batch(routes).then((data) => {
        return new Promise((resolve, reject) => {
          if (Array.isArray(data)) {
            let mapped = {}
            data.forEach(response => {
              if (response.status === 200) {
                mapped[repo.__reverseEndpointMap[response.path].name] = JSON.parse(response.response)
              } else {
                mapped[repo.__reverseEndpointMap[response.path].name] = null
              }
            })
            resolve(mapped)
          } else {
            reject(new Error('data-not-array'))
          }
        })
      })
    }

    if (repo.owner && repo.name) {
      // DIVERSITY AND INCLUSION

      // GROWTH, MATURITY, AND DECLINE
      Timeseries(repo, 'closedIssues', 'issues/closed')
      Timeseries(repo, 'closedIssueResolutionDuration', 'issues/time_to_close')
      Timeseries(repo, 'codeCommits', 'commits')
      // Timeseries(repo, 'codeReviews', 'code_reviews')
      Timeseries(repo, 'codeReviewIteration', 'code_review_iteration')
      Timeseries(repo, 'contributionAcceptance', 'contribution_acceptance')
      Endpoint(repo, 'contributingGithubOrganizations', 'contributing_github_organizations')
      Timeseries(repo, 'firstResponseToIssueDuration', 'issues/response_time')
      Timeseries(repo, 'forks', 'forks')
      Timeseries(repo, 'linesOfCodeChanged', 'lines_changed')
      Timeseries(repo, 'maintainerResponseToMergeRequestDuration', 'pulls/maintainer_response_time')
      Timeseries(repo, 'newContributingGithubOrganizations', 'new_contributing_github_organizations')
      Timeseries(repo, 'openIssues', 'issues')
      Timeseries(repo, 'pullRequestComments', 'pulls/comments')
      Timeseries(repo, 'pullRequestsOpen', 'pulls')

      // RISK

      // VALUE

      // ACTIVITY
      Timeseries(repo, 'issueComments', 'issue_comments')
      Timeseries(repo, 'pullRequestsMadeClosed', 'pulls/made_closed')
      Timeseries(repo, 'watchers', 'watchers')

      // EXPERIMENTAL

      // Commit Related
      Timeseries(repo, 'commits100', 'commits100')
      Timeseries(repo, 'commitComments', 'commits/comments')
      Endpoint(repo, 'committerLocations', 'committer_locations')
      Timeseries(repo, 'totalCommitters', 'total_committers')

      // Issue Related
      Timeseries(repo, 'issueActivity', 'issues/activity')

      // Community / Contributions
      Endpoint(repo, 'communityAge', 'community_age')
      Timeseries(repo, 'communityEngagement', 'community_engagement')
      Endpoint(repo, 'contributors', 'contributors')
      Endpoint(repo, 'contributions', 'contributions')
      Endpoint(repo, 'projectAge', 'project_age')

      // Dependency Related
      Endpoint(repo, 'dependencies', 'dependencies')
      Endpoint(repo, 'dependencyStats', 'dependency_stats')
      Endpoint(repo, 'dependents', 'dependents')

      // Other
      Endpoint(repo, 'busFactor', 'bus_factor')
      Timeseries(repo, 'downloads', 'downloads')
      Timeseries(repo, 'fakes', 'fakes')
      Endpoint(repo, 'linkingWebsites', 'linking_websites')
      Timeseries(repo, 'majorTags', 'tags/major')
      Timeseries(repo, 'newWatchers', 'new_watchers')
      Timeseries(repo, 'tags', 'tags')
    }

    if (repo.gitURL) {
      // Other
      GitEndpoint(repo, 'changesByAuthor', 'changes_by_author')
      GitEndpoint(repo, 'linesOfCodeCommitCountsByCalendarYearGrouped', 'lines_of_code_commit_counts_by_calendar_year_grouped')
      GitEndpoint(repo, 'annualLinesOfCodeCountRankedByRepoInRepoGroup', 'annual_lines_of_code_count_ranked_by_repo_in_repo_group')
      GitEndpoint(repo, 'annualCommitCountRankedByRepoInRepoGroup', 'annual_commit_count_ranked_by_repo_in_repo_group')
      GitEndpoint(repo, 'annualLinesOfCodeCountRankedByNewRepoInRepoGroup', 'annual_lines_of_code_count_ranked_by_new_repo_in_repo_group')
      GitEndpoint(repo, 'annualCommitCountRankedByNewRepoInRepoGroup', 'annual_commit_count_ranked_by_new_repo_in_repo_group')
      GitEndpoint(repo, 'facadeProject', 'facade_project')
    }

<<<<<<< HEAD
    if (repo.repoGroupID && repo.repoID) {
=======
    if (repo.repo_group_id && repo.repo_id) {
>>>>>>> 19d420b6
      addRepoMetric(repo, 'codeChanges', 'code-changes')
      addRepoMetric(repo, 'codeChangesLines', 'code-changes-lines')
      addRepoMetric(repo, 'issueNew', 'issues-new')
      addRepoMetric(repo, 'issuesClosed', 'issues-closed')
      addRepoMetric(repo, 'issueBacklog', 'issue-backlog')
      addRepoMetric(repo, 'pullRequestsMergeContributorNew', 'pull-requests-merge-contributor-new')
      addRepoMetric(repo, 'issuesFirstTimeOpened', 'issues-first-time-opened')
      addRepoMetric(repo, 'issuesFirstTimeClosed', 'issues-first-time-closed')
      addRepoMetric(repo, 'subProject', 'sub-projects')
      addRepoMetric(repo, 'contributors', 'contributors')
      addRepoMetric(repo, 'contributorsNew', 'contributors-new')
    }

<<<<<<< HEAD
    if (repo.repoGroupID && repo.repoID == null) {
=======
    if (repo.repo_group_id && repo.repo_id == null) {
>>>>>>> 19d420b6
      addRepoGroupMetric(repo, 'codeChanges', 'code-changes')
      addRepoGroupMetric(repo, 'codeChangesLines', 'code-changes-lines')
      addRepoGroupMetric(repo, 'issueNew', 'issues-new')
      addRepoGroupMetric(repo, 'issuesClosed', 'issues-closed')
      addRepoGroupMetric(repo, 'issueBacklog', 'issue-backlog')
      addRepoGroupMetric(repo, 'pullRequestsMergeContributorNew', 'pull-requests-merge-contributor-new')
      addRepoGroupMetric(repo, 'issuesFirstTimeOpened', 'issues-first-time-opened')
      addRepoGroupMetric(repo, 'issuesFirstTimeClosed', 'issues-first-time-closed')
      addRepoGroupMetric(repo, 'subProject', 'sub-projects')
      addRepoGroupMetric(repo, 'contributors', 'contributors')
      addRepoGroupMetric(repo, 'contributorsNew', 'contributors-new')
    }

    return repo
  }
}<|MERGE_RESOLUTION|>--- conflicted
+++ resolved
@@ -11,16 +11,12 @@
     this.__timeout = null
     this.__pending = {}
 
-<<<<<<< HEAD
-    this.getDownloadedGitRepos = this.__EndpointFactory('repos')
-    this.getRepoGroups = this.__EndpointFactory('repo-groups')
-=======
     this.getDownloadedGitRepos = this.__EndpointFactory('git/repos')
     this.getRepos = this.__EndpointFactory('repos')
     this.getRepoGroups = this.__EndpointFactory('repo-groups')
     this.getOpenIssues = this.__EndpointFactory('repo-groups/25153/rg-open-issues-count')
     this.getClosedIssues = this.__EndpointFactory('repo-groups/25153/rg-closed-issues-count')
->>>>>>> 19d420b6
+
     this.openRequests = 0
     this.getMetricsStatus = this.__EndpointFactory('metrics/status/filter')
     this.getMetricsStatusMetadata = this.__EndpointFactory('metrics/status/metadata')
@@ -210,20 +206,12 @@
     }
 
     var addRepoMetric = (r, jsName, endpoint) => {
-<<<<<<< HEAD
       var url = this.__endpointURL('repo-groups/'+ repo.repoGroupID + '/repos'+ repo.repoID + '/' + endpoint)
-=======
-      var url = this.__endpointURL('repo-groups/'+ repo.repo_group_id + '/repos'+ repo.repo_id + '/' + endpoint)
->>>>>>> 19d420b6
       return __Endpoint(r, jsName, url)
     }
 
     var addRepoGroupMetric = (r, jsName, endpoint) => {
-<<<<<<< HEAD
       var url = this.__endpointURL('repo-groups/'+ repo.repoGroupID + '/' + endpoint)
-=======
-      var url = this.__endpointURL('repo-groups/'+ repo.repo_group_id + '/' + endpoint)
->>>>>>> 19d420b6
       return __Endpoint(r, jsName, url)
     }
 
@@ -324,11 +312,7 @@
       GitEndpoint(repo, 'facadeProject', 'facade_project')
     }
 
-<<<<<<< HEAD
     if (repo.repoGroupID && repo.repoID) {
-=======
-    if (repo.repo_group_id && repo.repo_id) {
->>>>>>> 19d420b6
       addRepoMetric(repo, 'codeChanges', 'code-changes')
       addRepoMetric(repo, 'codeChangesLines', 'code-changes-lines')
       addRepoMetric(repo, 'issueNew', 'issues-new')
@@ -342,11 +326,7 @@
       addRepoMetric(repo, 'contributorsNew', 'contributors-new')
     }
 
-<<<<<<< HEAD
     if (repo.repoGroupID && repo.repoID == null) {
-=======
-    if (repo.repo_group_id && repo.repo_id == null) {
->>>>>>> 19d420b6
       addRepoGroupMetric(repo, 'codeChanges', 'code-changes')
       addRepoGroupMetric(repo, 'codeChangesLines', 'code-changes-lines')
       addRepoGroupMetric(repo, 'issueNew', 'issues-new')
