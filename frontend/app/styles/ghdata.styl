background = #eaeaea
foreground = #fafafa
full-shadow = 5px 5px 20px 2px rgba(0, 0, 0, 0.03)

body
  background: background
  padding-bottom: 216px

header
  width: 100%
  min-height: 50px
  padding: 20px
  margin-bottom: 20px
  background: foreground

header .search
  width: 100%
  margin-top: 25px

.header-nav
  margin-top: 25px
  display: block

.header-nav-item
  padding: 10px 10px
  display: inline-block
  float: right
  text-decoration: none
  color: #777

#logo
  display: inline-block
  margin-top: 0px
  max-width: 250px

.content
  margin: auto
  width: 95%
  max-width: 1600px

.tabs li.active a
  color: #000
  background: #eaeaea
  border-bottom: 1px solid #eaeaea


section#landing h1
  font-size: 25px

section
  width: 100%;
  padding: 36px
  float: right
  margin: 0 0 24px 0
  background: foreground
  box-shadow: full-shadow

section h2
  font-size: 21px
  line-height: 32px
  color: foreground - 50%
  margin-bottom: 50px

section small
  display: block
  width: 100%
  margin-top: 30px
  padding-right: 20px
  text-align: right
  color: #aaa

section small a
  color: #aaf
  text-decoration: none

section.unmaterialized
  box-shadow: 0 0 0 0
  background: (foreground - 4%)
  padding: 24px 24px 48px 24px
  border-right: 1px solid (background - 5%)
  border-bottom: 1px solid (background - 5%)

#controls
  padding: 18px 36px 5px 36px
  background: (foreground - 4%)
  border-right: 1px solid (background - 5%)
  border-bottom: 1px solid (background - 5%)
  margin-bottom: 20px

#comparetext
  padding: 10px 0px 0px 0px

.fixed
  position: relative

section.status
  box-shadow: 0 0 0 0
  background: (foreground - 4%)
  padding: 24px 24px 48px 24px

@media (min-width: 1230px)
  #cards
    width: 100%;
    padding-bottom: 100px
    position: relative
    z-index: 9

  section
    z-index: 10

  #landing
    width:100%

  .fixed-container
    z-index: 0
    position: absolute
    top: 245px
    left: calc(50% - (540px))

  .fixed
    position: fixed !important
    top: 25px

.warn
  color: #f00

.warn:before
  content: ' ⚠ '

.below-chart
  position: relative
  z-index: 2
  width: 100%;
  margin: -10px 0px 30px 0px;
  padding: 0px 30px 0px 25px

.section {
  overflow:hidden;
  transition:max-height 0.3s ease-out; // transitioning max-height, not height
  height:auto;
  max-height:600px;
  position: relative
}
.section.collapsed {
  max-height:0;
}

.collapsible.fade::after {
            content: '';
            position: absolute;
            bottom: 0;
            width: 100%;
            height: 40px;
            background: -webkit-linear-gradient(
                    rgba(250, 250, 250, 0) 0%,
                    (foreground - 4%) 100%
            );
            background-image: -moz-linear-gradient(
                    rgba(250, 250, 250, 0) 0%,
                    (foreground - 4%) 100%
            );
            background-image: -o-linear-gradient(
                    rgba(250, 250, 250, 0) 0%,
                    (foreground - 4%) 100%
            );
            background-image: linear-gradient(
                    rgba(250, 250, 250, 0) 0%,
                    (foreground - 4%) 100%
            );
            background-image: -ms-linear-gradient(
                    rgba(25, 250, 250, 0) 0%,
                    (foreground - 4%) 100%
            );
        }

.section.showsome
  max-height: 100px

.repo-link-holder
  background: rgb(234, 234, 234)
  padding: 10px
  height: 300px
  overflow-y: scroll

.repo-link-table-body
  background: rgb(234, 234, 234)

th, td {
    padding: 0;
}

cite.metric
  display: block;
  width:100%
  height: 0
  margin-left: 52px;
  float: left
  text-align: left;
  font-size: 12px
  color: #ccc
  font-style: normal

cite.metric a
  color: #aaa
  text-decoration: underline;

.graph-download
  background: 0
  color: #ccc
  font-size: 0.7em
  height: 5px !important
  line-height: 30px;
  float: right
  margin: -7px 7px 0 0 !important;
  padding: 3px !important;

.graph-download:hover
  background: #eee;
  color: #000

.error
  justify-content: center
  padding: 30px 0px 31px 20px
  text-align: center
  margin: auto

.error:before
  content: "\26A0"
  font-size: 3em;
  justify-content: center
  padding: 50px 50px 50px 50px
  text-align: center
  margin: auto

#optionheader
  font-size: 1.1em;
  font-weigth: 600

.marks
  padding: 10px 0px 0px 24px !important

.role-title > text
  font-size: 20px !important
  font-weight: normal !important

.bubblechart
  width: 100%;

.bubblechart *
  overflow: visible !important;

// .stackedbarchart

.stackedbarchart *
  overflow: visible !important;
  width: 100%;
  // position: relative
  margin-bottom: 30px

.bubblechart svg
  width: 100%;

.mg-line-legend
  display: none

.legend
  position: relative
  margin: 0
  padding: 0
  height: 0
  top: 31px
  left: 55px
  font-size: 14px
  font-weight: bold
  opacity: 0.8

.mg-baselines
  opacity: 0.5

#collapse {
  padding: 10px 0px 0px 0px
}

.linechart
  padding: 0px 0px 0px 18px


.loader {
  width: 100%
  text-align: center
  line-height: 10

  margin: 0px 0px 0px 270px;
  position: absolute;
  transform: translateY(-50%);

  border: 16px solid #7d7d7d; /* our red */
  border-top: 16px solid #FF3647; /* our gray */
  border-radius: 50%;
  opacity: 0.5
  width: 120px;
  height: 120px;
  animation: spin 2s linear infinite;
}

@keyframes spin {
    0% { transform: rotate(0deg); }
    100% { transform: rotate(360deg); }
}

@keyframes outro
  0%
    opacity: 1
    filter: grayscale(0%)
  100%
    opacity: 0.2
    filter: grayscale(100%)

@keyframes loader
  0%
    opacity: 0.2
    filter: grayscale(100%)
  50%
    opacity: 0.4
    filter: grayscale(50%)
  100%
    opacity: 0.2
    filter: grayscale(100%)

.intro
  animation: intro 2s

@keyframes intro
  0%
    opacity: 0.2
    filter: grayscale(100%)
  100%
    opacity: 1
    filter: grayscale(0%)

@media print
  body
    zoom: 75%
  section
    min-width: 800px
    min-height: 10.5in
    page-break-after: always;

  section.unmaterialized
    display: none

.hidden, .hidden > *, .hidden > small
  display: none !important

.spacing
  height: 90px

.invis, .invis > *, .invis > small
  z-index: -1;
  opacity: 0 !important;
  max-height: 116px !important;

.invisDet, .invisDet > *, .invisDet > small
  z-index: -1;
  opacity: 0 !important;
  max-height: 221px !important;

.shrunk
  max-height: 0px !important

.lines-of-code-table th, .lines-of-code-table td
  padding: 0.5rem

.clickable-header
  cursor: pointer
  text-decoration: underline
  color: #3794de

<<<<<<< HEAD



.limiter * {
  margin: 0px;
  padding: 0px;
  box-sizing: border-box;
  overflow: hidden;
}


.limiter a {
  font-size: 14px;
  line-height: 1.7;
  color: #666666;
  margin: 0px;
  transition: all 0.4s;
  -webkit-transition: all 0.4s;
  -o-transition: all 0.4s;
  -moz-transition: all 0.4s;
}

.limiter a:focus {
  outline: none !important;
}

.limiter a:hover {
  text-decoration: none;
  color: #fff;
}

.limiter h1,h2,h3,h4,h5,h6 {
  margin: 0px;
}

.limiter p {
  font-size: 14px;
  line-height: 1.7;
  color: #666666;
  margin: 0px;
}

.limiter ul, li {
  margin: 0px;
  list-style-type: none;
}

.limiter input {
  outline: none;
  border: none;
}

.limiter textarea {
  outline: none;
  border: none;
}

.limiter textarea:focus, input:focus {
  border-color: transparent !important;
}

input:focus::-webkit-input-placeholder { color:transparent; }
input:focus:-moz-placeholder { color:transparent; }
input:focus::-moz-placeholder { color:transparent; }
input:focus:-ms-input-placeholder { color:transparent; }

textarea:focus::-webkit-input-placeholder { color:transparent; }
textarea:focus:-moz-placeholder { color:transparent; }
textarea:focus::-moz-placeholder { color:transparent; }
textarea:focus:-ms-input-placeholder { color:transparent; }

input::-webkit-input-placeholder { color: #fff;}
input:-moz-placeholder { color: #fff;}
input::-moz-placeholder { color: #fff;}
input:-ms-input-placeholder { color: #fff;}

textarea::-webkit-input-placeholder { color: #fff;}
textarea:-moz-placeholder { color: #fff;}
textarea::-moz-placeholder { color: #fff;}
textarea:-ms-input-placeholder { color: #fff;}

.limiter label {
  margin: 0;
  display: block;
}

.limiter button {
  outline: none !important;
  border: none;
  background: transparent;
}

.limiter button:hover {
  cursor: pointer;
}



.limiter {
  width: 100%;
  margin: 0 auto;
}

.limiter .container-login {
  width: 100%;
  min-height: 100vh;
  display: -webkit-box;
  display: -webkit-flex;
  display: -moz-box;
  display: -ms-flexbox;
  display: flex;
  flex-wrap: wrap;
  justify-content: center;
  align-items: center;
  padding: 15px;

  background-repeat: no-repeat;
  background-position: center;
  background-size: cover;
  position: relative;
  z-index: 1;
}

.limiter .container-login::before {
  content: "";
  display: block;
  position: absolute;
  z-index: -1;
  width: 100%;
  height: 100%;
  top: 0;
  left: 0;
  background-color: rgba(255,255,255,0.9);
}

.limiter .wrap-login {
  width: 500px;
  border-radius: 10px;
  overflow: hidden;
  padding: 55px 55px 37px 55px;

  background: #9152f8;
  background: -webkit-linear-gradient(top, #ff6976, #7669ff);
  background: -o-linear-gradient(top, #ff6976, #7669ff);
  background: -moz-linear-gradient(top, #ff6976, #7669ff);
  background: linear-gradient(top, #ff6976, #7669ff);
}

.limiter .login-form {
  width: 100%;
}


.limiter .login-form-title {
  font-size: 24px;
  color: #fff;
  line-height: 1.2;
  text-align: center;
  text-transform: uppercase;

  display: block;
}

.limiter .wrap-input {
  width: 100%;
  position: relative;
  border-bottom: 2px solid rgba(255,255,255,0.24);
  margin-bottom: 30px;
  padding: 0 0px 0 38px;
}

.limiter .input {
  font-size: 14px;
  color: #fff;
  line-height: 1.2;

  display: block;
  width: 100%;
  height: 45px;
  background: transparent;

}

.limiter .focus-input {
  position: absolute;
  display: block;
  width: 100%;
  height: 100%;
  top: 0;
  left: 0;
  pointer-events: none;
}

.limiter .focus-input::before {
  content: "";
  display: block;
  position: absolute;
  bottom: -2px;
  left: 0;
  width: 0;
  height: 2px;

  -webkit-transition: all 0.4s;
  -o-transition: all 0.4s;
  -moz-transition: all 0.4s;
  transition: all 0.4s;

  background: #fff;
}

.limiter .focus-input::after {
  font-size: 22px;
  color: #fff;

  content: attr(data-placeholder);
  display: block;
  width: 100%;
  position: absolute;
  top: 6px;
  left: 0px;


  -webkit-transition: all 0.4s;
  -o-transition: all 0.4s;
  -moz-transition: all 0.4s;
  transition: all 0.4s;
}

.limiter .input:focus {
  padding-left: 5px;
}

.limiter .input:focus + .focus-input::after {
  top: -22px;
  font-size: 18px;
}

.limiter .input:focus + .focus-input::before {
  width: 100%;
}

.limiter .has-val.input + .focus-input::after {
  top: -22px;
  font-size: 18px;
}

.limiter .has-val.input + .focus-input::before {
  width: 100%;
}

.limiter .has-val.input {
  padding-left: 5px;
}

.limiter .contact-form-checkbox {
  padding-left: 5px;
  padding-top: 5px;
  padding-bottom: 35px;
}

.limiter .input-checkbox {
  display: none;
}

.limiter .label-checkbox {
  font-size: 13px;
  color: #fff;
  line-height: 1.2;

  display: block;
  position: relative;
  padding-left: 26px;
  cursor: pointer;
}

.limiter .label-checkbox::before {
  content: "\2714";
  font-size: 13px;
  color: transparent;

  display: -webkit-box;
  display: -webkit-flex;
  display: -moz-box;
  display: -ms-flexbox;
  display: flex;
  justify-content: center;
  align-items: center;
  position: absolute;
  width: 16px;
  height: 16px;
  border-radius: 2px;
  background: #fff;
  left: 0;
  top: 50%;
  -webkit-transform: translateY(-50%);
  -moz-transform: translateY(-50%);
  -ms-transform: translateY(-50%);
  -o-transform: translateY(-50%);
  transform: translateY(-50%);
}

.limiter .input-checkbox:checked + .label-checkbox::before {
  color: #555555;
}

.limiter .container-login-form-btn {
  width: 100%;
  display: -webkit-box;
  display: -webkit-flex;
  display: -moz-box;
  display: -ms-flexbox;
  display: flex;
  flex-wrap: wrap;
  justify-content: center;
}

.limiter .login-form-btn {
  font-size: 16px;
  color: #555555;
  line-height: 1.2;

  display: -webkit-box;
  display: -webkit-flex;
  display: -moz-box;
  display: -ms-flexbox;
  display: flex;
  justify-content: center;
  align-items: center;
  padding: 0 20px;
  min-width: 120px;
  height: 50px;
  border-radius: 25px;

  background: #9152f8;
  background: -webkit-linear-gradient(bottom, #7579ff, #b224ef);
  background: -o-linear-gradient(bottom, #7579ff, #b224ef);
  background: -moz-linear-gradient(bottom, #7579ff, #b224ef);
  background: linear-gradient(bottom, #7579ff, #b224ef);
  position: relative;
  z-index: 1;

  -webkit-transition: all 0.4s;
  -o-transition: all 0.4s;
  -moz-transition: all 0.4s;
  transition: all 0.4s;
}

.limiter .login-form-btn::before {
  content: "";
  display: block;
  position: absolute;
  z-index: -1;
  width: 100%;
  height: 100%;
  border-radius: 25px;
  background-color: #fff;
  top: 0;
  left: 0;
  opacity: 1;

  -webkit-transition: all 0.4s;
  -o-transition: all 0.4s;
  -moz-transition: all 0.4s;
  transition: all 0.4s;
}

.limiter .login-form-btn:hover {
  color: #fff;
}

.limiter .login-form-btn:hover:before {
  opacity: 0;
}

@media (max-width: 576px) {
  .wrap-login {
    padding: 55px 15px 37px 15px;
  }
}

.limiter .validate-input {
  position: relative;
}

.limiter .alert-validate::before {
  content: attr(data-validate);
  position: absolute;
  max-width: 70%;
  background-color: #fff;
  border: 1px solid #c80000;
  border-radius: 2px;
  padding: 4px 25px 4px 10px;
  top: 50%;
  -webkit-transform: translateY(-50%);
  -moz-transform: translateY(-50%);
  -ms-transform: translateY(-50%);
  -o-transform: translateY(-50%);
  transform: translateY(-50%);
  right: 0px;
  pointer-events: none;

  color: #c80000;
  font-size: 13px;
  line-height: 1.4;
  text-align: left;

  visibility: hidden;
  opacity: 0;

  -webkit-transition: opacity 0.4s;
  -o-transition: opacity 0.4s;
  -moz-transition: opacity 0.4s;
  transition: opacity 0.4s;
}

.limiter .alert-validate::after {
  content: "\f12a";
  font-size: 16px;
  color: #c80000;

  display: block;
  position: absolute;
  top: 50%;
  -webkit-transform: translateY(-50%);
  -moz-transform: translateY(-50%);
  -ms-transform: translateY(-50%);
  -o-transform: translateY(-50%);
  transform: translateY(-50%);
  right: 5px;
}

.limiter .alert-validate:hover:before {
  visibility: visible;
  opacity: 1;
}

@media (max-width: 992px) {
  .alert-validate::before {
    visibility: visible;
    opacity: 1;
  }
}

.background {
  background-image: url("https://images.unsplash.com/photo-1537464976111-32238740972e?ixlib=rb-0.3.5&ixid=eyJhcHBfaWQiOjEyMDd9&s=bfd24ee1151c895aa8bad12346753cf2&auto=format&fit=crop&w=1662&q=80") !important;
  height: 100% !important;
  width: 100% !important;

  animation: slide 60s linear infinite !important;
}

@keyframes slide {
  0%{
    transform: translateX(0px)!important;
  }
  100%{
    transform: translateX(100px) !important;
  }
=======
.checkbox_select_anchor
{
  display: block;
  background: firebrick;
  color: white;
  cursor: pointer;
  padding: 10px 5px 5px;
  position: relative;
}

.checkbox_select_anchor:after
{
  width: 0; 
  height: 0; 
  border-left: 10px solid transparent;
  border-right: 10px solid transparent;
  border-top: 10px solid darkred;
  content: "";
  position: absolute;
  right: 10px;
  top: 15px;
}

.expanded .checkbox_select_anchor:after
{
  border-top: 0;
  border-bottom: 10px solid firebrick;
}


.checkbox_select_anchor:hover
{
  background: #FF3030 !important;
}

.expanded .checkbox_select_anchor
{
    background: #7C1818;
}

div.checkbox_select .select_input
{
    width: 100%;
    cursor: pointer;
}

.checkbox_select_dropdown
{
    display: none;
    background: whitesmoke;
}

.checkbox_select_dropdown.show
{
    display: block;
}

.checkbox_select_dropdown ul
{
    max-height: 150px;
    overflow-y: scroll;
    overflow-x: hidden;
    padding: 0;
  margin: 0;
      border: 1px solid #999;
  border-top: 0;
  border-bottom: 0;
}
.checkbox_select_dropdown ul li
{
    list-style: none;
    position: relative;
    color: #666;
}
.checkbox_select_dropdown ul li label
{
  position: relative;
      padding: 10px 5px 5px 40px;
     display: block;
  cursor: pointer;
}
.checkbox_select_dropdown ul li label:hover
{
  background: #cbcbcb;
  color: white;
}
.checkbox_select_dropdown ul li input:checked + label
{
  background: #bbb;
  color: white;
  text-shadow: 0px 1px 1px rgba(150, 150, 150, 1);
}
.checkbox_select_dropdown ul li input
{
  position: absolute;
  left:0;
  z-index:1;
  display: inline-block;
  height: 100%;
  width: 30px;
}
.checkbox_select_search
{
    width: 200px;
    padding: 10px 5px 5px;
    border: 1px solid #999;
      border-top: 0;
    -webkit-box-sizing: border-box;
    -moz-box-sizing: border-box;
    box-sizing: border-box;
}

.checkbox_select_submit
{
    background: #00A600;
    color: white;
    padding: 10px 5px 5px;
    border: 0;
    width: 100%;
    font-size: 14px;
    cursor: pointer;
}

.hide
{
    display: none;
}

.multiselect__input {
      padding-left: 32px !important
}

.multiselect__tags input {
  width: 150px !important
}

.multiselect__content-wrapper ul { list-style: none; }
.multiselect__content-wrapper ul li { }
.multiselect__content-wrapper ul li .multiselect__option { display:block; text-decoration:none; color:#000000; background-color:#FFFFFF; line-height:30px;
  border-bottom-style:solid; border-bottom-width:1px; border-bottom-color:#CCCCCC; padding-left:10px; cursor:pointer; }
.multiselect__content-wrapper ul li .multiselect__option:hover { background-color:#00FF00; background-image:url(../images/hover.png); background-repeat:repeat-x; }
.multiselect__content-wrapper ul li .multiselect__option strong { margin-right:10px; }

.multiselect__content-wrapper {
  overflow-y: scroll

}

.multiselect__content {
  margin: 0;
  width: 150px;
}

.multiselect__option--selected {
  background-color:#00FF00 !important;
}

.multiselect__option--selected:hover {
  background-color:#FF0000 !important
}

.multiselect__content-wrapper ul li span {

}

.multiselect__tags-wrap {
  display: none
}

.repolisting {
  margin-left:1.25em;
>>>>>>> 0d60518a
}<|MERGE_RESOLUTION|>--- conflicted
+++ resolved
@@ -376,7 +376,179 @@
   text-decoration: underline
   color: #3794de
 
-<<<<<<< HEAD
+.checkbox_select_anchor
+{
+  display: block;
+  background: firebrick;
+  color: white;
+  cursor: pointer;
+  padding: 10px 5px 5px;
+  position: relative;
+}
+
+.checkbox_select_anchor:after
+{
+  width: 0; 
+  height: 0; 
+  border-left: 10px solid transparent;
+  border-right: 10px solid transparent;
+  border-top: 10px solid darkred;
+  content: "";
+  position: absolute;
+  right: 10px;
+  top: 15px;
+}
+
+.expanded .checkbox_select_anchor:after
+{
+  border-top: 0;
+  border-bottom: 10px solid firebrick;
+}
+
+
+.checkbox_select_anchor:hover
+{
+  background: #FF3030 !important;
+}
+
+.expanded .checkbox_select_anchor
+{
+    background: #7C1818;
+}
+
+div.checkbox_select .select_input
+{
+    width: 100%;
+    cursor: pointer;
+}
+
+.checkbox_select_dropdown
+{
+    display: none;
+    background: whitesmoke;
+}
+
+.checkbox_select_dropdown.show
+{
+    display: block;
+}
+
+.checkbox_select_dropdown ul
+{
+    max-height: 150px;
+    overflow-y: scroll;
+    overflow-x: hidden;
+    padding: 0;
+  margin: 0;
+      border: 1px solid #999;
+  border-top: 0;
+  border-bottom: 0;
+}
+.checkbox_select_dropdown ul li
+{
+    list-style: none;
+    position: relative;
+    color: #666;
+}
+.checkbox_select_dropdown ul li label
+{
+  position: relative;
+      padding: 10px 5px 5px 40px;
+     display: block;
+  cursor: pointer;
+}
+.checkbox_select_dropdown ul li label:hover
+{
+  background: #cbcbcb;
+  color: white;
+}
+.checkbox_select_dropdown ul li input:checked + label
+{
+  background: #bbb;
+  color: white;
+  text-shadow: 0px 1px 1px rgba(150, 150, 150, 1);
+}
+.checkbox_select_dropdown ul li input
+{
+  position: absolute;
+  left:0;
+  z-index:1;
+  display: inline-block;
+  height: 100%;
+  width: 30px;
+}
+.checkbox_select_search
+{
+    width: 200px;
+    padding: 10px 5px 5px;
+    border: 1px solid #999;
+      border-top: 0;
+    -webkit-box-sizing: border-box;
+    -moz-box-sizing: border-box;
+    box-sizing: border-box;
+}
+
+.checkbox_select_submit
+{
+    background: #00A600;
+    color: white;
+    padding: 10px 5px 5px;
+    border: 0;
+    width: 100%;
+    font-size: 14px;
+    cursor: pointer;
+}
+
+.hide
+{
+    display: none;
+}
+
+.multiselect__input {
+      padding-left: 32px !important
+}
+
+.multiselect__tags input {
+  width: 150px !important
+}
+
+.multiselect__content-wrapper ul { list-style: none; }
+.multiselect__content-wrapper ul li { }
+.multiselect__content-wrapper ul li .multiselect__option { display:block; text-decoration:none; color:#000000; background-color:#FFFFFF; line-height:30px;
+  border-bottom-style:solid; border-bottom-width:1px; border-bottom-color:#CCCCCC; padding-left:10px; cursor:pointer; }
+.multiselect__content-wrapper ul li .multiselect__option:hover { background-color:#00FF00; background-image:url(../images/hover.png); background-repeat:repeat-x; }
+.multiselect__content-wrapper ul li .multiselect__option strong { margin-right:10px; }
+
+.multiselect__content-wrapper {
+  overflow-y: scroll
+
+}
+
+.multiselect__content {
+  margin: 0;
+  width: 150px;
+}
+
+.multiselect__option--selected {
+  background-color:#00FF00 !important;
+}
+
+.multiselect__option--selected:hover {
+  background-color:#FF0000 !important
+}
+
+.multiselect__content-wrapper ul li span {
+
+}
+
+.multiselect__tags-wrap {
+  display: none
+}
+
+.repolisting {
+  margin-left:1.25em;
+}
+
 
 
 
@@ -835,177 +1007,4 @@
   100%{
     transform: translateX(100px) !important;
   }
-=======
-.checkbox_select_anchor
-{
-  display: block;
-  background: firebrick;
-  color: white;
-  cursor: pointer;
-  padding: 10px 5px 5px;
-  position: relative;
-}
-
-.checkbox_select_anchor:after
-{
-  width: 0; 
-  height: 0; 
-  border-left: 10px solid transparent;
-  border-right: 10px solid transparent;
-  border-top: 10px solid darkred;
-  content: "";
-  position: absolute;
-  right: 10px;
-  top: 15px;
-}
-
-.expanded .checkbox_select_anchor:after
-{
-  border-top: 0;
-  border-bottom: 10px solid firebrick;
-}
-
-
-.checkbox_select_anchor:hover
-{
-  background: #FF3030 !important;
-}
-
-.expanded .checkbox_select_anchor
-{
-    background: #7C1818;
-}
-
-div.checkbox_select .select_input
-{
-    width: 100%;
-    cursor: pointer;
-}
-
-.checkbox_select_dropdown
-{
-    display: none;
-    background: whitesmoke;
-}
-
-.checkbox_select_dropdown.show
-{
-    display: block;
-}
-
-.checkbox_select_dropdown ul
-{
-    max-height: 150px;
-    overflow-y: scroll;
-    overflow-x: hidden;
-    padding: 0;
-  margin: 0;
-      border: 1px solid #999;
-  border-top: 0;
-  border-bottom: 0;
-}
-.checkbox_select_dropdown ul li
-{
-    list-style: none;
-    position: relative;
-    color: #666;
-}
-.checkbox_select_dropdown ul li label
-{
-  position: relative;
-      padding: 10px 5px 5px 40px;
-     display: block;
-  cursor: pointer;
-}
-.checkbox_select_dropdown ul li label:hover
-{
-  background: #cbcbcb;
-  color: white;
-}
-.checkbox_select_dropdown ul li input:checked + label
-{
-  background: #bbb;
-  color: white;
-  text-shadow: 0px 1px 1px rgba(150, 150, 150, 1);
-}
-.checkbox_select_dropdown ul li input
-{
-  position: absolute;
-  left:0;
-  z-index:1;
-  display: inline-block;
-  height: 100%;
-  width: 30px;
-}
-.checkbox_select_search
-{
-    width: 200px;
-    padding: 10px 5px 5px;
-    border: 1px solid #999;
-      border-top: 0;
-    -webkit-box-sizing: border-box;
-    -moz-box-sizing: border-box;
-    box-sizing: border-box;
-}
-
-.checkbox_select_submit
-{
-    background: #00A600;
-    color: white;
-    padding: 10px 5px 5px;
-    border: 0;
-    width: 100%;
-    font-size: 14px;
-    cursor: pointer;
-}
-
-.hide
-{
-    display: none;
-}
-
-.multiselect__input {
-      padding-left: 32px !important
-}
-
-.multiselect__tags input {
-  width: 150px !important
-}
-
-.multiselect__content-wrapper ul { list-style: none; }
-.multiselect__content-wrapper ul li { }
-.multiselect__content-wrapper ul li .multiselect__option { display:block; text-decoration:none; color:#000000; background-color:#FFFFFF; line-height:30px;
-  border-bottom-style:solid; border-bottom-width:1px; border-bottom-color:#CCCCCC; padding-left:10px; cursor:pointer; }
-.multiselect__content-wrapper ul li .multiselect__option:hover { background-color:#00FF00; background-image:url(../images/hover.png); background-repeat:repeat-x; }
-.multiselect__content-wrapper ul li .multiselect__option strong { margin-right:10px; }
-
-.multiselect__content-wrapper {
-  overflow-y: scroll
-
-}
-
-.multiselect__content {
-  margin: 0;
-  width: 150px;
-}
-
-.multiselect__option--selected {
-  background-color:#00FF00 !important;
-}
-
-.multiselect__option--selected:hover {
-  background-color:#FF0000 !important
-}
-
-.multiselect__content-wrapper ul li span {
-
-}
-
-.multiselect__tags-wrap {
-  display: none
-}
-
-.repolisting {
-  margin-left:1.25em;
->>>>>>> 0d60518a
 }