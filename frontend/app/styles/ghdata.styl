background = #eaeaea
foreground = #fafafa
full-shadow = 5px 5px 20px 2px rgba(0, 0, 0, 0.03)

body
  background: background
  padding-bottom: 216px

header
  width: 100%
  min-height: 50px
  padding: 20px
  margin-bottom: 20px
  background: foreground

header .search
  width: 100%
  margin-top: 25px

<<<<<<< HEAD
.header-nav
  margin-top: 25px
  display: block

.header-nav-item
  padding: 10px 10px
  display: inline-block
  float: right
  text-decoration: none
  color: #777
  

=======
>>>>>>> 81a3fd69
#logo
  display: inline-block
  margin-top: 0px
  max-width: 250px

.content
  margin: auto
  width: 95%
  max-width: 1080px

.tabs li.active a
  color: #000
  background: #eaeaea
  border-bottom: 1px solid #eaeaea


section#landing h1
  font-size: 25px

section
  width: 100%;
  padding: 36px
  float: right
  margin: 0 0 24px 0
  background: foreground
  box-shadow: full-shadow

section h2
  font-size: 21px
  line-height: 32px
  color: foreground - 50%
  margin-bottom: 50px

section small
  display: block
  width: 100%
  margin-top: 30px
  padding-right: 20px
  text-align: right
  color: #aaa

section small a
  color: #aaf
  text-decoration: none

section.unmaterialized
  box-shadow: 0 0 0 0
  background: (foreground - 4%)
  padding: 24px 24px 48px 24px
  border-right: 1px solid (background - 5%)
  border-bottom: 1px solid (background - 5%)

#controls
  padding: 28px 36px 0px 36px
  background: (foreground - 4%)
  border-right: 1px solid (background - 5%)
  border-bottom: 1px solid (background - 5%)
  margin-bottom: 20px

.fixed
  position: relative

section.status
  box-shadow: 0 0 0 0
  background: (foreground - 4%)
  padding: 24px 24px 48px 24px

@media (min-width: 1230px)
  #cards
    width: 100%;
    padding-bottom: 100px
    position: relative
    z-index: 9

  section
    z-index: 10

  #landing
    width:100%

  .fixed-container
    z-index: 0
    position: absolute
    top: 245px
    left: calc(50% - (540px))

  .fixed
    position: fixed !important
    top: 25px

.warn
  color: #f00

.warn:before
  content: ' ⚠ '

.below-chart
  position: relative
  z-index: 2
  width: 100%;
  margin: -10px 0 30px 0;

cite.metric
  display: block;
  width:100%
  height: 0
  margin-left: 52px;
  float: left
  text-align: left;
  font-size: 12px
  color: #ccc
  font-style: normal

cite.metric a
  color: #aaa
  text-decoration: underline;

.graph-download
  background: 0
  color: #ccc
  font-size: 0.7em
  height: 5px !important
  line-height: 30px;
  float: right
  margin: -7px 7px 0 0 !important;
  padding: 3px !important;

.graph-download:hover
  background: #eee;
  color: #000

.linechart
  position: relative
  z-index: 1
  height: 300px
  margin-bottom: 60px

.marks
  padding: 10px 0px 0px 0px !important

.role-title > text
  font-size: 20px !important
  font-weight: normal !important

.bubblechart
  width: 100%;

.bubblechart *
  overflow: visible !important;

// .stackedbarchart

.stackedbarchart *
  overflow: visible !important;
  width: 100%;
  // position: relative
  margin-bottom: 30px

.bubblechart svg
  width: 100%;

.mg-line-legend
  display: none

.legend
  position: relative
  margin: 0
  padding: 0
  height: 0
  top: 31px
  left: 55px
  font-size: 14px
  font-weight: bold
  opacity: 0.8

.mg-baselines
  opacity: 0.5

.loader
  width: 100%
  text-align: center
  line-height: 10
  animation: outro 1s, loader 1.5s infinite



@keyframes outro
  0%
    opacity: 1
    filter: grayscale(0%)
  100%
    opacity: 0.2
    filter: grayscale(100%)

@keyframes loader
  0%
    opacity: 0.2
    filter: grayscale(100%)
  50%
    opacity: 0.4
    filter: grayscale(50%)
  100%
    opacity: 0.2
    filter: grayscale(100%)

.intro
  animation: intro 2s

@keyframes intro
  0%
    opacity: 0.2
    filter: grayscale(100%)
  100%
    opacity: 1
    filter: grayscale(0%)

@media print
  body
    zoom: 75%
  section
    min-width: 800px
    min-height: 10.5in
    page-break-after: always;

  section.unmaterialized
    display: none

.hidden, .hidden > *, .hidden > small
  display: none !important

.invis, .invis > *, .invis > small
  z-index: -1;
  opacity: 0 !important;
<|MERGE_RESOLUTION|>--- conflicted
+++ resolved
@@ -17,7 +17,6 @@
   width: 100%
   margin-top: 25px
 
-<<<<<<< HEAD
 .header-nav
   margin-top: 25px
   display: block
@@ -30,8 +29,6 @@
   color: #777
   
 
-=======
->>>>>>> 81a3fd69
 #logo
   display: inline-block
   margin-top: 0px
