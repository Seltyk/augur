<template>
  <div ref="holder">
    <div class="hidefirst invis">
      <vega-lite :spec="spec" :data="values"></vega-lite>
      <p> {{ chart }} </p>
    </div>

    <div class="row below-chart">
      <div class="col col-5"><cite class="metric">Metric: <a v-bind:href="citeUrl" target="_blank">{{ citeText }}</a></cite></div>
      <div class="col col-6"><button class="button download graph-download" v-on:click="downloadSVG">&#11015; SVG</button><button class="button graph-download download" v-on:click="downloadPNG">&#11015; PNG</button><a class="button graph-download download" ref="downloadJSON" role="button">&#11015; JSON</a></div>
      <!-- <div class="form-item form-checkboxes">
        <label class="checkbox"><input name="hidearea" value="each" type="checkbox" v-model="ar">Individual area<sup class="warn"></sup></label><br>
      </div> -->
    </div>

  </div>
</template>


<script>
import { mapState } from 'vuex'
import AugurStats from 'AugurStats'


export default {
<<<<<<< HEAD
  props: ['source', 'citeUrl', 'citeText', 'title', 'disableRollingAverage', 'alwaysByDate'],
=======
  props: ['source', 'citeUrl', 'citeText', 'title', 'disableRollingAverage', 'alwaysByDate', 'data', 'comparedTo'],
>>>>>>> 81a3fd69
  data() {
    return {
      legendLabels: [],
      values: []
    }
  },
  computed: {
    repo () {
      return this.$store.state.baseRepo
    },
    period () {
      return this.$store.state.trailingAverage
    },
    earliest () {
      return this.$store.state.startDate
    },
    latest () {
      return this.$store.state.endDate
    },
    compare () {
      return this.$store.state.compare
    },
<<<<<<< HEAD
    comparedRepo () {
      return this.$store.state.comparedRepo
=======
    comparedRepos () {
      return this.$store.state.comparedRepos
>>>>>>> 81a3fd69
    },
    rawWeekly () {
      return this.$store.state.rawWeekly
    },
<<<<<<< HEAD
    showArea() {
      return this.$store.state.showArea
    },
    showTooltip() {
      return this.$store.state.showTooltip
    },
=======
    showArea () {
      return this.$store.state.showArea
    },
    showTooltip () {
      return this.$store.state.showTooltip
    },
    showDetail () {
      return this.$store.state.showDetail
    },
>>>>>>> 81a3fd69
    spec() {

      let config = {
        "$schema": "https://vega.github.io/schema/vega-lite/v2.json",
<<<<<<< HEAD
        "title": {
          "text": this.title,
          "offset": 15
        },
        "width": 420,
        "height": 200,
        "config":{
          "axis":{
            "grid": false
          },
          "legend": {

            "offset": 0,
            "titleFontSize": 0,
            "titlePadding": 10

          }
        },
        "layer": [],
        "padding": {
          "top": 20,
          "left": 0,
          "right": 30,
          "bottom": 55
        }
      }

=======
        "config":{
              "axis":{
                "grid": false
              },
              "legend": {
                "offset": 0,
                "titleFontSize": 0,
                "titlePadding": 10
              }
            },
        "vconcat": [
          {
            "title": {
            "text": this.title,
            "offset": 15
            },
            "width": 420,
            "height": 200,

            "layer": []
          }
        ]
      }

      let brush = {"filter": {"selection": "brush"}}
      if(!this.showDetail) brush = {"filter": "datum.date > 0"}

>>>>>>> 81a3fd69
      //cannot have duplicate selection, so keep track if it has already been added
      let selectionAdded = false

      let getStandardLine = function (key) {
        let color = "FF3647"
        if (key != "value"){
          color = "4736FF"
        }
<<<<<<< HEAD
        return {
            "encoding": {
              "x": {
                "field": "date",
                "type": "temporal"
=======
        selectionAdded = true
        return {
            "transform": [
              brush
          ],
            "encoding": {
              "x": {
                "field": "date",
                "type": "temporal",
                "axis": {"format": "%b %Y"}
>>>>>>> 81a3fd69
              },
              "y": {
                "field": key,
                "type": "quantitative"
              },
              "color": {
                "value": color
              }
            },
            "mark": {
              "type": "line",
<<<<<<< HEAD
              "interpolate": "basis",
              "clip": true
            },

=======
              //"interpolate": "basis",
              "clip": true
            }
          }
      }

      let getToolPoint = function (key) {
        let selection = {
              "tooltip": {
                "type": "single",
                //"nearest": true,
                "on": "mouseover",
                "encodings": [
                  "x"
                ],
                "empty": "none"
              }
            }
        if (selectionAdded) {
          selection = null
        }
        selectionAdded = true
        return {
            "transform": [
              brush
            ],
            "encoding": {
              "x": {
                "field": "date",
                "type": "temporal",
                "axis": {"format": "%b %Y"}
              },
              "y": {
                "field": key,
                "type": "quantitative"
              },
              "opacity": {
                "value": 0
              },
              "size": {
                "value": 3000
              }
            },
            "mark": {
              "type": "point",
              //"interpolate": "basis",
              "clip": true
            },
            "selection": selection
>>>>>>> 81a3fd69
          }
      }

      let getStandardPoint = function (key) {
        let selection = {
              "tooltip": {
<<<<<<< HEAD
                "type": "single",
=======
                "type": "interval",
>>>>>>> 81a3fd69
                "nearest": true,
                "on": "mouseover",
                "encodings": [
                  "x"
                ],
                "empty": "none"
              }
            }
        if (selectionAdded) {
          selection = null
        }
        selectionAdded = true
<<<<<<< HEAD
        return {
=======
        let col = '#FF3647'
        if (key != "value") col = '#4736FF'
        return {
            "transform": [
              brush
          ],
>>>>>>> 81a3fd69
            "encoding": {
              "x": {
                "field": "date",
                "type": "temporal",
                "axis": {
<<<<<<< HEAD
                  "title": null
                }
=======
                  "title": null,
                  "format": "%b %Y"
                },
>>>>>>> 81a3fd69
              },
              "y": {
                "field": key,
                "type": "quantitative",
                "axis": {
                  "title": null
                }
              },
              "color": {
<<<<<<< HEAD
                "field": "name",
                "type": "nominal",
                "scale": { "range": ['#4736FF','#FF3647' ] }
=======
                "value": col
>>>>>>> 81a3fd69
              },
              "opacity": {
                "condition": {
                  "selection": "tooltip",
<<<<<<< HEAD
=======
                  //"test": "datum.value < 90",
>>>>>>> 81a3fd69
                  "value": 1
                },
                "value": 0
              }
            },
            "mark": {
              "type": "point"
            },
            "selection": selection
<<<<<<< HEAD
          }
      }

    let getArea = function (key) {
        return {
              "mark": {
                "type": "area",
                "interpolate": "basis",
                "clip": true
              },
              "encoding": {
                "x": {
                  "field": "date",
                  "type": "temporal",
                  "timeUnit": "year"
                },
                "y": {
                  "aggregate": "ci1",
                  "field": key,
                  "type": "quantitative"

                },
                "y2": {
                  "aggregate": "ci0",
                  "field": key,
                  "type": "quantitative"
                },
                "color": {
                  "value": "green"
                },
                "opacity": {"value": 0.2}
              }
            }
          }

    let rule =

      {
        "transform": [
        {
          "filter": {
            "selection": "tooltip"
          }
        }
      ],
=======
            //"test": "datum." + key + " > 0",
          }
      }

    let getArea = function (extension) {
      return {
        "transform": [
          brush
        ],
        "mark": {
          "type": "area",
          "interpolate": "basis",
          "clip": true
        },
        "encoding": {
                  "x": {
                    "field": "date",
                    "type": "temporal",
                    "axis": {"format": "%b %Y"}
                  },
                  "y": {

                    "field": "lower" + extension,
                    "type": "quantitative"

                  },
                  "y2": {
                    "field": "upper" + extension,
                    "type": "quantitative"
                  },
                  "color": {
                    "value": "green"
                  },
                  "opacity": {"value": 0.2}
                }
      }
    }

    let rule =
      {
      "transform": [
            {
              "filter": {
                "selection": "tooltip"
              }
            }
          ],
>>>>>>> 81a3fd69
      "mark": "rule",
      "encoding": {
        "x": {
              "type": "temporal",
<<<<<<< HEAD
              "field": "date"
            },
            "color": {
              "field": "name",
              "type": "nominal",
              "scale": { "range": [ '#4736FF','#FF3647'] }
=======
              "field": "date",
              "axis": {"format": "%b %Y"}
            },
            "color": {
              "value": "black"
>>>>>>> 81a3fd69
            }
        }
      }

      let getValueText = function (key){
          return {

          "transform": [
            {
              "filter": {
                "selection": "tooltip"
              }
            }
          ],
          "mark": {
            "type": "text",
            "align": "left",
            "dx": 5,
            "dy": -5
          },
          "encoding": {
            "text": {
              "type": "quantitative",
              "field": key
            },
            "x": {
              "type": "temporal",
<<<<<<< HEAD
              "field": "date"
=======
              "field": "date",
              "axis": {"format": "%b %Y"}
>>>>>>> 81a3fd69
            },
            "y": {
              "field": key,
              "type": "quantitative"
            },
            "color": {
                "value": "green"
              }
          }
        }
      }

<<<<<<< HEAD
      let getDateText = function (key){
=======
      let getDateText = function (key) {
>>>>>>> 81a3fd69
        return {

          "transform": [
            {
              "filter": {
                "selection": "tooltip"
              }
            }
          ],
          "mark": {
            "type": "text",
            "align": "left",
            "dx": 5,
            "dy": -15
          },
          "encoding": {
            "text": {
              "type": "temporal",
              "field": "date"
            },
            "x": {
              "type": "temporal",
<<<<<<< HEAD
              "field": "date"
=======
              "field": "date",
              "axis": {"format": "%b %Y"}
>>>>>>> 81a3fd69
            },
            "y": {
              "field": key,
              "type": "quantitative"
            },
            "color": {
                "value": "black"
              }
          }
        }
      }

<<<<<<< HEAD
      //so we can reference the comparedRepo inside of functions ("buildMetric()" specifically)
      let comparedRepo = this.comparedRepo
=======
      let getDetail = function (key) {
        let color = "FF3647"
        if (key != "value"){
          color = "4736FF"
        }
        return {
            "width": 420,
            "height": 60,
            "mark": "line",
            "title": {
              "text": " "
            },
            "selection": {
              "brush": {"type": "interval", "encodings": ["x"]}
            },
            "encoding": {
              "x": {
                "field": "date",
                "type": "temporal",
                "axis": {"format": "%b %Y", "title": " "}
              },
              "y": {
                "field": key,
                "type": "quantitative",
                "axis": null
              },
              "opacity": {
                "value": 0.5
              },
              "color": {
                "value": color
              }
            }


          }
      }

      //so we can reference the comparedRepo inside of functions ("buildMetric()" specifically)
      let comparedTo = this.comparedTo
>>>>>>> 81a3fd69

      let buildMetric = function () {
        //build lines and points for initial repo
        buildLines("value")

        //build lines and points for compared repo
<<<<<<< HEAD
        if(comparedRepo) buildLines("comparedValue")
      }

      let buildLines = function (key) {
        config.layer.push(getStandardLine(key))
        config.layer.push(getStandardPoint(key))
      }

      let buildTooltip = function (key) {
        config.layer.push(getValueText(key))
        config.layer.push(getDateText(key))
=======
        if(comparedTo) buildLines("comparedValue")
      }

      let buildLines = function (key) {
        config.vconcat[0].layer.push(getToolPoint(key))
        config.vconcat[0].layer.push(getStandardLine(key))
        config.vconcat[0].layer.push(getStandardPoint(key))
      }

      let buildTooltip = function (key) {
        config.vconcat[0].layer.push(getValueText(key))
        config.vconcat[0].layer.push(getDateText(key))
      }

      if(this.showDetail) {
        config.vconcat[1] = (getDetail("value"))
        if (this.comparedTo) config.vconcat[1] = (getDetail("comparedValue"))
      }
      else {
        //if user doesn't want detail, then set vconcat to og
        if (config.vconcat[1]) config.vconcat.pop()
>>>>>>> 81a3fd69
      }

      buildMetric()

      //push the area to general spec
      if(this.showArea) {
<<<<<<< HEAD
        config.layer.push(getArea("value"))
        if(this.comparedRepo){
          config.layer.push(getArea("comparedValue"))
=======
        config.vconcat[0].layer.push(getArea(""))
        if(comparedTo){
          config.vconcat[0].layer.push(getArea("Compared"))
>>>>>>> 81a3fd69
        }
      }
      else {
        //if user doesn't want area mark, then set layers to og
<<<<<<< HEAD
        for(var x = 0; x < config.layer.length; x++) {
          if(config.layer[x] == getArea("value")) {
=======
        for(var x = 0; x < config.vconcat[0].layer.length; x++) {
          if(config.vconcat[0].layer[x] == getArea("value")) {
>>>>>>> 81a3fd69
            buildMetric()
          }
        }
      }

      //push the tooltip to general spec
      if(this.showTooltip) {
        buildTooltip("value")
        //push parts of layer that use "comparedValue" key if there is a comparedRepo
<<<<<<< HEAD
        if(this.comparedRepo){
          buildTooltip("comparedValue")
          config.layer.push(rule)
=======
        if(comparedTo){
          buildTooltip("comparedValue")
          config.vconcat[0].layer.push(rule)
>>>>>>> 81a3fd69
        }
      }
      else {
        //if user doesn't want tooltip mark, then iterate through all marks and pop the tooltip marks
<<<<<<< HEAD
        for(var x = 0; x < config.layer.length; x++) {
          if(config.layer[x] == getValueText("value")) {
=======
        for(var x = 0; x < config.vconcat[0].layer.length; x++) {
          if(config.vconcat[0].layer[x] == getValueText("value")) {
>>>>>>> 81a3fd69
            buildMetric()
          }
        }
      }

      //set dates from main control options
<<<<<<< HEAD
      //can either have first priority being to show data points across whole graph, or following user defined dates as first priority
      for(var i = 0; i < config.layer.length; i++){
        config.layer[i].encoding.x["scale"] =
=======
      if(this.showDetail) {
        config.vconcat[1].encoding.x["scale"] =
>>>>>>> 81a3fd69
          {
            "domain": [{"year": this.earliest.getFullYear(), "month": this.earliest.getMonth(), "date": this.earliest.getDate()},{"year": this.latest.getFullYear(), "month": this.latest.getMonth(), "date": this.latest.getDate()}]
          }
      }
<<<<<<< HEAD

      let hideRaw = !this.rawWeekly
=======
      else {
        for(var i = 0; i < config.vconcat[0].layer.length; i++){
          config.vconcat[0].layer[i].encoding.x["scale"] =
            {
              "domain": [{"year": this.earliest.getFullYear(), "month": this.earliest.getMonth(), "date": this.earliest.getDate()},{"year": this.latest.getFullYear(), "month": this.latest.getMonth(), "date": this.latest.getDate()}]
            }
        }
      }

      let hideRaw = !this.rawWeekly
      let compare = this.compare
>>>>>>> 81a3fd69

      $(this.$el).find('.showme').addClass('invis')
      $(this.$el).find('.linechart').addClass('loader')
      /*
       * Takes a string like "commits,lines_changed:additions+deletions"
       * and makes it into an array of endpoints:
       *
       *   endpoints = ['commits','lines_changed']
       *
       * and a map of the fields wanted from those endpoints:
       *
       *   fields = {
       *     'lines_changed': ['additions', 'deletions']
       *   }
       */
      let endpoints = []
      let fields = {}
      this.source.split(',').forEach((endpointAndFields) => {
        let split = endpointAndFields.split(':')
        endpoints.push(split[0])
        if (split[1]) {
          fields[split[0]] = split[1].split('+')
        }
      })

<<<<<<< HEAD

=======
>>>>>>> 81a3fd69
      // Get the repos we need
      let repos = []
      if (this.repo) {
        repos.push(window.AugurRepos[this.repo])
      } // end if (this.$store.repo)
      if (this.comparedRepo) {
        repos.push(window.AugurRepos[this.comparedRepo])
      }

<<<<<<< HEAD

      // Make a batch request for all the data we need
      window.AugurAPI.batchMapped(repos, endpoints).then((data) => {
        // Make it so the user can save the data we are using
        this.__download_data = data
        this.__download_file = this.title.replace(/ /g, '-').replace('/', 'by').toLowerCase()
        this.$refs.downloadJSON.href = 'data:text/json;charset=utf-8,' + encodeURIComponent(JSON.stringify(this.__download_data))
        this.$refs.downloadJSON.setAttribute('download', this.__download_file + '.json')


        // We usually want to limit dates and convert the key to being vega-lite friendly
        let defaultProcess = (obj, key, field, count, compared) => {
          // let a = null
          //let b = AugurStats.convertKey(obj[key], field)
          let d = null
          if(compared) {
            d = AugurStats.convertComparedKey(obj[key], field)
            //d = b.concat(a)

          }
          else {
            d = AugurStats.convertKey(obj[key], field)
          }

          d = AugurStats.convertDates(d, this.earliest, this.latest)
          return d
        }

        // Normalize the data into [{ date, value },{ date, value }]
        // BuildLines iterates over the fields requested and runs onCreateData on each
        let normalized = []
        let aggregates = []
        let buildLines = (obj, onCreateData, compared) => {
          if (!obj) {
            return
          }
          if (!onCreateData) {
            onCreateData = (obj, key, field, count) => {
              normalized.push(d)
=======
      let processData = (data) => {
        // Make it so the user can save the data we are using
          this.__download_data = data
          this.__download_file = this.title.replace(/ /g, '-').replace('/', 'by').toLowerCase()
          this.$refs.downloadJSON.href = 'data:text/json;charset=utf-8,' + encodeURIComponent(JSON.stringify(this.__download_data))
          this.$refs.downloadJSON.setAttribute('download', this.__download_file + '.json')


          // We usually want to limit dates and convert the key to being vega-lite friendly
          let defaultProcess = (obj, key, field, count, compared) => {
            let d = null
            if(compared) {
              d = AugurStats.convertComparedKey(obj[key], field)
            }
            else {
              d = AugurStats.convertKey(obj[key], field)
>>>>>>> 81a3fd69
            }

            d = AugurStats.convertDates(d, this.earliest, this.latest)
            return d
          }
<<<<<<< HEAD
          let count = 0
          for (var key in obj) {

            if (obj.hasOwnProperty(key)) {
              if (fields[key]) {
                fields[key].forEach((field) => {
                  onCreateData(obj, key, field, count)
                  count++
                })
              } else {
                if (Array.isArray(obj[key]) && obj[key].length > 0) {
                  let field = Object.keys(obj[key][0]).splice(1)
                  onCreateData(obj, key, field, count)
                  count++
=======

          // Normalize the data into [{ date, value },{ date, value }]
          // BuildLines iterates over the fields requested and runs onCreateData on each
          let normalized = []
          let aggregates = []
          let buildLines = (obj, onCreateData, compared) => {
            if (!obj) {
              return
            }
            if (!onCreateData) {
              onCreateData = (obj, key, field, count) => {
                normalized.push(d)
              }
            }
            let count = 0
            for (var key in obj) {

              if (obj.hasOwnProperty(key)) {
                if (fields[key]) {
                  fields[key].forEach((field) => {
                    onCreateData(obj, key, field, count)
                    count++
                  })
>>>>>>> 81a3fd69
                } else {
                  if (Array.isArray(obj[key]) && obj[key].length > 0) {
                    let field = Object.keys(obj[key][0]).splice(1)
                    onCreateData(obj, key, field, count)
                    count++
                  } else {
                    this.renderError()
                    return
                  }
                }
              } // end hasOwnProperty
            } // end for in
          } // end normalize function


          // Build the lines we need
          let legend = []
          let values = []
          let colors = []
          if (!this.comparedTo) {
            buildLines(data[this.repo], (obj, key, field, count) => {
              // Build basic chart using rolling averages
              let d = defaultProcess(obj, key, field, count, false)
              let rolling = AugurStats.rollingAverage(d, 'value', this.period)
              normalized.push(AugurStats.standardDeviationLines(rolling, 'value', ""))
              aggregates.push(AugurStats.standardDeviationLines(d, 'value', ""))
              legend.push(field)
              if (!this.disableRollingAverage) { colors.push(window.AUGUR_CHART_STYLE.brightColors[count]) }
              if (!hideRaw || this.disableRollingAverage) { colors.push(this.disableRollingAverage ? window.AUGUR_CHART_STYLE.brightColors[count] : window.AUGUR_CHART_STYLE.dullColors[count]) }
            }, false)
          } else if (compare == 'zscore' || compare == 'baseline' && this.comparedTo) {
            // Build comparison using z-scores
            buildLines(data[this.comparedTo], (obj, key, field, count) => {
              let d = defaultProcess(obj, key, field, count, false)
              let rolling = null
              if (compare == 'zscore') rolling = AugurStats.rollingAverage(AugurStats.zscores(d, 'value'), 'value', this.period)
              else rolling = AugurStats.rollingAverage(d, 'value', this.period)
              normalized.push(AugurStats.standardDeviationLines(rolling, 'value', ""))
              aggregates.push(AugurStats.standardDeviationLines(d, 'value', ""))
              legend.push(this.comparedTo + ' ' + field)
              colors.push(window.AUGUR_CHART_STYLE.dullColors[count])
            }, false)
            buildLines(data[this.repo], (obj, key, field, count) => {
              let d = defaultProcess(obj, key, field, count, true)
              //let rolling = AugurStats.rollingAverage(d, 'comparedValue', this.period)
              let rolling = null
              if (compare == 'zscore') rolling = AugurStats.rollingAverage(AugurStats.zscores(d, 'comparedValue'), 'comparedValue', this.period)
              else rolling = AugurStats.rollingAverage(d, 'comparedValue', this.period)
              normalized.push(AugurStats.standardDeviationLines(rolling, 'comparedValue', "Compared"))
              aggregates.push(AugurStats.standardDeviationLines(d, 'comparedValue', "Compared"))
              legend.push(this.repo + ' ' + field)
              colors.push(window.AUGUR_CHART_STYLE.brightColors[count])
            }, true)
          } else if (this.comparedTo) {
            // Build chart compared to baseline
            //this.mgConfig.baselines = [{value: 1, label: this.repo}]
            buildLines(data[this.comparedTo], (obj, key, field, count) => {
              normalized.push(AugurStats.makeRelative(obj[key], data[this.repo][key], field, {
                earliest: this.earliest,
                latest: this.latest,
                byDate: true,
                period: this.period
              }))
              legend.push(this.comparedTo + ' ' + field)
              colors.push(window.AUGUR_CHART_STYLE.brightColors[count])
            }, true)
          }

          if (normalized.length == 0) {
            this.renderError()
          } else {
            if(hideRaw) {
              values = []
              for(var i = 0; i < legend.length; i++){
                normalized[i].forEach(d => {
                  d.name = legend[i]
                  d.color = colors[i]
                  values.push(d);
                })
              }
<<<<<<< HEAD
            } // end hasOwnProperty
          } // end for in
        } // end normalize function


        // Build the lines we need
        let legend = []
        let values = []
        let colors = []
        if (!this.comparedRepo) {
          buildLines(data[this.repo], (obj, key, field, count) => {
            // Build basic chart using rolling averages
            let d = defaultProcess(obj, key, field, count, false)
            let rolling = AugurStats.rollingAverage(d, 'value', this.period)
            if (!this.disableRollingAverage) {
              normalized.push(rolling)
              aggregates.push(d)
              legend.push(field)
              colors.push(window.AUGUR_CHART_STYLE.brightColors[count])
            }
            if (!hideRaw || this.disableRollingAverage) {
              normalized.push(rolling)
              aggregates.push(d)
              legend.push(field)
              colors.push(this.disableRollingAverage ? window.AUGUR_CHART_STYLE.brightColors[count] : window.AUGUR_CHART_STYLE.dullColors[count])
            }
          }, false)
        } else if (this.compare === 'each' && this.comparedRepo) {
          // Build comparison using z-scores
          buildLines(data[this.repo], (obj, key, field, count) => {
            let d = defaultProcess(obj, key, field, count, false)
            let rolling = AugurStats.rollingAverage(d, 'value', this.period)

            //let rolling = AugurStats.rollingAverage(AugurStats.zscores(d, 'value'), 'value', this.period)
            normalized.push(rolling)
            aggregates.push(d)
            legend.push(this.repo + ' ' + field)
            colors.push(window.AUGUR_CHART_STYLE.dullColors[count])
          }, false)
          buildLines(data[this.comparedRepo], (obj, key, field, count) => {
            let d = defaultProcess(obj, key, field, count, true)
            let rolling = AugurStats.rollingAverage(d, 'comparedValue', this.period)
            //let rolling = AugurStats.rollingAverage(AugurStats.zscores(d, 'comparedValue'), 'comparedValue', this.period)
            normalized.push(rolling)
            aggregates.push(d)
            legend.push(this.comparedRepo + ' ' + field)
            colors.push(window.AUGUR_CHART_STYLE.brightColors[count])
          }, true)
        } else if (this.comparedRepo) {
          // Build chart compared to baseline
          //this.mgConfig.baselines = [{value: 1, label: this.repo}]
          buildLines(data[this.comparedRepo], (obj, key, field, count) => {
            normalized.push(AugurStats.makeRelative(obj[key], data[this.repo][key], field, {
              earliest: this.earliest,
              latest: this.latest,
              byDate: true,
              period: this.period
            }))
            legend.push(this.comparedRepo + ' ' + field)
            colors.push(window.AUGUR_CHART_STYLE.brightColors[count])
          }, true)
        }

        if (normalized.length == 0) {
          this.renderError()
        } else {
          //shared.baseData = data.map((e) => { e.repo = this.repo.toString(); return e })


          if(hideRaw) {
            for(var i = 0; i < legend.length; i++){
              normalized[i].forEach(d => {
                d.name = legend[i]
                d.color = colors[i]
                values.push(d);
              })
            }
          }
          else {
            for(var i = 0; i < legend.length; i++){
              aggregates[i].forEach(d => {
                d.name = "raw " + legend[i]
                d.color = colors[i]
                values.push(d)
              })
            }
          }

          //if(this.comparedRepo){this.legendLabels = legend}
          //else{for (var label in legend){this.legendLabels.push(label[0])}}
          this.legendLabels = legend
          this.values = values

          //function getMaxY(arr){
            // var temp = normalized[0]
            // console.log(temp[0].value)
            // var output = [];
            // for (var i=0; i < temp.length ; ++i)
            //     if(temp[i]) output.push(temp[i][value]);
            // console.log("output" + output);
            // var result = objArray.map(temp => temp.value);
            // console.log(result)
            // console.log(normalized[0])
            //return result[0][0].reduce((max, b) => Math.max(max, b.value), data[0].value);
          //}
          //console.log(getMaxY())
          //console.log("LOOK " + normalized[1][0].value)
          config.config.legend.offset = -(String(this.legendLabels[0]).length * 6.5) - 20
          //console.log("range " + normalized[0][0].value)
          //if(this.values[this.values.length - 1].value > Math.max.apply(Math, normalized) * .6) {
            //console.log("IT IS HAPPENING HAHAH")
            //config.config.legend.titlePadding = 175
          //}

          $(this.$el).find('.showme, .hidefirst').removeClass('invis')
          $(this.$el).find('.linechart').removeClass('loader')
          //this.mgConfig.legend_target = this.$refs.legend
          this.renderChart()
        }

      }, () => {
        //this.mgConfig.missing_text = 'Data is missing or unavaliable'
        this.renderError()
      }) // end batch request
      //return '<div class="loader deleteme">' + this.title + '...</div>'
      return config
    },
=======
            }
            else {
              values = []
              for(var i = 0; i < legend.length; i++){
                aggregates[i].forEach(d => {
                  d.name = "raw " + legend[i]
                  d.color = colors[i]
                  values.push(d)
                })
              }
            }

            this.legendLabels = legend
            this.values = values

            //config.config.legend.offset = -(String(this.legendLabels[0]).length * 6.5) - 20

            $(this.$el).find('.showme, .hidefirst').removeClass('invis')
            $(this.$el).find('.linechart').removeClass('loader')
            //this.mgConfig.legend_target = this.$refs.legend
            this.renderChart()
          }
      }

      if (this.data) {
        processData(this.data)
      } else {
        window.AugurAPI.batchMapped(repos, endpoints).then((data) => {
          processData(data)
        }, () => {
          //this.mgConfig.missing_text = 'Data is missing or unavaliable'
          this.renderError()
        }) // end batch request
      }



      //return '<div class="loader deleteme">' + this.title + '...</div>'
      return config
    }
>>>>>>> 81a3fd69

  }, // end computed
  methods: {
    downloadSVG (e) {
      var svgsaver = new window.SvgSaver()
      var svg = window.$(this.$refs.chartholder).find('svg')[0]
      svgsaver.asSvg(svg, this.__download_file + '.svg')
    },
    downloadPNG (e) {
      var svgsaver = new window.SvgSaver()
      var svg = window.$(this.$refs.chartholder).find('svg')[0]
      svgsaver.asPng(svg, this.__download_file + '.png')
    },
    renderChart () {
      this.$refs.chart.className = 'linechart intro'
      window.$(this.$refs.holder).find('.hideme').removeClass('invis')
      window.$(this.$refs.holder).find('.showme').removeClass('invis')
      window.$(this.$refs.holder).find('.deleteme').remove()
      // window.$(this.mgConfig.target).hover((onEnterEvent) => {
      //   window.$(this.$refs.legend).hide()
      // }, (onLeaveEvent) => {
      //   window.$(this.$refs.legend).show()
      // })
      this.$refs.chartholder.innerHTML = ''
      this.$refs.chartholder.appendChild(this.mgConfig.target)
      //this.mgConfig.target.className = 'deleteme'
      //window.MG.data_graphic(this.mgConfig)
    },
    renderError () {
      this.$refs.chart.className = 'linechart intro'
      window.$(this.$refs.holder).find('.deleteme').remove()
      this.$refs.chartholder.innerHTML = ''
      this.$refs.chartholder.appendChild(this.mgConfig.target)
      //this.mgConfig.target.className = 'deleteme'
      //this.mgConfig.chart_type = 'missing-data'
      //window.MG.data_graphic(this.mgConfig)
    }
  }// end methods
}
</script><|MERGE_RESOLUTION|>--- conflicted
+++ resolved
@@ -23,11 +23,7 @@
 
 
 export default {
-<<<<<<< HEAD
-  props: ['source', 'citeUrl', 'citeText', 'title', 'disableRollingAverage', 'alwaysByDate'],
-=======
   props: ['source', 'citeUrl', 'citeText', 'title', 'disableRollingAverage', 'alwaysByDate', 'data', 'comparedTo'],
->>>>>>> 81a3fd69
   data() {
     return {
       legendLabels: [],
@@ -50,25 +46,12 @@
     compare () {
       return this.$store.state.compare
     },
-<<<<<<< HEAD
-    comparedRepo () {
-      return this.$store.state.comparedRepo
-=======
     comparedRepos () {
       return this.$store.state.comparedRepos
->>>>>>> 81a3fd69
     },
     rawWeekly () {
       return this.$store.state.rawWeekly
     },
-<<<<<<< HEAD
-    showArea() {
-      return this.$store.state.showArea
-    },
-    showTooltip() {
-      return this.$store.state.showTooltip
-    },
-=======
     showArea () {
       return this.$store.state.showArea
     },
@@ -78,40 +61,10 @@
     showDetail () {
       return this.$store.state.showDetail
     },
->>>>>>> 81a3fd69
     spec() {
 
       let config = {
         "$schema": "https://vega.github.io/schema/vega-lite/v2.json",
-<<<<<<< HEAD
-        "title": {
-          "text": this.title,
-          "offset": 15
-        },
-        "width": 420,
-        "height": 200,
-        "config":{
-          "axis":{
-            "grid": false
-          },
-          "legend": {
-
-            "offset": 0,
-            "titleFontSize": 0,
-            "titlePadding": 10
-
-          }
-        },
-        "layer": [],
-        "padding": {
-          "top": 20,
-          "left": 0,
-          "right": 30,
-          "bottom": 55
-        }
-      }
-
-=======
         "config":{
               "axis":{
                 "grid": false
@@ -139,7 +92,6 @@
       let brush = {"filter": {"selection": "brush"}}
       if(!this.showDetail) brush = {"filter": "datum.date > 0"}
 
->>>>>>> 81a3fd69
       //cannot have duplicate selection, so keep track if it has already been added
       let selectionAdded = false
 
@@ -148,13 +100,6 @@
         if (key != "value"){
           color = "4736FF"
         }
-<<<<<<< HEAD
-        return {
-            "encoding": {
-              "x": {
-                "field": "date",
-                "type": "temporal"
-=======
         selectionAdded = true
         return {
             "transform": [
@@ -165,7 +110,6 @@
                 "field": "date",
                 "type": "temporal",
                 "axis": {"format": "%b %Y"}
->>>>>>> 81a3fd69
               },
               "y": {
                 "field": key,
@@ -177,12 +121,6 @@
             },
             "mark": {
               "type": "line",
-<<<<<<< HEAD
-              "interpolate": "basis",
-              "clip": true
-            },
-
-=======
               //"interpolate": "basis",
               "clip": true
             }
@@ -232,18 +170,13 @@
               "clip": true
             },
             "selection": selection
->>>>>>> 81a3fd69
           }
       }
 
       let getStandardPoint = function (key) {
         let selection = {
               "tooltip": {
-<<<<<<< HEAD
-                "type": "single",
-=======
                 "type": "interval",
->>>>>>> 81a3fd69
                 "nearest": true,
                 "on": "mouseover",
                 "encodings": [
@@ -256,29 +189,20 @@
           selection = null
         }
         selectionAdded = true
-<<<<<<< HEAD
-        return {
-=======
         let col = '#FF3647'
         if (key != "value") col = '#4736FF'
         return {
             "transform": [
               brush
           ],
->>>>>>> 81a3fd69
             "encoding": {
               "x": {
                 "field": "date",
                 "type": "temporal",
                 "axis": {
-<<<<<<< HEAD
-                  "title": null
-                }
-=======
                   "title": null,
                   "format": "%b %Y"
                 },
->>>>>>> 81a3fd69
               },
               "y": {
                 "field": key,
@@ -288,21 +212,12 @@
                 }
               },
               "color": {
-<<<<<<< HEAD
-                "field": "name",
-                "type": "nominal",
-                "scale": { "range": ['#4736FF','#FF3647' ] }
-=======
                 "value": col
->>>>>>> 81a3fd69
               },
               "opacity": {
                 "condition": {
                   "selection": "tooltip",
-<<<<<<< HEAD
-=======
                   //"test": "datum.value < 90",
->>>>>>> 81a3fd69
                   "value": 1
                 },
                 "value": 0
@@ -312,53 +227,6 @@
               "type": "point"
             },
             "selection": selection
-<<<<<<< HEAD
-          }
-      }
-
-    let getArea = function (key) {
-        return {
-              "mark": {
-                "type": "area",
-                "interpolate": "basis",
-                "clip": true
-              },
-              "encoding": {
-                "x": {
-                  "field": "date",
-                  "type": "temporal",
-                  "timeUnit": "year"
-                },
-                "y": {
-                  "aggregate": "ci1",
-                  "field": key,
-                  "type": "quantitative"
-
-                },
-                "y2": {
-                  "aggregate": "ci0",
-                  "field": key,
-                  "type": "quantitative"
-                },
-                "color": {
-                  "value": "green"
-                },
-                "opacity": {"value": 0.2}
-              }
-            }
-          }
-
-    let rule =
-
-      {
-        "transform": [
-        {
-          "filter": {
-            "selection": "tooltip"
-          }
-        }
-      ],
-=======
             //"test": "datum." + key + " > 0",
           }
       }
@@ -406,25 +274,15 @@
               }
             }
           ],
->>>>>>> 81a3fd69
       "mark": "rule",
       "encoding": {
         "x": {
               "type": "temporal",
-<<<<<<< HEAD
-              "field": "date"
-            },
-            "color": {
-              "field": "name",
-              "type": "nominal",
-              "scale": { "range": [ '#4736FF','#FF3647'] }
-=======
               "field": "date",
               "axis": {"format": "%b %Y"}
             },
             "color": {
               "value": "black"
->>>>>>> 81a3fd69
             }
         }
       }
@@ -452,12 +310,8 @@
             },
             "x": {
               "type": "temporal",
-<<<<<<< HEAD
-              "field": "date"
-=======
               "field": "date",
               "axis": {"format": "%b %Y"}
->>>>>>> 81a3fd69
             },
             "y": {
               "field": key,
@@ -470,11 +324,7 @@
         }
       }
 
-<<<<<<< HEAD
-      let getDateText = function (key){
-=======
       let getDateText = function (key) {
->>>>>>> 81a3fd69
         return {
 
           "transform": [
@@ -497,12 +347,8 @@
             },
             "x": {
               "type": "temporal",
-<<<<<<< HEAD
-              "field": "date"
-=======
               "field": "date",
               "axis": {"format": "%b %Y"}
->>>>>>> 81a3fd69
             },
             "y": {
               "field": key,
@@ -515,10 +361,6 @@
         }
       }
 
-<<<<<<< HEAD
-      //so we can reference the comparedRepo inside of functions ("buildMetric()" specifically)
-      let comparedRepo = this.comparedRepo
-=======
       let getDetail = function (key) {
         let color = "FF3647"
         if (key != "value"){
@@ -559,26 +401,12 @@
 
       //so we can reference the comparedRepo inside of functions ("buildMetric()" specifically)
       let comparedTo = this.comparedTo
->>>>>>> 81a3fd69
 
       let buildMetric = function () {
         //build lines and points for initial repo
         buildLines("value")
 
         //build lines and points for compared repo
-<<<<<<< HEAD
-        if(comparedRepo) buildLines("comparedValue")
-      }
-
-      let buildLines = function (key) {
-        config.layer.push(getStandardLine(key))
-        config.layer.push(getStandardPoint(key))
-      }
-
-      let buildTooltip = function (key) {
-        config.layer.push(getValueText(key))
-        config.layer.push(getDateText(key))
-=======
         if(comparedTo) buildLines("comparedValue")
       }
 
@@ -600,33 +428,21 @@
       else {
         //if user doesn't want detail, then set vconcat to og
         if (config.vconcat[1]) config.vconcat.pop()
->>>>>>> 81a3fd69
       }
 
       buildMetric()
 
       //push the area to general spec
       if(this.showArea) {
-<<<<<<< HEAD
-        config.layer.push(getArea("value"))
-        if(this.comparedRepo){
-          config.layer.push(getArea("comparedValue"))
-=======
         config.vconcat[0].layer.push(getArea(""))
         if(comparedTo){
           config.vconcat[0].layer.push(getArea("Compared"))
->>>>>>> 81a3fd69
         }
       }
       else {
         //if user doesn't want area mark, then set layers to og
-<<<<<<< HEAD
-        for(var x = 0; x < config.layer.length; x++) {
-          if(config.layer[x] == getArea("value")) {
-=======
         for(var x = 0; x < config.vconcat[0].layer.length; x++) {
           if(config.vconcat[0].layer[x] == getArea("value")) {
->>>>>>> 81a3fd69
             buildMetric()
           }
         }
@@ -636,48 +452,27 @@
       if(this.showTooltip) {
         buildTooltip("value")
         //push parts of layer that use "comparedValue" key if there is a comparedRepo
-<<<<<<< HEAD
-        if(this.comparedRepo){
-          buildTooltip("comparedValue")
-          config.layer.push(rule)
-=======
         if(comparedTo){
           buildTooltip("comparedValue")
           config.vconcat[0].layer.push(rule)
->>>>>>> 81a3fd69
         }
       }
       else {
         //if user doesn't want tooltip mark, then iterate through all marks and pop the tooltip marks
-<<<<<<< HEAD
-        for(var x = 0; x < config.layer.length; x++) {
-          if(config.layer[x] == getValueText("value")) {
-=======
         for(var x = 0; x < config.vconcat[0].layer.length; x++) {
           if(config.vconcat[0].layer[x] == getValueText("value")) {
->>>>>>> 81a3fd69
             buildMetric()
           }
         }
       }
 
       //set dates from main control options
-<<<<<<< HEAD
-      //can either have first priority being to show data points across whole graph, or following user defined dates as first priority
-      for(var i = 0; i < config.layer.length; i++){
-        config.layer[i].encoding.x["scale"] =
-=======
       if(this.showDetail) {
         config.vconcat[1].encoding.x["scale"] =
->>>>>>> 81a3fd69
           {
             "domain": [{"year": this.earliest.getFullYear(), "month": this.earliest.getMonth(), "date": this.earliest.getDate()},{"year": this.latest.getFullYear(), "month": this.latest.getMonth(), "date": this.latest.getDate()}]
           }
       }
-<<<<<<< HEAD
-
-      let hideRaw = !this.rawWeekly
-=======
       else {
         for(var i = 0; i < config.vconcat[0].layer.length; i++){
           config.vconcat[0].layer[i].encoding.x["scale"] =
@@ -689,7 +484,6 @@
 
       let hideRaw = !this.rawWeekly
       let compare = this.compare
->>>>>>> 81a3fd69
 
       $(this.$el).find('.showme').addClass('invis')
       $(this.$el).find('.linechart').addClass('loader')
@@ -715,60 +509,15 @@
         }
       })
 
-<<<<<<< HEAD
-
-=======
->>>>>>> 81a3fd69
       // Get the repos we need
       let repos = []
       if (this.repo) {
         repos.push(window.AugurRepos[this.repo])
       } // end if (this.$store.repo)
-      if (this.comparedRepo) {
-        repos.push(window.AugurRepos[this.comparedRepo])
-      }
-
-<<<<<<< HEAD
-
-      // Make a batch request for all the data we need
-      window.AugurAPI.batchMapped(repos, endpoints).then((data) => {
-        // Make it so the user can save the data we are using
-        this.__download_data = data
-        this.__download_file = this.title.replace(/ /g, '-').replace('/', 'by').toLowerCase()
-        this.$refs.downloadJSON.href = 'data:text/json;charset=utf-8,' + encodeURIComponent(JSON.stringify(this.__download_data))
-        this.$refs.downloadJSON.setAttribute('download', this.__download_file + '.json')
-
-
-        // We usually want to limit dates and convert the key to being vega-lite friendly
-        let defaultProcess = (obj, key, field, count, compared) => {
-          // let a = null
-          //let b = AugurStats.convertKey(obj[key], field)
-          let d = null
-          if(compared) {
-            d = AugurStats.convertComparedKey(obj[key], field)
-            //d = b.concat(a)
-
-          }
-          else {
-            d = AugurStats.convertKey(obj[key], field)
-          }
-
-          d = AugurStats.convertDates(d, this.earliest, this.latest)
-          return d
-        }
-
-        // Normalize the data into [{ date, value },{ date, value }]
-        // BuildLines iterates over the fields requested and runs onCreateData on each
-        let normalized = []
-        let aggregates = []
-        let buildLines = (obj, onCreateData, compared) => {
-          if (!obj) {
-            return
-          }
-          if (!onCreateData) {
-            onCreateData = (obj, key, field, count) => {
-              normalized.push(d)
-=======
+      if (this.comparedTo) {
+        repos.push(window.AugurRepos[this.comparedTo])
+      }
+
       let processData = (data) => {
         // Make it so the user can save the data we are using
           this.__download_data = data
@@ -785,28 +534,11 @@
             }
             else {
               d = AugurStats.convertKey(obj[key], field)
->>>>>>> 81a3fd69
             }
 
             d = AugurStats.convertDates(d, this.earliest, this.latest)
             return d
           }
-<<<<<<< HEAD
-          let count = 0
-          for (var key in obj) {
-
-            if (obj.hasOwnProperty(key)) {
-              if (fields[key]) {
-                fields[key].forEach((field) => {
-                  onCreateData(obj, key, field, count)
-                  count++
-                })
-              } else {
-                if (Array.isArray(obj[key]) && obj[key].length > 0) {
-                  let field = Object.keys(obj[key][0]).splice(1)
-                  onCreateData(obj, key, field, count)
-                  count++
-=======
 
           // Normalize the data into [{ date, value },{ date, value }]
           // BuildLines iterates over the fields requested and runs onCreateData on each
@@ -830,7 +562,6 @@
                     onCreateData(obj, key, field, count)
                     count++
                   })
->>>>>>> 81a3fd69
                 } else {
                   if (Array.isArray(obj[key]) && obj[key].length > 0) {
                     let field = Object.keys(obj[key][0]).splice(1)
@@ -911,135 +642,6 @@
                   values.push(d);
                 })
               }
-<<<<<<< HEAD
-            } // end hasOwnProperty
-          } // end for in
-        } // end normalize function
-
-
-        // Build the lines we need
-        let legend = []
-        let values = []
-        let colors = []
-        if (!this.comparedRepo) {
-          buildLines(data[this.repo], (obj, key, field, count) => {
-            // Build basic chart using rolling averages
-            let d = defaultProcess(obj, key, field, count, false)
-            let rolling = AugurStats.rollingAverage(d, 'value', this.period)
-            if (!this.disableRollingAverage) {
-              normalized.push(rolling)
-              aggregates.push(d)
-              legend.push(field)
-              colors.push(window.AUGUR_CHART_STYLE.brightColors[count])
-            }
-            if (!hideRaw || this.disableRollingAverage) {
-              normalized.push(rolling)
-              aggregates.push(d)
-              legend.push(field)
-              colors.push(this.disableRollingAverage ? window.AUGUR_CHART_STYLE.brightColors[count] : window.AUGUR_CHART_STYLE.dullColors[count])
-            }
-          }, false)
-        } else if (this.compare === 'each' && this.comparedRepo) {
-          // Build comparison using z-scores
-          buildLines(data[this.repo], (obj, key, field, count) => {
-            let d = defaultProcess(obj, key, field, count, false)
-            let rolling = AugurStats.rollingAverage(d, 'value', this.period)
-
-            //let rolling = AugurStats.rollingAverage(AugurStats.zscores(d, 'value'), 'value', this.period)
-            normalized.push(rolling)
-            aggregates.push(d)
-            legend.push(this.repo + ' ' + field)
-            colors.push(window.AUGUR_CHART_STYLE.dullColors[count])
-          }, false)
-          buildLines(data[this.comparedRepo], (obj, key, field, count) => {
-            let d = defaultProcess(obj, key, field, count, true)
-            let rolling = AugurStats.rollingAverage(d, 'comparedValue', this.period)
-            //let rolling = AugurStats.rollingAverage(AugurStats.zscores(d, 'comparedValue'), 'comparedValue', this.period)
-            normalized.push(rolling)
-            aggregates.push(d)
-            legend.push(this.comparedRepo + ' ' + field)
-            colors.push(window.AUGUR_CHART_STYLE.brightColors[count])
-          }, true)
-        } else if (this.comparedRepo) {
-          // Build chart compared to baseline
-          //this.mgConfig.baselines = [{value: 1, label: this.repo}]
-          buildLines(data[this.comparedRepo], (obj, key, field, count) => {
-            normalized.push(AugurStats.makeRelative(obj[key], data[this.repo][key], field, {
-              earliest: this.earliest,
-              latest: this.latest,
-              byDate: true,
-              period: this.period
-            }))
-            legend.push(this.comparedRepo + ' ' + field)
-            colors.push(window.AUGUR_CHART_STYLE.brightColors[count])
-          }, true)
-        }
-
-        if (normalized.length == 0) {
-          this.renderError()
-        } else {
-          //shared.baseData = data.map((e) => { e.repo = this.repo.toString(); return e })
-
-
-          if(hideRaw) {
-            for(var i = 0; i < legend.length; i++){
-              normalized[i].forEach(d => {
-                d.name = legend[i]
-                d.color = colors[i]
-                values.push(d);
-              })
-            }
-          }
-          else {
-            for(var i = 0; i < legend.length; i++){
-              aggregates[i].forEach(d => {
-                d.name = "raw " + legend[i]
-                d.color = colors[i]
-                values.push(d)
-              })
-            }
-          }
-
-          //if(this.comparedRepo){this.legendLabels = legend}
-          //else{for (var label in legend){this.legendLabels.push(label[0])}}
-          this.legendLabels = legend
-          this.values = values
-
-          //function getMaxY(arr){
-            // var temp = normalized[0]
-            // console.log(temp[0].value)
-            // var output = [];
-            // for (var i=0; i < temp.length ; ++i)
-            //     if(temp[i]) output.push(temp[i][value]);
-            // console.log("output" + output);
-            // var result = objArray.map(temp => temp.value);
-            // console.log(result)
-            // console.log(normalized[0])
-            //return result[0][0].reduce((max, b) => Math.max(max, b.value), data[0].value);
-          //}
-          //console.log(getMaxY())
-          //console.log("LOOK " + normalized[1][0].value)
-          config.config.legend.offset = -(String(this.legendLabels[0]).length * 6.5) - 20
-          //console.log("range " + normalized[0][0].value)
-          //if(this.values[this.values.length - 1].value > Math.max.apply(Math, normalized) * .6) {
-            //console.log("IT IS HAPPENING HAHAH")
-            //config.config.legend.titlePadding = 175
-          //}
-
-          $(this.$el).find('.showme, .hidefirst').removeClass('invis')
-          $(this.$el).find('.linechart').removeClass('loader')
-          //this.mgConfig.legend_target = this.$refs.legend
-          this.renderChart()
-        }
-
-      }, () => {
-        //this.mgConfig.missing_text = 'Data is missing or unavaliable'
-        this.renderError()
-      }) // end batch request
-      //return '<div class="loader deleteme">' + this.title + '...</div>'
-      return config
-    },
-=======
             }
             else {
               values = []
@@ -1080,7 +682,6 @@
       //return '<div class="loader deleteme">' + this.title + '...</div>'
       return config
     }
->>>>>>> 81a3fd69
 
   }, // end computed
   methods: {
