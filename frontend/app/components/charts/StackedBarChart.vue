--- conflicted
+++ resolved
@@ -61,78 +61,6 @@
       let repos = []
       if (this.repo) {
         repos.push(window.AugurRepos[this.repo])
-<<<<<<< HEAD
-      }
-
-      window.AugurAPI.batchMapped(repos, endpoints).then((data) => {
-        // We usually want to limit dates and convert the key to being vega-lite friendly
-        let defaultProcess = (obj, key, field, count) => {
-          let d = AugurStats.convertKey(obj[key], field)
-          return AugurStats.convertDates(d, this.earliest, this.latest)
-        }
-
-        // Normalize the data into [{ date, value },{ date, value }]
-        // BuildLines iterates over the fields requested and runs onCreateData on each
-        let normalized = []
-        let buildLines = (obj, onCreateData) => {
-          if (!obj) {
-            return
-          }
-          if (!onCreateData) {
-            onCreateData = (obj, key, field, count) => {
-              let d = defaultProcess(obj, key, field, count)
-              normalized.push(d)
-            }
-          }
-          let count = 0
-          for (var key in obj) {
-            if (obj.hasOwnProperty(key)) {
-              if (fields[key]) {
-                fields[key].forEach((field) => {
-                  console.log(field)
-                  onCreateData(obj, key, field, count)
-                  console.log(field)
-                  count++
-                })
-              } else {
-                if (Array.isArray(obj[key]) && obj[key].length > 0) {
-                  let field = Object.keys(obj[key][0]).splice(1)
-                  onCreateData(obj, key, field, count)
-                  count++
-                } else {
-                  this.renderError()
-                  return
-                }
-              }
-            } // end hasOwnProperty
-          } // end for in
-        } // end normalize function
-
-        let values = []
-
-        buildLines(data[this.repo], (obj, key, field, count) => {
-          // Build basic chart
-          normalized.push(defaultProcess(obj, key, field, count))
-        })
-
-        if (normalized.length == 0) {
-          this.renderError()
-        } else {
-            for(var i = 0; i < normalized.length; i++){
-              normalized[i].forEach(d => {
-                //d.name = legend[i]
-                //d.color = colors[i]
-                values.push(d);
-              })
-              console.log("VAL" + values)
-            }
-          }
-
-        $(this.$el).find('.showme, .hidefirst').removeClass('invis')
-        $(this.$el).find('.stackedbarchart').removeClass('loader')
-        this.values = values
-      })
-=======
       }
 
       let processData = (data) => {
@@ -212,7 +140,6 @@
         })
       }
 
->>>>>>> 81a3fd69
 
 
       return config
