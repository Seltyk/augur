(function() {
  'use strict';

  var globals = typeof global === 'undefined' ? self : global;
  if (typeof globals.require === 'function') return;

  var modules = {};
  var cache = {};
  var aliases = {};
  var has = {}.hasOwnProperty;

  var expRe = /^\.\.?(\/|$)/;
  var expand = function(root, name) {
    var results = [], part;
    var parts = (expRe.test(name) ? root + '/' + name : name).split('/');
    for (var i = 0, length = parts.length; i < length; i++) {
      part = parts[i];
      if (part === '..') {
        results.pop();
      } else if (part !== '.' && part !== '') {
        results.push(part);
      }
    }
    return results.join('/');
  };

  var dirname = function(path) {
    return path.split('/').slice(0, -1).join('/');
  };

  var localRequire = function(path) {
    return function expanded(name) {
      var absolute = expand(dirname(path), name);
      return globals.require(absolute, path);
    };
  };

  var initModule = function(name, definition) {
    var hot = hmr && hmr.createHot(name);
    var module = {id: name, exports: {}, hot: hot};
    cache[name] = module;
    definition(module.exports, localRequire(name), module);
    return module.exports;
  };

  var expandAlias = function(name) {
    return aliases[name] ? expandAlias(aliases[name]) : name;
  };

  var _resolve = function(name, dep) {
    return expandAlias(expand(dirname(name), dep));
  };

  var require = function(name, loaderPath) {
    if (loaderPath == null) loaderPath = '/';
    var path = expandAlias(name);

    if (has.call(cache, path)) return cache[path].exports;
    if (has.call(modules, path)) return initModule(path, modules[path]);

    throw new Error("Cannot find module '" + name + "' from '" + loaderPath + "'");
  };

  require.alias = function(from, to) {
    aliases[to] = from;
  };

  var extRe = /\.[^.\/]+$/;
  var indexRe = /\/index(\.[^\/]+)?$/;
  var addExtensions = function(bundle) {
    if (extRe.test(bundle)) {
      var alias = bundle.replace(extRe, '');
      if (!has.call(aliases, alias) || aliases[alias].replace(extRe, '') === alias + '/index') {
        aliases[alias] = bundle;
      }
    }

    if (indexRe.test(bundle)) {
      var iAlias = bundle.replace(indexRe, '');
      if (!has.call(aliases, iAlias)) {
        aliases[iAlias] = bundle;
      }
    }
  };

  require.register = require.define = function(bundle, fn) {
    if (bundle && typeof bundle === 'object') {
      for (var key in bundle) {
        if (has.call(bundle, key)) {
          require.register(key, bundle[key]);
        }
      }
    } else {
      modules[bundle] = fn;
      delete cache[bundle];
      addExtensions(bundle);
    }
  };

  require.list = function() {
    var list = [];
    for (var item in modules) {
      if (has.call(modules, item)) {
        list.push(item);
      }
    }
    return list;
  };

  var hmr = globals._hmr && new globals._hmr(_resolve, require, modules, cache);
  require._cache = cache;
  require.hmr = hmr && hmr.wrap;
  require.brunch = true;
  globals.require = require;
})();

(function() {
var global = typeof window === 'undefined' ? this : window;
var process;
var __makeRelativeRequire = function(require, mappings, pref) {
  var none = {};
  var tryReq = function(name, pref) {
    var val;
    try {
      val = require(pref + '/node_modules/' + name);
      return val;
    } catch (e) {
      if (e.toString().indexOf('Cannot find module') === -1) {
        throw e;
      }

      if (pref.indexOf('node_modules') !== -1) {
        var s = pref.split('/');
        var i = s.lastIndexOf('node_modules');
        var newPref = s.slice(0, i).join('/');
        return tryReq(name, newPref);
      }
    }
    return none;
  };
  return function(name) {
    if (name in mappings) name = mappings[name];
    if (!name) return;
    if (name[0] !== '.' && pref) {
      var val = tryReq(name, pref);
      if (val !== none) return val;
    }
    return require(name);
  }
};
require.register("Augur.js", function(exports, require, module) {
'use strict';

Object.defineProperty(exports, "__esModule", {
  value: true
});
exports.default = Augur;
var queryString = require('query-string');

// import AugurApp from './components/AugurApp.vue'
// import router from './router/router'
// import AugurCards from './components/AugurCards.vue'


function Augur() {
  window.jQuery = require('jquery');
  window.Vue = require('vue');
  window.Vuex = require('vuex');
  window.VueVega = require('vue-vega').default;
  var AugurAPI = require('AugurAPI').default;
  window.AugurAPI = new AugurAPI();
  window.AugurRepos = {};
  window.AugurStats = require('AugurStats').default;
  window.$ = window.jQuery;
  window._ = require('lodash');
  window.d3 = require('d3');
  window.SvgSaver = require('svgsaver');
  window.VueRouter = require('vue-router');
  var router = require('./router/router').default;

  window.AUGUR_CHART_STYLE = {
    brightColors: ['#FF3647', '#007BFF', '#DAFF4D', '#B775FF'],
    dullColors: ['#CCCCCC', '#CCE7F2', '#D4F0B0', '#D8C3E3']
  };

  var AugurApp = require('./components/AugurApp');

  window.Vue.use(window.Vuex);
  window.Vue.use(window.VueVega);
  window.Vue.use(window.VueRouter);
  window.Vue.config.productionTip = false;

  window.augur = new window.Vuex.Store({
    state: {
      hasState: null,
      tab: 'gmd',
      baseRepo: null,
      gitRepo: null,
      comparedRepos: [],
      trailingAverage: 180,
      startDate: new Date('1 January 2011'),
      endDate: new Date(),
      compare: 'zscore',
      showBelowAverage: false,
      rawWeekly: false,
      showArea: true,
      showDetail: true,
      showTooltip: true,
      byDate: false
    },
    mutations: {
      setGitRepo: function setGitRepo(state, payload) {
        state.gitRepo = payload.gitURL;
        state.baseRepo = payload.gitURL;
        state.hasState = true;
        var repo = window.AugurAPI.Repo(payload);
        if (!window.AugurRepos[repo.toString()]) {
          window.AugurRepos[repo.toString()] = repo;
        } else {
          repo = window.AugurRepos[repo.toString()];
        }
      },
      setRepo: function setRepo(state, payload) {
        console.log("js", payload);
        var repo = window.AugurAPI.Repo(payload);
        console.log(repo);
        if (!window.AugurRepos[repo.toString()]) {
          window.AugurRepos[repo.toString()] = repo;
        } else {
          repo = window.AugurRepos[repo.toString()];
        }
        state.queryObject = {};
        state.hasState = true;
        if (repo.owner && repo.name && !state.gitRepo) {
          state.baseRepo = repo.toString();
          var title = repo.owner + '/' + repo.name + '- Augur';
          // state.tab = 'gmd'
          // state.queryObject['repo'] = repo.owner + '+' + repo.name
        }
        if (payload.gitURL) {
          // state.queryObject['git'] = window.btoa(repo.gitURL)
          // state.tab = 'git'
          state.gitRepo = repo.gitURL;
          state.tab = state.tab ? state.tab : 'git';
        }
<<<<<<< HEAD
=======
        if (!payload.fromURL) {
          window.history.pushState(null, 'Augur', '?' + queryString.stringify(state.queryObject, { encode: false }));
        }
>>>>>>> f0442be7
      },

      // removeComparedRepo (state, payload) {
      //   state.comparedRepos
      // },
      addComparedRepo: function addComparedRepo(state, payload) {
        state.compare = 'zscore';
        state.hasState = true;
        var repo = window.AugurAPI.Repo(payload);
<<<<<<< HEAD
        if (!state.comparedRepos.includes(repo.toString()) && state.baseRepo != repo.toString()) {
          if (state.comparedRepos.length + 1 == 1) {
            if (!router.app._route.params.comparedrepo) {
              var owner = state.gitRepo ? null : state.baseRepo.substring(0, state.baseRepo.indexOf('/'));
              var _repo = state.gitRepo ? state.gitRepo : state.baseRepo.slice(state.baseRepo.indexOf('/') + 1);
              router.push({
                name: 'singlecompare',
                params: { tab: state.tab, owner: owner, repo: _repo, comparedowner: payload.owner, comparedrepo: payload.name }
              });
            }
          } else {
            var groupid = state.gitRepo ? String(state.gitRepo) + '+' : String(state.baseRepo) + "+";
            state.comparedRepos.forEach(function (repo) {
              groupid += String(repo) + '+';
            });
            groupid += repo;
            router.push({
              name: 'group',
              params: {
                tab: state.tab,
                groupid: groupid
              }
            });
          }
          if (!window.AugurRepos[repo.toString()]) {
            window.AugurRepos[repo.toString()] = repo;
          } else {
            repo = window.AugurRepos[repo.toString()];
          }
          state.hasState = true;
          if (repo.owner && repo.name) {
            state.comparedRepos.push(repo.toString());
            var title = repo.owner + '/' + repo.name + '- Augur';
          }
          if (payload.gitURL) {
            state.gitRepo = repo.gitURL;
          }
=======
        if (!window.AugurRepos[repo.toString()]) {
          window.AugurRepos[repo.toString()] = repo;
        } else {
          repo = window.AugurRepos[repo.toString()];
        }
        state.hasState = true;
        if (repo.owner && repo.name) {
          state.comparedRepos.push(repo.toString());
          var title = repo.owner + '/' + repo.name + '- Augur';
          state.tab = 'gmd';
          var _queryString = window.location.search + '&comparedTo[]=' + repo.owner + '+' + repo.name;
          window.history.pushState(null, title, _queryString);
        }
        if (payload.gitURL) {
          var _queryString2 = '&git=' + window.btoa(repo.gitURL);
          window.history.pushState(null, 'Git Analysis - Augur', window.location.search + _queryString2);
          state.tab = 'git';
          state.gitRepo = repo.gitURL;
>>>>>>> f0442be7
        }
      },
      setDates: function setDates(state, payload) {
        if (payload.startDate) {
          state.startDate = new Date(payload.startDate);
        }
        if (payload.endDate) {
          state.endDate = new Date(payload.endDate);
        }
      },
      setCompare: function setCompare(state, payload) {
        state.compare = payload.compare;
      },
      setTab: function setTab(state, payload) {
        state.tab = payload.tab;
        state.hasState = true;
      },
      setVizOptions: function setVizOptions(state, payload) {
        if (payload.trailingAverage) {
          state.trailingAverage = parseInt(payload.trailingAverage, 10);
        }
        if (typeof payload.rawWeekly !== 'undefined') {
          state.rawWeekly = payload.rawWeekly;
        }
        if (typeof payload.showBelowAverage !== 'undefined') {
          state.showBelowAverage = payload.showBelowAverage;
        }
        if (typeof payload.showArea !== 'undefined') {
          state.showArea = payload.showArea;
        }
        if (typeof payload.showTooltip !== 'undefined') {
          state.showTooltip = payload.showTooltip;
        }
        if (typeof payload.showDetail !== 'undefined') {
          state.showDetail = payload.showDetail;
        }
      },
      resetComparedRepos: function resetComparedRepos(state) {
        state.comparedRepos = [];
        router.push({
          name: 'single',
          params: { tab: state.tab, domain: state.domain, owner: state.baseRepo.substring(0, state.baseRepo.indexOf('/')), repo: state.baseRepo.slice(state.baseRepo.indexOf('/') + 1) }
        });
      },
      resetBaseRepo: function resetBaseRepo(state) {
        state.baseRepo = null;
      },
      resetTab: function resetTab(state) {
        state.tab = null;
      },
      reset: function reset(state) {
        state = {
          baseRepo: null,
          comparedRepo: null,
          trailingAverage: 180,
          startDate: new Date('1 January 2005'),
          endDate: new Date(),
          compare: 'each',
          byDate: false
        };
        window.history.pushState(null, 'Augur', '/');
      } // end reset

    } // end mutations
  });

  AugurApp.store = window.augur;

  // AugurApp.router = router
  // AugurApp.render = h => h(AugurApp)

  // window.AugurApp = new window.Vue(AugurApp).$mount('#app')

  window.AugurApp = new window.Vue({
    // components: { AugurApp },
    // store: window.augur,
    router: router,
    render: function render(h) {
      return h(AugurApp);
    }

  }).$mount('#app');

  // Load state from query string

  // let parsed = queryString.parse(window.location.search, { arrayFormat: 'bracket' })
  // let payload = { fromURL: true }
  // let hasState = 0
  // if (parsed.repo) {
  //   payload.githubURL = parsed.repo.replace(' ', '/')
  //   hasState = 1
  // }
  // if (parsed.git) {
  //   payload.gitURL = window.atob(parsed.git)
  //   hasState = 1
  // }
  // if (hasState) {
  //   window.AugurApp.$store.commit('setRepo', payload)
  // }
  // if (parsed.comparedTo) {
  //   parsed.comparedTo.forEach((repo) => {
  //     window.AugurApp.$store.commit('addComparedRepo', { githubURL: repo.replace(' ', '/') })
  //   })
  // }
}
});

;require.register("AugurAPI.js", function(exports, require, module) {
'use strict';

Object.defineProperty(exports, "__esModule", {
  value: true
});

var _createClass = function () { function defineProperties(target, props) { for (var i = 0; i < props.length; i++) { var descriptor = props[i]; descriptor.enumerable = descriptor.enumerable || false; descriptor.configurable = true; if ("value" in descriptor) descriptor.writable = true; Object.defineProperty(target, descriptor.key, descriptor); } } return function (Constructor, protoProps, staticProps) { if (protoProps) defineProperties(Constructor.prototype, protoProps); if (staticProps) defineProperties(Constructor, staticProps); return Constructor; }; }();

function _classCallCheck(instance, Constructor) { if (!(instance instanceof Constructor)) { throw new TypeError("Cannot call a class as a function"); } }

var $ = require('jquery');
var _ = require('lodash');

var AugurAPI = function () {
  function AugurAPI(hostURL, version, autobatch) {
    _classCallCheck(this, AugurAPI);

    this.__downloadedGitRepos = [];

    this._version = version || '/api/unstable';
    this._host = hostURL || 'http://' + window.location.host;
    this.__cache = {};
    this.__timeout = null;
    this.__pending = {};

    this.getDownloadedGitRepos = this.__EndpointFactory('git/repos');
    this.openRequests = 0;
    this.getMetricsStatus = this.__EndpointFactory('metrics/status/filter');
    this.getMetricsStatusMetadata = this.__EndpointFactory('metrics/status/metadata');
  }

  // __autobatcher (url, params, fireTimeout) {
  //   if (this.__timeout !== null && !fireTimeout) {
  //     this.__timeout = setTimeout(() => {
  //       __autobatch(undefined, undefined, true)
  //     })
  //   }
  //   return new Promise((resolve, reject) => {
  //     if (fireTimeout) {
  //       let batchURL = this._host + this._version + '/batch'
  //       let requestArray = []
  //       Object.keys(this.__pending).forEach((key) => {
  //         requestArray.push({})
  //       })
  //       $.post(batchURL)
  //     }
  //   })
  // }

  _createClass(AugurAPI, [{
    key: '__endpointURL',
    value: function __endpointURL(endpoint) {
      return '' + this._host + this._version + '/' + endpoint;
    }
  }, {
    key: '__URLFunctionFactory',
    value: function __URLFunctionFactory(url) {
      var self = this;
      return function (params, callback) {
        var _this = this;

        var cacheKey = window.btoa(url + JSON.stringify(params));
        this.openRequests++;
        if (self.__cache[cacheKey]) {
          if (self.__cache[cacheKey].created_at > Date.now() - 1000 * 60) {
            return new Promise(function (resolve, reject) {
              resolve(self.__cache[cacheKey].data);
            });
          }
        }
        return $.get(url, params).then(function (data) {
          _this.openRequests--;
          self.__cache[cacheKey] = {
            created_at: Date.now(),
            data: data
          };
          return data;
        });
      };
    }
  }, {
    key: '__EndpointFactory',
    value: function __EndpointFactory(endpoint) {
      return this.__URLFunctionFactory(this.__endpointURL(endpoint));
    }
  }, {
    key: 'batch',
    value: function batch(endpoints) {
      var _this2 = this;

      var str = '[{"method": "GET", "path": "' + endpoints.join('"},{"method": "GET", "path": "') + '"}]';
      this.openRequests++;
      var url = this.__endpointURL('batch');
      // Check cached
      if (this.__cache[window.btoa(url + endpoints.join(','))]) {
        if (this.__cache[window.btoa(url + endpoints.join(','))].created_at > Date.now() - 1000 * 60) {
          return new Promise(function (resolve, reject) {
            resolve(_this2.__cache[window.btoa(url + endpoints.join(','))].data);
          });
        }
      }
      return $.ajax(url, {
        type: 'post',
        data: str,
        dataType: 'json',
        contentType: 'application/json'
      }).then(function (data) {
        _this2.openRequests--;
        // Save to cache
        _this2.__cache[window.btoa(url + endpoints.join(','))] = {
          created_at: Date.now(),
          data: data
        };
        return data;
      });
    }
  }, {
    key: 'batchMapped',
    value: function batchMapped(repos, fields) {
      var endpoints = [];
      var reverseMap = {};
      var processedData = {};
      repos.forEach(function (repo) {
        Array.prototype.push.apply(endpoints, repo.batch(fields, true));
        _.assign(reverseMap, repo.__reverseEndpointMap);
        processedData[repo.toString()] = {};
      });
      return this.batch(endpoints).then(function (data) {
        return new Promise(function (resolve, reject) {
          if (Array.isArray(data)) {
            data.forEach(function (response) {
              if (response.status === 200) {
                processedData[reverseMap[response.path].owner][reverseMap[response.path].name] = JSON.parse(response.response);
              } else {
                processedData[reverseMap[response.path].owner][reverseMap[response.path].name] = null;
              }
            });
            resolve(processedData);
          } else {
            reject(new Error('data-not-array'));
          }
        });
      });
    }
  }, {
    key: 'Repo',
    value: function Repo(repo) {
      var _this3 = this;

      if (repo.githubURL) {
        var splitURL = repo.githubURL.split('/');
        if (splitURL.length < 3) {
          repo.owner = splitURL[0];
          repo.name = splitURL[1];
        } else {
          repo.owner = splitURL[3];
          repo.name = splitURL[4];
        }
      }

      if (repo.gitURL) {
        if (repo.gitURL.includes('github.com')) {
          var _splitURL = repo.gitURL.split('/');
          repo.owner = _splitURL[1];
          repo.name = _splitURL[2].split('.')[0];
        } else {
          var _splitURL2 = repo.gitURL.split('/');
          repo.owner = _splitURL2[0];
          repo.name = _splitURL2[1];
        }
      }

      repo.toString = function () {
        if (repo.owner && repo.name) {
          return repo.owner + '/' + repo.name;
        } else {
          return JSON.stringify(repo);
        }
      };
      repo.__endpointMap = {};
      repo.__reverseEndpointMap = {};

      repo.getDownloadedStatus = function () {
        _this3.getDownloadedGitRepos().then(function (data) {
          var rs = false;
          data.forEach(function (gitURL) {
            if (gitURL.includes('github.com')) {
              var _splitURL3 = gitURL.split('/');
              var owner = _splitURL3[3];
              var name = _splitURL3[4].split('.')[0];
              if (repo.toString() === owner + '/' + name) {
                rs = true;
              }
            }
          });
          return rs;
        });
      };

      var __Endpoint = function __Endpoint(r, name, url) {
        r[name] = _this3.__URLFunctionFactory(url);
        return r[name];
      };

      var Endpoint = function Endpoint(r, name, endpoint) {
        var fullEndpoint = _this3._version + '/' + repo.owner + '/' + repo.name + '/' + endpoint;
        var url = _this3._host + fullEndpoint;
        r.__endpointMap[name] = fullEndpoint;
        r.__reverseEndpointMap[fullEndpoint] = { name: name, owner: repo.toString() };
        return __Endpoint(r, name, url);
      };

      var Timeseries = function Timeseries(r, jsName, endpoint) {
        var func = Endpoint(r, jsName, 'timeseries/' + endpoint);
        func.relativeTo = function (baselineRepo, params, callback) {
          var url = 'timeseries/' + endpoint + '/relative_to/' + baselineRepo.owner + '/' + baselineRepo.name;
          return Endpoint(url)();
        };
        return func;
      };

      var GitEndpoint = function GitEndpoint(r, jsName, endpoint) {
        var url = _this3.__endpointURL('git/' + endpoint + '/?repo_url_base=' + window.btoa(r.gitURL));
        return __Endpoint(r, jsName, url);
      };

      repo.batch = function (jsNameArray, noExecute) {
        var routes = jsNameArray.map(function (e) {
          return repo.__endpointMap[e];
        });
        if (noExecute) {
          return routes;
        }
        return _this3.batch(routes).then(function (data) {
          return new Promise(function (resolve, reject) {
            if (Array.isArray(data)) {
              var mapped = {};
              data.forEach(function (response) {
                if (response.status === 200) {
                  mapped[repo.__reverseEndpointMap[response.path].name] = JSON.parse(response.response);
                } else {
                  mapped[repo.__reverseEndpointMap[response.path].name] = null;
                }
              });
              resolve(mapped);
            } else {
              reject(new Error('data-not-array'));
            }
          });
        });
      };

      if (repo.owner && repo.name) {
        // DIVERSITY AND INCLUSION

        // GROWTH, MATURITY, AND DECLINE
        Timeseries(repo, 'closedIssues', 'issues/closed');
        Timeseries(repo, 'closedIssueResolutionDuration', 'issues/time_to_close');
        Timeseries(repo, 'codeCommits', 'commits');
        // Timeseries(repo, 'codeReviews', 'code_reviews')
        Timeseries(repo, 'codeReviewIteration', 'code_review_iteration');
        Timeseries(repo, 'contributionAcceptance', 'contribution_acceptance');
        Endpoint(repo, 'contributingGithubOrganizations', 'contributing_github_organizations');
        Timeseries(repo, 'firstResponseToIssueDuration', 'issues/response_time');
        Timeseries(repo, 'forks', 'forks');
        Timeseries(repo, 'linesOfCodeChanged', 'lines_changed');
        Timeseries(repo, 'maintainerResponseToMergeRequestDuration', 'pulls/maintainer_response_time');
        Timeseries(repo, 'newContributingGithubOrganizations', 'new_contributing_github_organizations');
        Timeseries(repo, 'openIssues', 'issues');
        Timeseries(repo, 'pullRequestComments', 'pulls/comments');
        Timeseries(repo, 'pullRequestsOpen', 'pulls');

        // RISK

        // VALUE

        // ACTIVITY
        Timeseries(repo, 'issueComments', 'issue_comments');
        Timeseries(repo, 'pullRequestsMadeClosed', 'pulls/made_closed');
        Timeseries(repo, 'watchers', 'watchers');

        // EXPERIMENTAL

        // Commit Related
        Timeseries(repo, 'commits100', 'commits100');
        Timeseries(repo, 'commitComments', 'commits/comments');
        Endpoint(repo, 'committerLocations', 'committer_locations');
        Timeseries(repo, 'totalCommitters', 'total_committers');

        // Issue Related
        Timeseries(repo, 'issueActivity', 'issues/activity');

        // Community / Contributions
        Endpoint(repo, 'communityAge', 'community_age');
        Timeseries(repo, 'communityEngagement', 'community_engagement');
        Endpoint(repo, 'contributors', 'contributors');
        Endpoint(repo, 'contributions', 'contributions');
        Endpoint(repo, 'projectAge', 'project_age');

        // Dependency Related
        Endpoint(repo, 'dependencies', 'dependencies');
        Endpoint(repo, 'dependencyStats', 'dependency_stats');
        Endpoint(repo, 'dependents', 'dependents');

        // Other
        Endpoint(repo, 'busFactor', 'bus_factor');
        Timeseries(repo, 'downloads', 'downloads');
        Timeseries(repo, 'fakes', 'fakes');
        Endpoint(repo, 'linkingWebsites', 'linking_websites');
        Timeseries(repo, 'majorTags', 'tags/major');
        Timeseries(repo, 'newWatchers', 'new_watchers');
        Timeseries(repo, 'tags', 'tags');
      }

      if (repo.gitURL) {
        // Other
        GitEndpoint(repo, 'changesByAuthor', 'changes_by_author');
      }

      return repo;
    }
  }]);

  return AugurAPI;
}();

exports.default = AugurAPI;
});

;require.register("AugurStats.js", function(exports, require, module) {
'use strict';

Object.defineProperty(exports, "__esModule", {
  value: true
});

var _createClass = function () { function defineProperties(target, props) { for (var i = 0; i < props.length; i++) { var descriptor = props[i]; descriptor.enumerable = descriptor.enumerable || false; descriptor.configurable = true; if ("value" in descriptor) descriptor.writable = true; Object.defineProperty(target, descriptor.key, descriptor); } } return function (Constructor, protoProps, staticProps) { if (protoProps) defineProperties(Constructor.prototype, protoProps); if (staticProps) defineProperties(Constructor, staticProps); return Constructor; }; }();

function _classCallCheck(instance, Constructor) { if (!(instance instanceof Constructor)) { throw new TypeError("Cannot call a class as a function"); } }

var AugurStats = function () {
  function AugurStats() {
    _classCallCheck(this, AugurStats);
  }

  _createClass(AugurStats, null, [{
    key: 'convertDates',
    value: function convertDates(data, earliest, latest, key) {
      key = key || 'date';
      earliest = earliest || new Date('01-01-2005');
      latest = latest || new Date();
      if (Array.isArray(data[0])) {
        data = data.map(function (datum) {
          return AugurStats.convertDates(datum);
        });
      } else {
        data = data.map(function (d) {
          d.date = new Date(d[key]);
          return d;
        }).filter(function (d) {
          return earliest < d.date && d.date < latest;
        }).sort(function (a, b) {
          return a.date - b.date;
        });
      }
      return data;
    }
  }, {
    key: 'convertKey',
    value: function convertKey(data, key) {
      if (Array.isArray(data[0])) {
        data = data.map(function (datum) {
          return AugurStats.convertKey(datum, key);
        });
      } else if (key.length > 1) {
        return data.map(function (d) {
          return {
            date: d.date,
            value: d[key[0]],
            field: d[key[1]]
          };
<<<<<<< HEAD
          obj[newName] = d[key];
          return obj;
=======
>>>>>>> f0442be7
        });
      } else {
        return data.map(function (d) {
          return {
            date: d.date,
            value: d[key]
          };
<<<<<<< HEAD
          obj[newName] = d[key] || 0;
          return obj;
=======
>>>>>>> f0442be7
        });
      }
      return data;
    }
  }, {
    key: 'convertComparedKey',
    value: function convertComparedKey(data, key) {
      if (Array.isArray(data[0])) {
        data = data.map(function (datum) {
          return AugurStats.convertKey(datum, key);
        });
      } else {
        return data.map(function (d) {
          return {
            date: d.date,
            comparedValue: d[key]
          };
        });
      }
      return data;
    }
  }, {
    key: 'averageArray',
    value: function averageArray(ary) {
      var len = ary.length;
      var sum = ary.reduce(function (a, e) {
        if (isFinite(e)) {
          return a + e;
        } else {
          len--;
          return a;
        }
      }, 0);
      return sum / len || 0;
    }
  }, {
    key: 'aboveAverage',
    value: function aboveAverage(data, key) {
      var flat = data.map(function (e) {
        return e[key];
      });
      var mean = AugurStats.averageArray(flat);
      return data.filter(function (e) {
        return e[key] > mean;
      });
    }
  }, {
    key: 'standardDeviationLines',
    value: function standardDeviationLines(data, key, extension, mean) {
      var flat = data.map(function (e) {
        return e[key];
      });
      mean = mean || AugurStats.averageArray(flat);
      var distances = flat.map(function (e) {
        return (e - mean) * (e - mean);
      });
      return data.map(function (e) {
        var newObj = {};
        if (e.date) {
          newObj.date = new Date(e.date);
          newObj[key] = e[key];
        }
        newObj['upper' + extension] = e[key] + Math.sqrt(AugurStats.averageArray(distances));
        newObj['lower' + extension] = e[key] - Math.sqrt(AugurStats.averageArray(distances));
        return newObj;
      });
    }
  }, {
    key: 'standardDeviation',
    value: function standardDeviation(data, key, mean) {
      var flat = data.map(function (e) {
        return e[key] ? e[key] : 0;
      });

      mean = mean || AugurStats.averageArray(flat);
      var distances = flat.map(function (e) {
        return (e - mean) * (e - mean);
      });
      return Math.sqrt(AugurStats.averageArray(distances));
    }
  }, {
    key: 'describe',
    value: function describe(ary, key) {
      var flat = AugurStats.flatten(ary, key);
      var mean = AugurStats.averageArray(flat);
      var stddev = AugurStats.standardDeviation(ary, key, mean);
      var variance = stddev * stddev;
      return {
        'mean': mean,
        'stddev': stddev,
        'variance': variance
      };
    }
  }, {
    key: 'flatten',
    value: function flatten(array, key) {
      return array.map(function (e) {
        return e[key];
      });
    }
  }, {
    key: 'rollingAverage',
    value: function rollingAverage(data, key, windowSizeInDays) {
      //key = key || 'value'
      var period = windowSizeInDays / 2;
      data = data.filter(function (datum) {
        return isFinite(datum[key]);
      });
      // if (data[0].date != startDate) {
      //   let test = startDate
      //   while (data[0].date - test > period) {
      //     test += period
      //   }
      //   var offset = data[0].date - test
      // }
      // let before = offset ? offset : period
      // let after = offset ? period - offset : period
      return AugurStats.dateAggregate(data, period, period, period / 2, function (filteredData, date) {
        var flat = AugurStats.flatten(filteredData, key);
        var datum = { date: date };
        datum[key + "Rolling"] = Math.round(AugurStats.averageArray(flat) * 100) / 100;
        return datum;
      });
    }
  }, {
    key: 'dateAggregate',
    value: function dateAggregate(data, daysBefore, daysAfter, interval, func) {
      daysBefore = daysBefore || 30;
      interval = interval || (daysAfter + daysBefore) / 4;
      var rolling = [];
      var averageWindow = [];
      var i = 0;

      var earliest = new Date();
      var latest = new Date();

      for (var date = new Date(data[0].date); date <= data[data.length - 1].date; date.setDate(date.getDate() + interval)) {
        earliest = new Date(date).setDate(date.getDate() - daysBefore);
        latest = new Date(date).setDate(date.getDate() + daysAfter);
        averageWindow = data.filter(function (d) {
          return earliest <= d.date && d.date <= latest;
        });
        rolling.push(func(averageWindow, new Date(date), i));
        i++;
      }
      return rolling;
    }
  }, {
    key: 'alignDates',
    value: function alignDates(data, baseDate, windowSizeInDays) {
      //key = key || 'value'
      var period = windowSizeInDays / 2;
      data.unshift({ date: baseDate, value: null });
      return data;
    }
  }, {
    key: 'convertToPercentages',
    value: function convertToPercentages(data, key, baseline) {
      if (!data) {
        return [];
      }
      baseline = baseline || AugurStats.averageArray(data.map(function (e) {
        return e[key];
      }));
      data = data.map(function (datum) {
        datum['value'] = datum[key] / baseline;
        return datum;
      });
      return data;
    }
  }, {
    key: 'makeRelative',
    value: function makeRelative(baseData, compareData, key, config) {
      config.byDate = config.byDate === true;
      config.earliest = config.earliest || new Date('01-01-2005');
      config.latest = config.latest || new Date();
      config.period = config.period || 180;
      key = key || Object.keys(baseData[0])[1];

      var iter = {
        base: 0,
        compare: 0
      };
      var data = {};

      data['base'] = AugurStats.rollingAverage(AugurStats.convertDates(AugurStats.convertKey(baseData, key), config.earliest, config.latest), undefined, config.period);

      data['compare'] = AugurStats.rollingAverage(AugurStats.convertDates(AugurStats.convertKey(compareData, key), config.earliest, config.latest), undefined, config.period);

      var result = [];

      while (iter['base'] < data['base'].length && iter['compare'] < data['compare'].length) {
        var toPush = {
          value: data['compare'][iter.compare].value / data['base'][iter.base].value
        };
        if (config.byDate) {
          toPush.date = data['base'][iter.base].date;
        } else {
          toPush.x = iter.base;
        }
        result.push(toPush);
        iter['base']++;
        iter['compare']++;
      }
      return result;
    }
  }, {
    key: 'zscores',
    value: function zscores(data, key) {
      // key = key || 'value'
      var stats = AugurStats.describe(data, key);
      return data.map(function (e) {
        var newObj = {};
        // if (e.date) {
        newObj.date = new Date(e.date);
        // } else {
        //   newObj.date = 
        // }
        var zscore = stats['stddev'] == 0 ? 0 : (e[key] - stats['mean']) / stats['stddev'];
        newObj[key] = zscore;
        return newObj;
      });
    }
  }, {
    key: 'combine',
    value: function combine() {
      return Array.from(arguments);
    }
  }]);

  return AugurStats;
}();

exports.default = AugurStats;
});

;require.register("components/AllMetricsStatusCard.vue", function(exports, require, module) {
;(function(){
'use strict';

Object.defineProperty(exports, "__esModule", {
  value: true
});
exports.default = {

  name: 'AllMetricsStatusCard',

  data: function data() {
    return {
      metricsStatus: [],
      metadata: {
        metricStatusMetadata: [],
        groups: [],
        sources: [],
        metric_types: []
      },
      filters: {
        selected_group: 'all',
        selected_source: 'all',
        selected_metric_type: 'all',
        selected_backend_status: 'all',
        selected_frontend_status: 'all',
        seletec_is_defined: 'all'
      }
    };
  },

  methods: {
    getMetricsStatus: function getMetricsStatus() {
      var _this = this;

      var query_string = "group=" + this.selected_group + "&data_source=" + this.selected_source + "&metric_type=" + this.selected_metric_type + "&backend_status=" + this.selected_backend_status + "&frontend_status=" + this.selected_frontend_status + "&is_defined=" + this.selected_is_defined;

      window.AugurAPI.getMetricsStatus(query_string).then(function (data) {
        _this.metricsStatus = data;
      });
    },
    getMetricsStatusMetadata: function getMetricsStatusMetadata() {
      var _this2 = this;

      window.AugurAPI.getMetricsStatusMetadata().then(function (data) {
        _this2.metadata['metricStatusMetadata'] = data;

        _this2.metadata['groups'] = Object.keys(data.groups[0]);

        _this2.metadata['data_sources'] = data.data_sources;

        _this2.metadata['metric_types'] = data.metric_types;
      });
    },
    getImplementationStatusColor: function getImplementationStatusColor(metric, location) {
      if (metric[location] == "unimplemented") {
        return "#c00";
      } else if (metric[location] == "implemented") {
        return "#0c0";
      }
    },
    getBackendStatusColor: function getBackendStatusColor(metric) {
      if (metric["backend_status"] == "unimplemented") {
        return "#c00";
      } else if (metric["backend_status"] == "implemented") {
        return "#0c0";
      }
    },
    getFrontendStatusColor: function getFrontendStatusColor(metric) {
      if (metric["frontend_status"] == "unimplemented") {
        return "#c00";
      } else if (metric["frontend_status"] == "implemented") {
        return "#0c0";
      }
    }
  },
  mounted: function mounted() {
    this.selected_group = 'all';
    this.selected_source = 'all';
    this.selected_metric_type = 'all';
    this.selected_backend_status = 'all';
    this.selected_frontend_status = 'all';
    this.selected_is_defined = 'all';
    this.getMetricsStatus();
    this.getMetricsStatusMetadata();
  }
};
})()
if (module.exports.__esModule) module.exports = module.exports.default
var __vue__options__ = (typeof module.exports === "function"? module.exports.options: module.exports)
if (__vue__options__.functional) {console.error("[vueify] functional components are not supported and should be defined in plain js files using render functions.")}
__vue__options__.render = function render () {var _vm=this;var _h=_vm.$createElement;var _c=_vm._self._c||_h;return _c('div',{staticClass:"is-table-container"},[_c('h3',[_vm._v("CHAOSS Metrics Implementation Status")]),_vm._v(" "),_c('div',{staticClass:"row gutters"},[_c('div',{staticClass:"col col-4"},[_c('label',[_vm._v("Group:\n      "),_c('select',{directives:[{name:"model",rawName:"v-model",value:(_vm.selected_group),expression:"selected_group"}],attrs:{"id":"metric_group"},on:{"change":[function($event){var $$selectedVal = Array.prototype.filter.call($event.target.options,function(o){return o.selected}).map(function(o){var val = "_value" in o ? o._value : o.value;return val}); _vm.selected_group=$event.target.multiple ? $$selectedVal : $$selectedVal[0]},function($event){_vm.getMetricsStatus()}]}},_vm._l((_vm.metadata['groups']),function(group){return _c('option',{domProps:{"value":group}},[_vm._v("\n        "+_vm._s(group)+"\n       ")])}))])]),_vm._v(" "),_c('div',{staticClass:"col col-4"},[_c('label',[_vm._v("Source:\n      "),_c('select',{directives:[{name:"model",rawName:"v-model",value:(_vm.selected_source),expression:"selected_source"}],attrs:{"id":"metric_source"},on:{"change":[function($event){var $$selectedVal = Array.prototype.filter.call($event.target.options,function(o){return o.selected}).map(function(o){var val = "_value" in o ? o._value : o.value;return val}); _vm.selected_source=$event.target.multiple ? $$selectedVal : $$selectedVal[0]},function($event){_vm.getMetricsStatus()}]}},_vm._l((_vm.metadata['data_sources']),function(source){return _c('option',{domProps:{"value":source}},[_vm._v("\n        "+_vm._s(source)+"\n       ")])}))])]),_vm._v(" "),_c('div',{staticClass:"col col-4"},[_c('label',[_vm._v("Metric Type:\n      "),_c('select',{directives:[{name:"model",rawName:"v-model",value:(_vm.selected_metric_type),expression:"selected_metric_type"}],attrs:{"id":"metric_type"},on:{"change":[function($event){var $$selectedVal = Array.prototype.filter.call($event.target.options,function(o){return o.selected}).map(function(o){var val = "_value" in o ? o._value : o.value;return val}); _vm.selected_metric_type=$event.target.multiple ? $$selectedVal : $$selectedVal[0]},function($event){_vm.getMetricsStatus()}]}},_vm._l((_vm.metadata['metric_types']),function(metric_type){return _c('option',{domProps:{"value":metric_type}},[_vm._v("\n        "+_vm._s(metric_type)+"\n       ")])}))])]),_vm._v(" "),_vm._m(0),_vm._v(" "),_c('div',{staticClass:"col col-4"},[_c('label',[_vm._v("Backend Status:\n      "),_c('select',{directives:[{name:"model",rawName:"v-model",value:(_vm.selected_backend_status),expression:"selected_backend_status"}],attrs:{"id":"metric_backend_status"},on:{"change":[function($event){var $$selectedVal = Array.prototype.filter.call($event.target.options,function(o){return o.selected}).map(function(o){var val = "_value" in o ? o._value : o.value;return val}); _vm.selected_backend_status=$event.target.multiple ? $$selectedVal : $$selectedVal[0]},function($event){_vm.getMetricsStatus()}]}},[_c('option',{attrs:{"value":"all"}},[_vm._v("all")]),_vm._v(" "),_c('option',{attrs:{"value":"unimplemented"}},[_vm._v("unimplemented")]),_vm._v(" "),_c('option',{attrs:{"value":"implemented"}},[_vm._v("implemented")])])])]),_vm._v(" "),_c('div',{staticClass:"col col-4"},[_c('label',[_vm._v("Frontend Status:\n      "),_c('select',{directives:[{name:"model",rawName:"v-model",value:(_vm.selected_frontend_status),expression:"selected_frontend_status"}],attrs:{"id":"metric_frontend_status"},on:{"change":[function($event){var $$selectedVal = Array.prototype.filter.call($event.target.options,function(o){return o.selected}).map(function(o){var val = "_value" in o ? o._value : o.value;return val}); _vm.selected_frontend_status=$event.target.multiple ? $$selectedVal : $$selectedVal[0]},function($event){_vm.getMetricsStatus()}]}},[_c('option',{attrs:{"value":"all"}},[_vm._v("all")]),_vm._v(" "),_c('option',{attrs:{"value":"unimplemented"}},[_vm._v("unimplemented")]),_vm._v(" "),_c('option',{attrs:{"value":"implemented"}},[_vm._v("implemented")])])])]),_vm._v(" "),_c('div',{staticClass:"col col-4"},[_c('label',[_vm._v("Defined:\n      "),_c('select',{directives:[{name:"model",rawName:"v-model",value:(_vm.selected_is_defined),expression:"selected_is_defined"}],attrs:{"id":"metric_is_defined"},on:{"change":[function($event){var $$selectedVal = Array.prototype.filter.call($event.target.options,function(o){return o.selected}).map(function(o){var val = "_value" in o ? o._value : o.value;return val}); _vm.selected_is_defined=$event.target.multiple ? $$selectedVal : $$selectedVal[0]},function($event){_vm.getMetricsStatus()}]}},[_c('option',{attrs:{"value":"all"}},[_vm._v("all")]),_vm._v(" "),_c('option',{attrs:{"value":"true"}},[_vm._v("true")]),_vm._v(" "),_c('option',{attrs:{"value":"false"}},[_vm._v("false")])])])])]),_vm._v(" "),_c('p'),_vm._v(" "),_c('table',{staticClass:"is-responsive"},[_vm._m(1),_vm._v(" "),_c('tbody',{staticStyle:{"display":"block","height":"400px","overflow-y":"scroll","text-align":"center","background":"#eaeaea"}},_vm._l((_vm.metricsStatus),function(metric){return _c('tr',[_c('div',{staticStyle:{"overflow":"hidden"}},[_c('td',{staticStyle:{"width":"119px !important"},style:({ color: _vm.getBackendStatusColor(metric) })},[_vm._v(_vm._s(metric.backend_status))]),_vm._v(" "),_c('td',{staticStyle:{"width":"135px !important"},style:({ color: _vm.getFrontendStatusColor(metric) })},[_vm._v(_vm._s(metric.frontend_status))]),_vm._v(" "),(metric.url != '/')?[_c('td',{staticStyle:{"width":"170px !important"}},[_c('a',{attrs:{"href":metric.documentation_url}},[_vm._v(_vm._s(metric.display_name))])])]:[_c('td',{staticStyle:{"width":"170px !important"}},[_vm._v(_vm._s(metric.display_name))])],_vm._v(" "),_c('td',{staticStyle:{"width":"121px !important"}},[_vm._v(_vm._s(metric.group))]),_vm._v(" "),_c('td',{staticStyle:{"width":"569px !important"}},[_vm._v(_vm._s(metric.endpoint))]),_vm._v(" "),_c('td',{staticStyle:{"width":"120px !important"}},[_vm._v(_vm._s(metric.source))]),_vm._v(" "),_c('td',{staticStyle:{"width":"85px !important"}},[_vm._v(_vm._s(metric.metric_type))])],2)])}))])])}
__vue__options__.staticRenderFns = [function render () {var _vm=this;var _h=_vm.$createElement;var _c=_vm._self._c||_h;return _c('div',{staticClass:"col col-12"},[_c('br')])},function render () {var _vm=this;var _h=_vm.$createElement;var _c=_vm._self._c||_h;return _c('thead',{staticStyle:{"display":"block"}},[_c('tr',{staticStyle:{"font-weight":"600","text-align":"center"}},[_c('td',{staticStyle:{"width":"119px !important"}},[_vm._v("Backend Status")]),_vm._v(" "),_c('td',{staticStyle:{"width":"135px !important"}},[_vm._v("Frontend Status")]),_vm._v(" "),_c('td',{staticStyle:{"width":"170px !important"}},[_vm._v("Name")]),_vm._v(" "),_c('td',{staticStyle:{"width":"121px !important"}},[_vm._v("Group")]),_vm._v(" "),_c('td',{staticStyle:{"width":"569px !important"}},[_vm._v("Endpoint")]),_vm._v(" "),_c('td',{staticStyle:{"width":"120px !important"}},[_vm._v("Source")]),_vm._v(" "),_c('td',{staticStyle:{"width":"85px !important"}},[_vm._v("Metric Type")])])])}]
__vue__options__._scopeId = "data-v-17a4f8de"
if (module.hot) {(function () {  var hotAPI = require("vue-hot-reload-api")
  hotAPI.install(require("vue"), true)
  if (!hotAPI.compatible) return
  module.hot.accept()
  if (!module.hot.data) {
    hotAPI.createRecord("data-v-17a4f8de", __vue__options__)
  } else {
    hotAPI.reload("data-v-17a4f8de", __vue__options__)
  }
})()}
});

;require.register("components/AugurApp.vue", function(exports, require, module) {
;(function(){
'use strict';

var _AugurHeader = require('./AugurHeader.vue');

var _AugurHeader2 = _interopRequireDefault(_AugurHeader);

var _AugurCards = require('./AugurCards.vue');

var _AugurCards2 = _interopRequireDefault(_AugurCards);

var _vueRouter = require('vue-router');

var _vueRouter2 = _interopRequireDefault(_vueRouter);

var _GrowthMaturityDeclineCard = require('./GrowthMaturityDeclineCard');

var _GrowthMaturityDeclineCard2 = _interopRequireDefault(_GrowthMaturityDeclineCard);

var _ExperimentalCard = require('./ExperimentalCard');

var _ExperimentalCard2 = _interopRequireDefault(_ExperimentalCard);

function _interopRequireDefault(obj) { return obj && obj.__esModule ? obj : { default: obj }; }

module.exports = {
  name: "app",
  components: {
    'augur-header': _AugurHeader2.default,
    'augur-cards': _AugurCards2.default

  }
};
})()
if (module.exports.__esModule) module.exports = module.exports.default
var __vue__options__ = (typeof module.exports === "function"? module.exports.options: module.exports)
if (__vue__options__.functional) {console.error("[vueify] functional components are not supported and should be defined in plain js files using render functions.")}
__vue__options__.render = function render () {var _vm=this;var _h=_vm.$createElement;var _c=_vm._self._c||_h;return _c('div',[_c('div',{staticClass:"content",attrs:{"id":"app"}},[_c('router-view')],1)])}
__vue__options__.staticRenderFns = []
if (module.hot) {(function () {  var hotAPI = require("vue-hot-reload-api")
  hotAPI.install(require("vue"), true)
  if (!hotAPI.compatible) return
  module.hot.accept()
  if (!module.hot.data) {
    hotAPI.createRecord("data-v-4cb2e45e", __vue__options__)
  } else {
    hotAPI.reload("data-v-4cb2e45e", __vue__options__)
  }
})()}
});

;require.register("components/AugurCards.vue", function(exports, require, module) {
;(function(){
'use strict';

var _MainControls = require('./MainControls');

var _MainControls2 = _interopRequireDefault(_MainControls);

var _AugurHeader = require('./AugurHeader');

var _AugurHeader2 = _interopRequireDefault(_AugurHeader);

var _MetricsStatusCard = require('./MetricsStatusCard');

var _MetricsStatusCard2 = _interopRequireDefault(_MetricsStatusCard);

var _BaseRepoActivityCard = require('./BaseRepoActivityCard');

var _BaseRepoActivityCard2 = _interopRequireDefault(_BaseRepoActivityCard);

var _BaseRepoEcosystemCard = require('./BaseRepoEcosystemCard');

var _BaseRepoEcosystemCard2 = _interopRequireDefault(_BaseRepoEcosystemCard);

var _GrowthMaturityDeclineCard = require('./GrowthMaturityDeclineCard');

var _GrowthMaturityDeclineCard2 = _interopRequireDefault(_GrowthMaturityDeclineCard);

var _RiskCard = require('./RiskCard');

var _RiskCard2 = _interopRequireDefault(_RiskCard);

var _ValueCard = require('./ValueCard');

var _ValueCard2 = _interopRequireDefault(_ValueCard);

var _DiversityInclusionCard = require('./DiversityInclusionCard');

var _DiversityInclusionCard2 = _interopRequireDefault(_DiversityInclusionCard);

var _GitCard = require('./GitCard');

var _GitCard2 = _interopRequireDefault(_GitCard);

var _ExperimentalCard = require('./ExperimentalCard');

var _ExperimentalCard2 = _interopRequireDefault(_ExperimentalCard);

var _DownloadedReposCard = require('./DownloadedReposCard');

var _DownloadedReposCard2 = _interopRequireDefault(_DownloadedReposCard);

var _LoginForm = require('./LoginForm');

var _LoginForm2 = _interopRequireDefault(_LoginForm);

var _vuex = require('vuex');

function _interopRequireDefault(obj) { return obj && obj.__esModule ? obj : { default: obj }; }

module.exports = {
  props: ['tab', 'owner', 'repo', 'domain', 'comparedowner', 'comparedrepo', 'groupid'],
  components: {
    MainControls: _MainControls2.default,
    AugurHeader: _AugurHeader2.default,
    MetricsStatusCard: _MetricsStatusCard2.default,
    BaseRepoActivityCard: _BaseRepoActivityCard2.default,
    BaseRepoEcosystemCard: _BaseRepoEcosystemCard2.default,
    GrowthMaturityDeclineCard: _GrowthMaturityDeclineCard2.default,
    RiskCard: _RiskCard2.default,
    ValueCard: _ValueCard2.default,
    DiversityInclusionCard: _DiversityInclusionCard2.default,
    GitCard: _GitCard2.default,
    ExperimentalCard: _ExperimentalCard2.default,
    DownloadedReposCard: _DownloadedReposCard2.default,
    LoginForm: _LoginForm2.default
  },
  created: function created(to, from, next) {
    var _this = this;

    if (this.repo || this.groupid) {
      this.$store.commit("resetTab");
      this.$store.commit('setTab', {
        tab: this.tab
      });
      if (this.$router.history.current.name == "singlegit") {
        this.$store.commit('setRepo', {
          gitURL: this.repo
        });
      } else if (!this.groupid) {
        if (this.repo.includes('github')) {
          this.$store.commit('setRepo', {
            gitURL: this.repo
          });
        } else {
          this.$store.commit('setRepo', {
            githubURL: this.owner + '/' + this.repo
          });
        }
      }
      if (this.comparedrepo) {
        this.$store.commit('addComparedRepo', {
          githubURL: this.comparedowner + '/' + this.comparedrepo
        });
      }
      if (this.groupid) {
        var repos = this.groupid.split('+');
        if (repos[0].includes('github')) {
          this.$store.commit('setRepo', {
            gitURL: repos[0]
          });
        } else {
          this.$store.commit('setRepo', {
            githubURL: repos[0]
          });
        }
        repos.shift();

        repos.forEach(function (cmprepo) {
          _this.$store.commit('addComparedRepo', {
            githubURL: cmprepo
          });
        });
      }
    }
  },

  watch: {
    '$route': function $route(to, from) {
      if (to.path != from.path) window.location.replace(to.path);
    }
  },
  data: function data() {
    return {
      downloadedRepos: [],
      isCollapsed: false,
      mapGroup: { 1: this.$store.state.comparedRepos },
      extra: false,
      update: 0
    };
  },

  computed: {
    hasState: function hasState() {
      return this.$store.state.hasState;
    },
    baseRepo: function baseRepo() {
      return this.$store.state.baseRepo;
    },
    gitRepo: function gitRepo() {
      return this.$store.state.gitRepo;
    },
    comparedRepos: function comparedRepos() {
      return this.$store.state.comparedRepos;
    },
    currentTab: function currentTab() {
      return this.$store.state.tab;
    },
    goBack: function goBack() {
      window.history.length > 1 ? this.$router.go(-1) : this.$router.push('/');
    }
  },
  methods: {
    collapseText: function collapseText() {
      this.isCollapsed = !this.isCollapsed;
      if (!this.isCollapsed) {
        $(this.$el).find('.section').addClass('collapsed');
      } else $(this.$el).find('.section').removeClass('collapsed');
    },
    onRepo: function onRepo(e) {
      this.$store.commit('setRepo', {
        githubURL: e.target.value
      });
    },
    changeTab: function changeTab(e) {
      this.$store.commit('setTab', {
        tab: e.target.dataset['value']
      });

      var repo = this.repo;

      if (this.$store.state.comparedRepos.length == 1) {
        this.$router.push({
          name: 'singlecompare',
          params: { tab: e.target.dataset['value'], owner: this.owner, repo: this.repo, comparedowner: this.comparedowner, comparedrepo: this.comparedrepo }
        });
      } else if (this.$store.state.comparedRepos.length > 1) {
        this.$router.push({
          name: 'group',
          params: { tab: e.target.dataset['value'], groupid: this.groupid }
        });
      } else if (this.$router.history.current.name == "singlegit") {
        this.$router.push({
          name: 'singlegit',
          params: { tab: e.target.dataset['value'], repo: this.repo }
        });
      } else {
        this.$router.push({
          name: 'single',
          params: { tab: e.target.dataset['value'], owner: this.owner, repo: this.repo }
        });
      }
    },
    btoa: function btoa(s) {
      return window.btoa(s);
    }
  }
};
})()
if (module.exports.__esModule) module.exports = module.exports.default
var __vue__options__ = (typeof module.exports === "function"? module.exports.options: module.exports)
if (__vue__options__.functional) {console.error("[vueify] functional components are not supported and should be defined in plain js files using render functions.")}
<<<<<<< HEAD
__vue__options__.render = function render () {var _vm=this;var _h=_vm.$createElement;var _c=_vm._self._c||_h;return _c('div',[_c('div',{staticClass:"fullwidth"},[_c('augur-header')],1),_vm._v(" "),_c('div',{class:{ hidden: _vm.hasState }},[_c('section',{staticClass:"unmaterialized"},[_vm._m(0),_vm._v(" "),_c('downloaded-repos-card')],1)]),_vm._v(" "),_c('div',{class:{ hidden: !_vm.hasState }},[_c('nav',{staticClass:"tabs"},[_c('ul',[_c('li',{class:{ active: (_vm.currentTab == 'gmd'), hidden: !_vm.baseRepo }},[_c('a',{attrs:{"href":"#","data-value":"gmd"},on:{"click":_vm.changeTab}},[_vm._v("Growth, Maturity, and Decline")])]),_vm._v(" "),_c('li',{class:{ active: (_vm.currentTab == 'diversityInclusion'), hidden: !_vm.baseRepo }},[_c('a',{attrs:{"href":"#","data-value":"diversityInclusion"},on:{"click":_vm.changeTab}},[_vm._v("Diversity and Inclusion")])]),_vm._v(" "),_c('li',{class:{ active: (_vm.currentTab == 'risk'), hidden: !_vm.baseRepo }},[_c('a',{attrs:{"href":"#","data-value":"risk"},on:{"click":_vm.changeTab}},[_vm._v("Risk")])]),_vm._v(" "),_c('li',{class:{ active: (_vm.currentTab == 'value'), hidden: !_vm.baseRepo }},[_c('a',{attrs:{"href":"#","data-value":"value"},on:{"click":_vm.changeTab}},[_vm._v("Value")])]),_vm._v(" "),_c('li',{class:{ active: (_vm.currentTab == 'activity'), hidden: !_vm.baseRepo }},[_c('a',{attrs:{"href":"#","data-value":"activity"},on:{"click":_vm.changeTab}},[_vm._v("Activity")])]),_vm._v(" "),_c('li',{class:{ active: (_vm.currentTab == 'experimental'), hidden: !_vm.baseRepo }},[_c('a',{attrs:{"href":"#","data-value":"experimental"},on:{"click":_vm.changeTab}},[_vm._v("Experimental")])]),_vm._v(" "),_c('li',{class:{ active: (_vm.currentTab == 'git'), hidden: !_vm.gitRepo }},[_c('a',{attrs:{"href":"#","data-value":"git"},on:{"click":_vm.changeTab}},[_vm._v("Git")])])])]),_vm._v(" "),_c('div',{ref:"cards"},[_c('main-controls'),_vm._v(" "),((_vm.baseRepo && (_vm.currentTab == 'gmd')))?_c('div',{key:_vm.update},[_c('growth-maturity-decline-card')],1):_vm._e(),_vm._v(" "),((_vm.baseRepo && (_vm.currentTab == 'diversityInclusion')))?_c('div',[_c('diversity-inclusion-card')],1):_vm._e(),_vm._v(" "),((_vm.baseRepo && (_vm.currentTab == 'risk')))?_c('div',[_c('risk-card')],1):_vm._e(),_vm._v(" "),((_vm.baseRepo && (_vm.currentTab == 'value')))?_c('div',[_c('value-card')],1):_vm._e(),_vm._v(" "),((_vm.baseRepo && (_vm.currentTab == 'activity')))?_c('div',{attrs:{"id":"activity"}},[_c('base-repo-activity-card'),_vm._v(" "),_c('base-repo-ecosystem-card')],1):_vm._e(),_vm._v(" "),((_vm.baseRepo && (_vm.currentTab == 'experimental')))?_c('div',[_c('experimental-card')],1):_vm._e(),_vm._v(" "),((_vm.gitRepo && (_vm.currentTab == 'git')))?_c('div',[_c('git-card')],1):_vm._e()],1)])])}
__vue__options__.staticRenderFns = [function render () {var _vm=this;var _h=_vm.$createElement;var _c=_vm._self._c||_h;return _c('div',{attrs:{"id":"collapse"}},[_c('h3',[_vm._v("Downloaded Git Repos by Project")])])}]
=======
__vue__options__.render = function render () {var _vm=this;var _h=_vm.$createElement;var _c=_vm._self._c||_h;return _c('div',[_c('div',{class:{ hidden: _vm.hasState }},[_c('section',{staticClass:"unmaterialized"},[_c('div',{attrs:{"id":"collapse"}},[(_vm.isCollapsed)?_c('h3',{on:{"click":_vm.collapseText}},[_vm._v("Downloaded Git Repos by Project  "),_c('span',{staticStyle:{"font-size":"16px"}},[_vm._v("▼")])]):_c('h3',{on:{"click":_vm.collapseText}},[_vm._v("Downloaded Git Repos by Project  "),_c('span',{staticStyle:{"font-size":"16px"}},[_vm._v("▶")])])]),_vm._v(" "),_c('downloaded-repos-card')],1),_vm._v(" "),_c('section',{staticClass:"unmaterialized"},[_c('all-metrics-status-card')],1)]),_vm._v(" "),_c('div',{class:{ hidden: !_vm.hasState }},[_c('nav',{staticClass:"tabs"},[_c('ul',[_c('li',{class:{ active: (_vm.currentTab == 'gmd'), hidden: !_vm.baseRepo }},[_c('a',{attrs:{"href":"#","data-value":"gmd"},on:{"click":_vm.changeTab}},[_vm._v("Growth, Maturity, and Decline")])]),_vm._v(" "),_c('li',{class:{ active: (_vm.currentTab == 'diversityInclusion'), hidden: !_vm.baseRepo }},[_c('a',{attrs:{"href":"#","data-value":"diversityInclusion"},on:{"click":_vm.changeTab}},[_vm._v("Diversity and Inclusion")])]),_vm._v(" "),_c('li',{class:{ active: (_vm.currentTab == 'risk'), hidden: !_vm.baseRepo }},[_c('a',{attrs:{"href":"#","data-value":"risk"},on:{"click":_vm.changeTab}},[_vm._v("Risk")])]),_vm._v(" "),_c('li',{class:{ active: (_vm.currentTab == 'value'), hidden: !_vm.baseRepo }},[_c('a',{attrs:{"href":"#","data-value":"value"},on:{"click":_vm.changeTab}},[_vm._v("Value")])]),_vm._v(" "),_c('li',{class:{ active: (_vm.currentTab == 'activity'), hidden: !_vm.baseRepo }},[_c('a',{attrs:{"href":"#","data-value":"activity"},on:{"click":_vm.changeTab}},[_vm._v("Activity")])]),_vm._v(" "),_c('li',{class:{ active: (_vm.currentTab == 'experimental'), hidden: !_vm.baseRepo }},[_c('a',{attrs:{"href":"#","data-value":"experimental"},on:{"click":_vm.changeTab}},[_vm._v("Experimental")])]),_vm._v(" "),_c('li',{class:{ active: (_vm.currentTab == 'git'), hidden: !_vm.gitRepo }},[_c('a',{attrs:{"href":"#","data-value":"git"},on:{"click":_vm.changeTab}},[_vm._v("Git")])])])]),_vm._v(" "),_c('div',{ref:"cards"},[_c('main-controls'),_vm._v(" "),((_vm.baseRepo && (_vm.currentTab == 'gmd')))?_c('div',[_c('growth-maturity-decline-card'),_vm._v(" "),_vm._l((_vm.comparedRepos),function(repo){return _c('div',{class:{ hidden: !_vm.comparedRepos.length },attrs:{"id":"comparisonCards"}},[_c('compared-repo-growth-maturity-decline-card',{attrs:{"comparedTo":repo}})],1)})],2):_vm._e(),_vm._v(" "),((_vm.baseRepo && (_vm.currentTab == 'diversityInclusion')))?_c('div',[_c('diversity-inclusion-card')],1):_vm._e(),_vm._v(" "),((_vm.baseRepo && (_vm.currentTab == 'risk')))?_c('div',[_c('risk-card')],1):_vm._e(),_vm._v(" "),((_vm.baseRepo && (_vm.currentTab == 'value')))?_c('div',[_c('value-card')],1):_vm._e(),_vm._v(" "),((_vm.baseRepo && (_vm.currentTab == 'activity')))?_c('div',{attrs:{"id":"activity"}},[_c('base-repo-activity-card'),_vm._v(" "),_c('base-repo-ecosystem-card'),_vm._v(" "),_vm._l((_vm.comparedRepos),function(repo){return _c('div',{class:{ hidden: !_vm.comparedRepos.length },attrs:{"id":"comparisonCards"}},[_c('compared-repo-activity-card',{attrs:{"comparedTo":repo}})],1)})],2):_vm._e(),_vm._v(" "),((_vm.baseRepo && (_vm.currentTab == 'experimental')))?_c('div',[_c('experimental-card'),_vm._v(" "),_vm._l((_vm.comparedRepos),function(repo){return _c('div',{class:{ hidden: !_vm.comparedRepos.length },attrs:{"id":"comparisonCards"}},[_c('compared-repo-experimental-card',{attrs:{"comparedTo":repo}})],1)})],2):_vm._e(),_vm._v(" "),((_vm.gitRepo && (_vm.currentTab == 'git')))?_c('div',[_c('git-card')],1):_vm._e()],1)])])}
__vue__options__.staticRenderFns = []
>>>>>>> f0442be7
if (module.hot) {(function () {  var hotAPI = require("vue-hot-reload-api")
  hotAPI.install(require("vue"), true)
  if (!hotAPI.compatible) return
  module.hot.accept()
  if (!module.hot.data) {
    hotAPI.createRecord("data-v-78eb2940", __vue__options__)
  } else {
    hotAPI.reload("data-v-78eb2940", __vue__options__)
  }
})()}
});

;require.register("components/AugurHeader.vue", function(exports, require, module) {
;(function(){
'use strict';

module.exports = {
  methods: {
    onRepo: function onRepo(e) {
      var repo = window.AugurAPI.Repo({
        githubURL: e.target.value
      });
      console.log("check", repo.batch(['codeCommits'], true));
      if (!repo.batch(['codeCommits'], true)[0]) {
        alert("The repo " + repo.githubURL + " could not be found. Please try again.");
      } else {
        this.$store.commit('resetBaseRepo');
        this.$store.commit('setRepo', {
          githubURL: e.target.value
        });
        this.$router.push({
          name: 'single',
          params: { tab: 'gmd', owner: repo.owner, repo: repo.name }
        });
      }
    }
  }
};
})()
if (module.exports.__esModule) module.exports = module.exports.default
var __vue__options__ = (typeof module.exports === "function"? module.exports.options: module.exports)
if (__vue__options__.functional) {console.error("[vueify] functional components are not supported and should be defined in plain js files using render functions.")}
__vue__options__.render = function render () {var _vm=this;var _h=_vm.$createElement;var _c=_vm._self._c||_h;return _c('header',{staticClass:"hide-print"},[_c('div',{staticClass:"content"},[_c('div',{staticClass:"row auto"},[_vm._m(0),_vm._v(" "),_c('div',{staticClass:"col col-5"},[_c('div',{staticClass:"form-item"},[_c('input',{staticClass:"search reposearch",attrs:{"type":"text","name":"headersearch","placeholder":"GitHub URL"},on:{"change":_vm.onRepo}})])]),_vm._v(" "),_c('nav',{staticClass:"col col-4 header-nav"},[_c('a',{staticClass:"header-nav-item",attrs:{"href":"https://github.com/chaoss/augur"}},[_vm._v("GitHub")]),_vm._v(" "),_c('a',{staticClass:"header-nav-item",attrs:{"href":"/static/docs/"}},[_vm._v("Python Docs")]),_vm._v(" "),_c('a',{staticClass:"header-nav-item",attrs:{"href":"/static/api_docs/"}},[_vm._v("API Docs")]),_vm._v(" "),_c('router-link',{staticClass:"header-nav-item",attrs:{"to":"/metrics_status"}},[_vm._v("Metrics Status")])],1)])])])}
__vue__options__.staticRenderFns = [function render () {var _vm=this;var _h=_vm.$createElement;var _c=_vm._self._c||_h;return _c('div',{staticClass:"col col-3"},[_c('a',{attrs:{"href":"/"}},[_c('img',{attrs:{"src":"/static/logo.png","id":"logo","alt":"CHAOSS: Community Health Analytics for Open Source Software"}})])])}]
if (module.hot) {(function () {  var hotAPI = require("vue-hot-reload-api")
  hotAPI.install(require("vue"), true)
  if (!hotAPI.compatible) return
  module.hot.accept()
  if (!module.hot.data) {
    hotAPI.createRecord("data-v-6becaf40", __vue__options__)
  } else {
    hotAPI.reload("data-v-6becaf40", __vue__options__)
  }
})()}
});

;require.register("components/BaseRepoActivityCard.vue", function(exports, require, module) {
;(function(){
'use strict';

var _DynamicLineChart = require('./charts/DynamicLineChart');

var _DynamicLineChart2 = _interopRequireDefault(_DynamicLineChart);

var _BubbleChart = require('./charts/BubbleChart');

var _BubbleChart2 = _interopRequireDefault(_BubbleChart);

var _StackedBarChart = require('./charts/StackedBarChart');

var _StackedBarChart2 = _interopRequireDefault(_StackedBarChart);

function _interopRequireDefault(obj) { return obj && obj.__esModule ? obj : { default: obj }; }

module.exports = {
  data: function data() {
    return {
      colors: ["#FF3647", "#4736FF", "#3cb44b", "#ffe119", "#f58231", "#911eb4", "#42d4f4", "#f032e6"]
    };
  },

  components: {
    DynamicLineChart: _DynamicLineChart2.default,
    BubbleChart: _BubbleChart2.default,
    StackedBarChart: _StackedBarChart2.default
  }
};
})()
if (module.exports.__esModule) module.exports = module.exports.default
var __vue__options__ = (typeof module.exports === "function"? module.exports.options: module.exports)
if (__vue__options__.functional) {console.error("[vueify] functional components are not supported and should be defined in plain js files using render functions.")}
__vue__options__.render = function render () {var _vm=this;var _h=_vm.$createElement;var _c=_vm._self._c||_h;return _c('section',[_c('h1',[_vm._v("Activity")]),_vm._v(" "),_c('div',{staticStyle:{"display":"inline-block"}},[_c('h2',{staticStyle:{"display":"inline-block","color":"black !important"}},[_vm._v(_vm._s(_vm.$store.state.baseRepo))]),_vm._v(" "),(_vm.$store.state.comparedRepos.length > 0)?_c('h2',{staticClass:"repolisting",staticStyle:{"display":"inline-block"}},[_vm._v(" compared to: ")]):_vm._e(),_vm._v(" "),_vm._l((_vm.$store.state.comparedRepos),function(repo,index){return _c('h2',{staticStyle:{"display":"inline-block"}},[_c('span',{staticClass:"repolisting",style:({ 'color': _vm.colors[index] })},[_vm._v(" "+_vm._s(repo)+" ")])])})],2),_vm._v(" "),_c('div',{staticClass:"row"},[_c('div',{staticClass:"col col-6"},[_c('dynamic-line-chart',{attrs:{"source":"issueComments","title":"Issue Comments / Week ","cite-url":"https://github.com/OSSHealth/wg-gmd/tree/master/activity-metrics/issue-comments.md","cite-text":"Issue Comments"}})],1),_vm._v(" "),_c('div',{staticClass:"col col-6"},[_c('dynamic-line-chart',{attrs:{"source":"pullRequestsMadeClosed","title":"Pull Requests Made/ Closed per Week ","cite-url":"https://github.com/OSSHealth/wg-gmd/tree/master/activity-metrics/pull-requests-made-closed.md","cite-text":"Pull Requests Made/Closed"}})],1),_vm._v(" "),_c('div',{staticClass:"col col-6"},[_c('dynamic-line-chart',{attrs:{"source":"watchers","title":"Watchers / Week ","cite-url":"https://github.com/OSSHealth/wg-gmd/tree/master/activity-metrics/watchers.md","cite-text":"Watchers"}})],1)]),_vm._v(" "),_vm._m(0)])}
__vue__options__.staticRenderFns = [function render () {var _vm=this;var _h=_vm.$createElement;var _c=_vm._self._c||_h;return _c('small',[_vm._v("Data provided by "),_c('a',{attrs:{"href":"http://ghtorrent.org/msr14.html"}},[_vm._v("GHTorrent")]),_vm._v(" "),_c('span',{staticClass:"ghtorrent-version"}),_vm._v(" and the "),_c('a',{attrs:{"href":"https://developer.github.com/"}},[_vm._v("GitHub API")])])}]
if (module.hot) {(function () {  var hotAPI = require("vue-hot-reload-api")
  hotAPI.install(require("vue"), true)
  if (!hotAPI.compatible) return
  module.hot.accept()
  if (!module.hot.data) {
    hotAPI.createRecord("data-v-7655e5a2", __vue__options__)
  } else {
    hotAPI.reload("data-v-7655e5a2", __vue__options__)
  }
})()}
});

;require.register("components/BaseRepoEcosystemCard.vue", function(exports, require, module) {
;(function(){
'use strict';

var _DynamicLineChart = require('./charts/DynamicLineChart');

var _DynamicLineChart2 = _interopRequireDefault(_DynamicLineChart);

var _DependencyOverview = require('./charts/DependencyOverview');

var _DependencyOverview2 = _interopRequireDefault(_DependencyOverview);

var _BusFactor = require('./charts/BusFactor');

var _BusFactor2 = _interopRequireDefault(_BusFactor);

function _interopRequireDefault(obj) { return obj && obj.__esModule ? obj : { default: obj }; }

module.exports = {
  data: function data() {
    return {
      colors: ["#FF3647", "#4736FF", "#3cb44b", "#ffe119", "#f58231", "#911eb4", "#42d4f4", "#f032e6"]
    };
  },

  components: {
    DynamicLineChart: _DynamicLineChart2.default,
    DependencyOverview: _DependencyOverview2.default,
    BusFactor: _BusFactor2.default
  }
};
})()
if (module.exports.__esModule) module.exports = module.exports.default
var __vue__options__ = (typeof module.exports === "function"? module.exports.options: module.exports)
if (__vue__options__.functional) {console.error("[vueify] functional components are not supported and should be defined in plain js files using render functions.")}
__vue__options__.render = function render () {var _vm=this;var _h=_vm.$createElement;var _c=_vm._self._c||_h;return _c('section',[_c('h1',[_vm._v("Ecosystem")]),_vm._v(" "),_c('div',{staticStyle:{"display":"inline-block"}},[_c('h2',{staticStyle:{"display":"inline-block","color":"black !important"}},[_vm._v(_vm._s(_vm.$store.state.baseRepo))]),_vm._v(" "),(_vm.$store.state.comparedRepos.length > 0)?_c('h2',{staticClass:"repolisting",staticStyle:{"display":"inline-block"}},[_vm._v(" compared to: ")]):_vm._e(),_vm._v(" "),_vm._l((_vm.$store.state.comparedRepos),function(repo,index){return _c('h2',{staticStyle:{"display":"inline-block"}},[_c('span',{staticClass:"repolisting",style:({ 'color': _vm.colors[index] })},[_vm._v(" "+_vm._s(repo)+" ")])])})],2),_vm._v(" "),_c('div',{staticClass:"row"},[_c('div',{staticClass:"col col-6"},[_c('dynamic-line-chart',{attrs:{"source":"downloads","title":"Downloads / Day","cite-url":"https://github.com/chaoss/metrics/blob/master/activity-metrics/community-activity.md","cite-text":"Community Activty"}})],1),_vm._v(" "),_c('div',{staticClass:"col col-6"},[_c('dynamic-line-chart',{attrs:{"source":"stars","title":"Stars / Week","cite-url":"https://github.com/chaoss/metrics/blob/master/activity-metrics/community-activity.md","cite-text":"Community Activty"}})],1)]),_vm._v(" "),_c('div',{staticClass:"col col-6"},[_c('bus-factor',{attrs:{"source":"busFactor","title":"Bus Factor","cite-url":"https://github.com/chaoss/metrics/blob/master/activity-metrics-list.md","cite-text":"Pony Factor"}})],1),_vm._v(" "),_c('div',{staticClass:"row"},[_c('div',{staticClass:"col col-12"},[_c('dependency-overview')],1)])])}
__vue__options__.staticRenderFns = []
if (module.hot) {(function () {  var hotAPI = require("vue-hot-reload-api")
  hotAPI.install(require("vue"), true)
  if (!hotAPI.compatible) return
  module.hot.accept()
  if (!module.hot.data) {
    hotAPI.createRecord("data-v-2a4aa320", __vue__options__)
  } else {
    hotAPI.reload("data-v-2a4aa320", __vue__options__)
  }
})()}
});

;require.register("components/DiversityInclusionCard.vue", function(exports, require, module) {
;(function(){
'use strict';

var _DynamicLineChart = require('./charts/DynamicLineChart');

var _DynamicLineChart2 = _interopRequireDefault(_DynamicLineChart);

var _BubbleChart = require('./charts/BubbleChart');

var _BubbleChart2 = _interopRequireDefault(_BubbleChart);

var _StackedBarChart = require('./charts/StackedBarChart');

var _StackedBarChart2 = _interopRequireDefault(_StackedBarChart);

function _interopRequireDefault(obj) { return obj && obj.__esModule ? obj : { default: obj }; }

module.exports = {
  data: function data() {
    return {
      colors: ["#FF3647", "#4736FF", "#3cb44b", "#ffe119", "#f58231", "#911eb4", "#42d4f4", "#f032e6"]
    };
  },

  components: {
    DynamicLineChart: _DynamicLineChart2.default,
    BubbleChart: _BubbleChart2.default,
    StackedBarChart: _StackedBarChart2.default
  }
};
})()
if (module.exports.__esModule) module.exports = module.exports.default
var __vue__options__ = (typeof module.exports === "function"? module.exports.options: module.exports)
if (__vue__options__.functional) {console.error("[vueify] functional components are not supported and should be defined in plain js files using render functions.")}
__vue__options__.render = function render () {var _vm=this;var _h=_vm.$createElement;var _c=_vm._self._c||_h;return _c('section',[_c('div',{staticStyle:{"display":"inline-block"}},[_c('h2',{staticStyle:{"display":"inline-block","color":"black !important"}},[_vm._v(_vm._s(_vm.$store.state.baseRepo))]),_vm._v(" "),(_vm.$store.state.comparedRepos.length > 0)?_c('h2',{staticClass:"repolisting",staticStyle:{"display":"inline-block"}},[_vm._v(" compared to: ")]):_vm._e(),_vm._v(" "),_vm._l((_vm.$store.state.comparedRepos),function(repo,index){return _c('h2',{staticStyle:{"display":"inline-block"}},[_c('span',{staticClass:"repolisting",style:({ 'color': _vm.colors[index] })},[_vm._v(" "+_vm._s(repo)+" ")])])})],2),_vm._v(" "),_vm._m(0)])}
__vue__options__.staticRenderFns = [function render () {var _vm=this;var _h=_vm.$createElement;var _c=_vm._self._c||_h;return _c('div',{staticClass:"row"},[_c('p',[_vm._v("We currently do not have any metrics developed for this group.")])])}]
if (module.hot) {(function () {  var hotAPI = require("vue-hot-reload-api")
  hotAPI.install(require("vue"), true)
  if (!hotAPI.compatible) return
  module.hot.accept()
  if (!module.hot.data) {
    hotAPI.createRecord("data-v-3ae426c0", __vue__options__)
  } else {
    hotAPI.reload("data-v-3ae426c0", __vue__options__)
  }
})()}
});

;require.register("components/DownloadedReposCard.vue", function(exports, require, module) {
;(function(){
"use strict";

module.exports = {
  data: function data() {
    return {
      repos: {},
      projects: []
    };
  },

  methods: {
    onRepo: function onRepo(e) {
      this.$store.commit('setRepo', {
        githubURL: e.target.value
      });
    },
    onGitRepo: function onGitRepo(e) {
      var first = e.url.indexOf(".");
      var last = e.url.lastIndexOf(".");
      var domain = null;
      var owner = null;
      var repo = null;
      var extension = false;

      if (first == last) {
        domain = e.url.substring(0, first);
        owner = e.url.substring(e.url.indexOf('/') + 1, e.url.lastIndexOf('/'));
        repo = e.url.slice(e.url.lastIndexOf('/') + 1);
      } else if (e.url.slice(last) == '.git') {
        domain = e.url.substring(0, first);
        extension = true;
        owner = e.url.substring(e.url.indexOf('/') + 1, e.url.lastIndexOf('/'));
        repo = e.url.substring(e.url.lastIndexOf('/') + 1, e.url.length - 4);
      } else {
        domain = e.url.substring(first + 1, last);
        owner = null;
        repo = e.url.slice(e.url.lastIndexOf('/') + 1);
      }
      this.$store.commit('setRepo', {
        gitURL: e.url
      });

      this.$router.push({
        name: 'singlegit',
        params: { tab: 'git', repo: e.url }
      });
    },
    getDownloadedRepos: function getDownloadedRepos() {
      var _this = this;

      this.downloadedRepos = [];
      window.AugurAPI.getDownloadedGitRepos().then(function (data) {
        $(_this.$el).find('.spinner').removeClass('loader');
        $(_this.$el).find('.spinner').removeClass('relative');
        _this.repos = window._.groupBy(data, 'project_name');
        _this.projects = Object.keys(_this.repos);
      });
    },
    btoa: function btoa(s) {
      return window.btoa(s);
    }
  },
  mounted: function mounted() {
    this.getDownloadedRepos();
  }
};
})()
if (module.exports.__esModule) module.exports = module.exports.default
var __vue__options__ = (typeof module.exports === "function"? module.exports.options: module.exports)
if (__vue__options__.functional) {console.error("[vueify] functional components are not supported and should be defined in plain js files using render functions.")}
__vue__options__.render = function render () {var _vm=this;var _h=_vm.$createElement;var _c=_vm._self._c||_h;return _c('div',{staticClass:"row section"},[_c('hr'),_vm._v(" "),_c('div',{staticClass:"col col-12 relative spinner loader",staticStyle:{"margin-left":"42.4%"}}),_vm._v(" "),_vm._l((_vm.projects),function(project){return _c('div',{staticClass:"col-6"},[_c('h4',[_vm._v(_vm._s(project))]),_vm._v(" "),_c('div',{staticClass:"repo-link-holder"},[_c('table',{staticClass:"is-responsive"},[_vm._m(0,true),_vm._v(" "),_c('tbody',{staticClass:"repo-link-table repo-link-table-body"},_vm._l((_vm.repos[project]),function(repo){return _c('tr',[_c('td',[_c('a',{attrs:{"href":"#"},on:{"click":function($event){_vm.onGitRepo(repo)}}},[_vm._v(_vm._s(repo.url))])]),_vm._v(" "),_c('td',[_vm._v(_vm._s(repo.status))])])}))])])])})],2)}
__vue__options__.staticRenderFns = [function render () {var _vm=this;var _h=_vm.$createElement;var _c=_vm._self._c||_h;return _c('thead',{staticClass:"repo-link-table repo-link-table-body"},[_c('tr',[_c('th',[_vm._v("URL")]),_vm._v(" "),_c('th',[_vm._v("Status")])])])}]
if (module.hot) {(function () {  var hotAPI = require("vue-hot-reload-api")
  hotAPI.install(require("vue"), true)
  if (!hotAPI.compatible) return
  module.hot.accept()
  if (!module.hot.data) {
    hotAPI.createRecord("data-v-1825962d", __vue__options__)
  } else {
    hotAPI.reload("data-v-1825962d", __vue__options__)
  }
})()}
});

;require.register("components/ExperimentalCard.vue", function(exports, require, module) {
;(function(){
'use strict';

var _DynamicLineChart = require('./charts/DynamicLineChart');

var _DynamicLineChart2 = _interopRequireDefault(_DynamicLineChart);

var _BubbleChart = require('./charts/BubbleChart');

var _BubbleChart2 = _interopRequireDefault(_BubbleChart);

var _StackedBarChart = require('./charts/StackedBarChart');

var _StackedBarChart2 = _interopRequireDefault(_StackedBarChart);

function _interopRequireDefault(obj) { return obj && obj.__esModule ? obj : { default: obj }; }

module.exports = {
  data: function data() {
    return {
      colors: ["#FF3647", "#4736FF", "#3cb44b", "#ffe119", "#f58231", "#911eb4", "#42d4f4", "#f032e6"]
    };
  },

  components: {
    DynamicLineChart: _DynamicLineChart2.default,
    BubbleChart: _BubbleChart2.default,
    StackedBarChart: _StackedBarChart2.default
  }
};
})()
if (module.exports.__esModule) module.exports = module.exports.default
var __vue__options__ = (typeof module.exports === "function"? module.exports.options: module.exports)
if (__vue__options__.functional) {console.error("[vueify] functional components are not supported and should be defined in plain js files using render functions.")}
__vue__options__.render = function render () {var _vm=this;var _h=_vm.$createElement;var _c=_vm._self._c||_h;return _c('section',[_c('h1',[_vm._v("Experimental")]),_vm._v(" "),_c('div',{staticStyle:{"display":"inline-block"}},[_c('h2',{staticStyle:{"display":"inline-block","color":"black !important"}},[_vm._v(_vm._s(_vm.$store.state.baseRepo))]),_vm._v(" "),(_vm.$store.state.comparedRepos.length > 0)?_c('h2',{staticClass:"repolisting",staticStyle:{"display":"inline-block"}},[_vm._v(" compared to: ")]):_vm._e(),_vm._v(" "),_vm._l((_vm.$store.state.comparedRepos),function(repo,index){return _c('h2',{staticStyle:{"display":"inline-block"}},[_c('span',{staticClass:"repolisting",style:({ 'color': _vm.colors[index] })},[_vm._v(" "+_vm._s(repo)+" ")])])})],2),_vm._v(" "),_c('div',{staticClass:"row"},[_c('div',{staticClass:"col col-6"},[_c('dynamic-line-chart',{attrs:{"source":"commitComments","title":"Commit Comments / Week ","cite-url":"","cite-text":"Commit Comments"}})],1),_vm._v(" "),_c('div',{staticClass:"col col-6"},[_c('dynamic-line-chart',{attrs:{"source":"totalCommitters","title":"Committers","cite-url":"","cite-text":"Total Commiters","disable-rolling-average":"1"}})],1),_vm._v(" "),_c('div',{staticClass:"col col-6"},[_c('dynamic-line-chart',{attrs:{"source":"contributionAcceptance","title":"Contribution Acceptance Rate","cite-url":"","cite-text":"Contribution Acceptance"}})],1),_vm._v(" "),_c('div',{staticClass:"col col-6"},[_c('dynamic-line-chart',{attrs:{"source":"communityEngagement:issues_open","title":"Community Engagement: Open Issues","cite-url":"https://github.com/OSSHealth/wg-gmd/blob/master/activity-metrics/open-issues.md","cite-text":"Open Issues","disable-rolling-average":"1"}})],1),_vm._v(" "),_c('div',{staticClass:"col col-6"},[_c('dynamic-line-chart',{attrs:{"source":"communityEngagement:issues_closed_total","title":"Community Engagement: Closed Issues","cite-url":"https://github.com/OSSHealth/wg-gmd/blob/master/activity-metrics/closed-issues.md","cite-text":"Closed Issues","disable-rolling-average":"1"}})],1),_vm._v(" "),_c('div',{staticClass:"col col-6"},[_c('dynamic-line-chart',{attrs:{"source":"fakes","title":"Fakes","cite-url":"","cite-text":"Fakes","disable-rolling-average":"1"}})],1),_vm._v(" "),_c('div',{staticClass:"col col-6"},[_c('dynamic-line-chart',{attrs:{"source":"newWatchers","title":"New Watchers / Week","cite-url":"","cite-text":"New Watchers"}})],1),_vm._v(" "),_c('div',{staticClass:"col col-12"},[_c('stacked-bar-chart',{attrs:{"source":"issueActivity","title":"Issue Activity","cite-url":"","cite-text":"Issue Activity"}})],1),_vm._v(" "),_c('div',{staticClass:"col col-12"},[_c('bubble-chart',{attrs:{"source":"contributors","title":"Contributor Overview","size":"total","cite-url":"","cite-text":"Contributors"}})],1)])])}
__vue__options__.staticRenderFns = []
if (module.hot) {(function () {  var hotAPI = require("vue-hot-reload-api")
  hotAPI.install(require("vue"), true)
  if (!hotAPI.compatible) return
  module.hot.accept()
  if (!module.hot.data) {
    hotAPI.createRecord("data-v-b05646f6", __vue__options__)
  } else {
    hotAPI.reload("data-v-b05646f6", __vue__options__)
  }
})()}
});

;require.register("components/GitCard.vue", function(exports, require, module) {
;(function(){
'use strict';

var _AugurHeader = require('./AugurHeader');

var _AugurHeader2 = _interopRequireDefault(_AugurHeader);

var _TickChart = require('./charts/TickChart');

var _TickChart2 = _interopRequireDefault(_TickChart);

var _LinesOfCodeChart = require('./charts/LinesOfCodeChart');

var _LinesOfCodeChart2 = _interopRequireDefault(_LinesOfCodeChart);

var _NormalizedStackedBarChart = require('./charts/NormalizedStackedBarChart');

var _NormalizedStackedBarChart2 = _interopRequireDefault(_NormalizedStackedBarChart);

var _OneDimensionalStackedBarChart = require('./charts/OneDimensionalStackedBarChart');

var _OneDimensionalStackedBarChart2 = _interopRequireDefault(_OneDimensionalStackedBarChart);

var _HorizontalBarChart = require('./charts/HorizontalBarChart');

var _HorizontalBarChart2 = _interopRequireDefault(_HorizontalBarChart);

function _interopRequireDefault(obj) { return obj && obj.__esModule ? obj : { default: obj }; }

module.exports = {
  data: function data() {
    return {
      colors: ["#FF3647", "#4736FF", "#3cb44b", "#ffe119", "#f58231", "#911eb4", "#42d4f4", "#f032e6"]
    };
  },

  components: {
    AugurHeader: _AugurHeader2.default,
    TickChart: _TickChart2.default,
    LinesOfCodeChart: _LinesOfCodeChart2.default,
    NormalizedStackedBarChart: _NormalizedStackedBarChart2.default,
    OneDimensionalStackedBarChart: _OneDimensionalStackedBarChart2.default,
    HorizontalBarChart: _HorizontalBarChart2.default
  }
};
})()
if (module.exports.__esModule) module.exports = module.exports.default
var __vue__options__ = (typeof module.exports === "function"? module.exports.options: module.exports)
if (__vue__options__.functional) {console.error("[vueify] functional components are not supported and should be defined in plain js files using render functions.")}
__vue__options__.render = function render () {var _vm=this;var _h=_vm.$createElement;var _c=_vm._self._c||_h;return _c('section',[_c('div',{staticStyle:{"display":"inline-block"}},[_c('h2',{staticStyle:{"display":"inline-block","color":"black !important"}},[_vm._v(_vm._s(_vm.$store.state.gitRepo))]),_vm._v(" "),(_vm.$store.state.comparedRepos.length > 0)?_c('h2',{staticClass:"repolisting",staticStyle:{"display":"inline-block"}},[_vm._v(" compared to: ")]):_vm._e(),_vm._v(" "),_vm._l((_vm.$store.state.comparedRepos),function(repo,index){return _c('h2',{staticStyle:{"display":"inline-block"}},[_c('span',{staticClass:"repolisting",style:({ 'color': _vm.colors[index] })},[_vm._v(" "+_vm._s(repo)+" ")])])})],2),_vm._v(" "),_c('tick-chart'),_vm._v(" "),_c('div',{staticClass:"row",staticStyle:{"transform":"translateY(-50px) !important"}},[_c('div',{staticClass:"col col-6",staticStyle:{"padding-right":"35px"}},[_c('normalized-stacked-bar-chart',{attrs:{"title":"Lines of code added by the top 10 authors as Percentages - By Time Period"}})],1),_vm._v(" "),_c('div',{staticClass:"col col-6",staticStyle:{"padding-left":"65px"}},[_c('div',{staticStyle:{"padding-top":"35px"}}),_vm._v(" "),_c('horizontal-bar-chart',{attrs:{"type":"lines","title":"Average Lines of Code Per Commit"}})],1)]),_vm._v(" "),_c('div',{staticClass:"row",staticStyle:{"transform":"translateY(-100px) !important"}},[_c('div',{staticClass:"col col-6"},[_c('one-dimensional-stacked-bar-chart',{attrs:{"type":"lines","title":"Lines of Code Added by the top 10 Authors as Percentages - All Time"}})],1),_vm._v(" "),_c('div',{staticClass:"col col-6"},[_c('one-dimensional-stacked-bar-chart',{attrs:{"type":"commit","title":"Commits by the top 10 Authors as Percentages - All Time"}})],1)]),_vm._v(" "),_c('div',{staticClass:"row",staticStyle:{"transform":"translateY(-50px) !important"}},[_c('lines-of-code-chart')],1)],1)}
__vue__options__.staticRenderFns = []
if (module.hot) {(function () {  var hotAPI = require("vue-hot-reload-api")
  hotAPI.install(require("vue"), true)
  if (!hotAPI.compatible) return
  module.hot.accept()
  if (!module.hot.data) {
    hotAPI.createRecord("data-v-f66913b6", __vue__options__)
  } else {
    hotAPI.reload("data-v-f66913b6", __vue__options__)
  }
})()}
});

;require.register("components/GrowthMaturityDeclineCard.vue", function(exports, require, module) {
;(function(){
'use strict';

var _BubbleChart = require('./charts/BubbleChart');

var _BubbleChart2 = _interopRequireDefault(_BubbleChart);

var _StackedBarChart = require('./charts/StackedBarChart');

var _StackedBarChart2 = _interopRequireDefault(_StackedBarChart);

var _DynamicLineChart = require('./charts/DynamicLineChart');

var _DynamicLineChart2 = _interopRequireDefault(_DynamicLineChart);

function _interopRequireDefault(obj) { return obj && obj.__esModule ? obj : { default: obj }; }

module.exports = {
  components: {
    BubbleChart: _BubbleChart2.default,
<<<<<<< HEAD
    StackedBarChart: _StackedBarChart2.default,
    DynamicLineChart: _DynamicLineChart2.default
  },
  data: function data() {
    return {
      colors: ["#FF3647", "#4736FF", "#3cb44b", "#ffe119", "#f58231", "#911eb4", "#42d4f4", "#f032e6"]
    };
  },
=======
    StackedBarChart: _StackedBarChart2.default
  }
};
})()
if (module.exports.__esModule) module.exports = module.exports.default
var __vue__options__ = (typeof module.exports === "function"? module.exports.options: module.exports)
if (__vue__options__.functional) {console.error("[vueify] functional components are not supported and should be defined in plain js files using render functions.")}
__vue__options__.render = function render () {var _vm=this;var _h=_vm.$createElement;var _c=_vm._self._c||_h;return _c('section',[_c('h1',[_vm._v("Experimental")]),_vm._v(" "),_c('h2',[_vm._v(_vm._s(_vm.$store.state.baseRepo))]),_vm._v(" "),_c('div',{staticClass:"row"},[_c('div',{staticClass:"col col-6"},[_c('line-chart',{attrs:{"source":"commitComments","title":"Commit Comments / Week ","cite-url":"","cite-text":"Commit Comments"}})],1),_vm._v(" "),_c('div',{staticClass:"col col-6"},[_c('line-chart',{attrs:{"source":"totalCommitters","title":"Committers","cite-url":"","cite-text":"Total Commiters","disable-rolling-average":"1"}})],1),_vm._v(" "),_c('div',{staticClass:"col col-6"},[_c('line-chart',{attrs:{"source":"contributionAcceptance","title":"Contribution Acceptance Rate","cite-url":"","cite-text":"Contribution Acceptance"}})],1),_vm._v(" "),_c('div',{staticClass:"col col-6"},[_c('line-chart',{attrs:{"source":"communityEngagement:issues_open","title":"Community Engagement: Open Issues","cite-url":"https://github.com/OSSHealth/wg-gmd/blob/master/activity-metrics/open-issues.md","cite-text":"Open Issues","disable-rolling-average":"1"}})],1),_vm._v(" "),_c('div',{staticClass:"col col-6"},[_c('line-chart',{attrs:{"source":"communityEngagement:issues_closed_total","title":"Community Engagement: Closed Issues","cite-url":"https://github.com/OSSHealth/wg-gmd/blob/master/activity-metrics/closed-issues.md","cite-text":"Closed Issues","disable-rolling-average":"1"}})],1),_vm._v(" "),_c('div',{staticClass:"col col-6"},[_c('line-chart',{attrs:{"source":"fakes","title":"Fakes","cite-url":"","cite-text":"Fakes","disable-rolling-average":"1"}})],1),_vm._v(" "),_c('div',{staticClass:"col col-12"},[_c('stacked-bar-chart',{attrs:{"source":"issueActivity","title":"Issue Activity","cite-url":"","cite-text":"Issue Activity"}})],1),_vm._v(" "),_c('div',{staticClass:"col col-12"},[_c('bubble-chart',{attrs:{"source":"contributors","title":"Contributor Overview","size":"total","cite-url":"","cite-text":"Contributors"}})],1)])])}
__vue__options__.staticRenderFns = []
if (module.hot) {(function () {  var hotAPI = require("vue-hot-reload-api")
  hotAPI.install(require("vue"), true)
  if (!hotAPI.compatible) return
  module.hot.accept()
  if (!module.hot.data) {
    hotAPI.createRecord("data-v-b05646f6", __vue__options__)
  } else {
    hotAPI.reload("data-v-b05646f6", __vue__options__)
  }
})()}
});

;require.register("components/GitCard.vue", function(exports, require, module) {
;(function(){
'use strict';

var _LineChart = require('./charts/LineChart');

var _LineChart2 = _interopRequireDefault(_LineChart);

var _LinesOfCodeChart = require('./charts/LinesOfCodeChart');
>>>>>>> f0442be7

  methods: {
    getMetricsStatus: function getMetricsStatus() {
      var _this = this;

      var query_string = "group=" + this.selected_group + "&data_source=" + this.selected_source + "&metric_type=" + this.selected_metric_type + "&backend_status=" + this.selected_backend_status + "&frontend_status=" + this.selected_frontend_status + "&is_defined=" + this.selected_is_defined;

<<<<<<< HEAD
      window.AugurAPI.getMetricsStatus(query_string).then(function (data) {
        _this.metricsData = data;
      });
    },
    removeComparison: function removeComparison() {
      $(this.$el).find('.multiselect__content-wrapper').removeClass('selecting');
    }
  },
  mounted: function mounted() {
    this.selected_group = 'all';
    this.selected_source = 'all';
    this.selected_metric_type = 'all';
    this.selected_backend_status = 'all';
    this.selected_frontend_status = 'all';
    this.selected_is_defined = 'all';
    this.getMetricsStatus();
=======
module.exports = {
  components: {
    LineChart: _LineChart2.default,
    LinesOfCodeChart: _LinesOfCodeChart2.default
>>>>>>> f0442be7
  }
};
})()
if (module.exports.__esModule) module.exports = module.exports.default
var __vue__options__ = (typeof module.exports === "function"? module.exports.options: module.exports)
if (__vue__options__.functional) {console.error("[vueify] functional components are not supported and should be defined in plain js files using render functions.")}
<<<<<<< HEAD
__vue__options__.render = function render () {var _vm=this;var _h=_vm.$createElement;var _c=_vm._self._c||_h;return _c('section',[_c('div',{staticStyle:{"display":"inline-block"}},[_c('h2',{staticStyle:{"display":"inline-block","color":"black !important"}},[_vm._v(_vm._s(_vm.$store.state.baseRepo))]),_vm._v(" "),(_vm.$store.state.comparedRepos.length > 0)?_c('h2',{staticClass:"repolisting",staticStyle:{"display":"inline-block"}},[_vm._v(" compared to: ")]):_vm._e(),_vm._v(" "),_vm._l((_vm.$store.state.comparedRepos),function(repo,index){return _c('h2',{staticStyle:{"display":"inline-block"}},[_c('span',{staticClass:"repolisting",style:({ 'color': _vm.colors[index] }),attrs:{"value":repo},on:{"click":function($event){}}},[_vm._v(" "+_vm._s(repo)+" ")])])})],2),_vm._v(" "),_c('div',{staticClass:"row"},[_c('div',{staticClass:"col col-6"},[_c('dynamic-line-chart',{attrs:{"source":"closedIssues","title":"Closed Issues / Week","cite-url":"https://github.com/OSSHealth/wg-gmd/blob/master/activity-metrics/closed-issues.md","cite-text":"Issues Closed"}})],1),_vm._v(" "),_c('div',{staticClass:"col col-6"},[_c('dynamic-line-chart',{attrs:{"source":"codeCommits","title":"Code Commits / Week","cite-url":"https://github.com/OSSHealth/wg-gmd/blob/master/activity-metrics/commits.md","cite-text":"Commits"}})],1),_vm._v(" "),_c('div',{staticClass:"col col-6"},[_c('dynamic-line-chart',{attrs:{"source":"codeReviewIteration","title":"Number of Code Review Iterations","size":"total","cite-url":"https://github.com/chaoss/metrics/blob/master/activity-metrics/code-review-iteration.md","cite-text":"Code Review Iterations"}})],1),_vm._v(" "),_c('div',{staticClass:"col col-6"},[_c('dynamic-line-chart',{attrs:{"source":"contributionAcceptance","title":"Contribution Acceptance","size":"total","cite-url":"https://github.com/chaoss/metrics/blob/master/activity-metrics/contribution-acceptance.md","cite-text":"Contribution Acceptance"}})],1),_vm._v(" "),_c('div',{staticClass:"col col-6"},[_c('dynamic-line-chart',{attrs:{"source":"forks","title":"Forks / Week","cite-url":"https://github.com/OSSHealth/wg-gmd/blob/master/activity-metrics/forks.md","cite-text":"Forks"}})],1),_vm._v(" "),_c('div',{staticClass:"col col-6"},[_c('dynamic-line-chart',{attrs:{"source":"maintainerResponseToMergeRequestDuration","title":"Time to First Maintainer Response to Merge Request","size":"total","cite-url":"https://github.com/chaoss/metrics/blob/master/activity-metrics/maintainer-response-to-merge-request-duration.md","cite-text":"Time to First Maintainer Response to Merge Request"}})],1),_vm._v(" "),_c('div',{staticClass:"col col-6"},[_c('dynamic-line-chart',{attrs:{"source":"newContributingGithubOrganizations","title":"New Contributing Github Organizations","size":"total","cite-url":"https://github.com/chaoss/metrics/blob/master/activity-metrics/new-contributing-organizations.md","cite-text":"New Contributing Organizations"}})],1),_vm._v(" "),_c('div',{staticClass:"col col-6"},[_c('dynamic-line-chart',{attrs:{"source":"openIssues","title":"Open Issues / Week","cite-url":"https://github.com/OSSHealth/wg-gmd/blob/master/activity-metrics/open-issues.md","cite-text":"Issues Open"}})],1),_vm._v(" "),_c('div',{staticClass:"col col-6"},[_c('dynamic-line-chart',{attrs:{"source":"pullRequestComments","title":"Pull Request Comments / Week ","cite-url":"https://github.com/OSSHealth/wg-gmd/blob/master/activity-metrics/pull-request-comments.md","cite-text":"Pull Request Comments"}})],1),_vm._v(" "),_c('div',{staticClass:"col col-6"},[_c('dynamic-line-chart',{attrs:{"source":"pullRequestsOpen","title":"Pull Requests Open / Week","cite-url":"https://github.com/OSSHealth/wg-gmd/blob/master/activity-metrics/pull-requests-open.md","cite-text":"Open Pull Requests"}})],1),_vm._v(" "),_c('div',{staticClass:"col col-12"},[_c('bubble-chart',{attrs:{"source":"contributingGithubOrganizations","title":"Contributing Github Organizations Overview","size":"total","cite-url":"https://github.com/chaoss/metrics/blob/master/activity-metrics/contributing-organizations.md","cite-text":"Contributing Organizations"}})],1)]),_vm._v(" "),_vm._m(0)])}
__vue__options__.staticRenderFns = [function render () {var _vm=this;var _h=_vm.$createElement;var _c=_vm._self._c||_h;return _c('small',[_vm._v("Data provided by "),_c('a',{attrs:{"href":"http://ghtorrent.org/msr14.html"}},[_vm._v("GHTorrent")]),_vm._v(" "),_c('span',{staticClass:"ghtorrent-version"}),_vm._v(" and the "),_c('a',{attrs:{"href":"https://developer.github.com/"}},[_vm._v("GitHub API")])])}]
=======
__vue__options__.render = function render () {var _vm=this;var _h=_vm.$createElement;var _c=_vm._self._c||_h;return _c('section',[_c('h1',[_vm._v("Git Metrics")]),_vm._v(" "),_c('h2',[_vm._v(_vm._s(_vm.$store.state.gitRepo))]),_vm._v(" "),_c('div',{staticClass:"row"},[_c('lines-of-code-chart')],1)])}
__vue__options__.staticRenderFns = []
>>>>>>> f0442be7
if (module.hot) {(function () {  var hotAPI = require("vue-hot-reload-api")
  hotAPI.install(require("vue"), true)
  if (!hotAPI.compatible) return
  module.hot.accept()
  if (!module.hot.data) {
    hotAPI.createRecord("data-v-429b02f1", __vue__options__)
  } else {
    hotAPI.reload("data-v-429b02f1", __vue__options__)
  }
})()}
});

;require.register("components/LoginForm.vue", function(exports, require, module) {
;(function(){
<<<<<<< HEAD
"use strict";

module.exports = {
  data: function data() {
    return {};
  },

  methods: {},
  computed: {}
=======
'use strict';

var _LineChart = require('./charts/LineChart');

var _LineChart2 = _interopRequireDefault(_LineChart);

var _BubbleChart = require('./charts/BubbleChart');

var _BubbleChart2 = _interopRequireDefault(_BubbleChart);

var _StackedBarChart = require('./charts/StackedBarChart');

var _StackedBarChart2 = _interopRequireDefault(_StackedBarChart);

function _interopRequireDefault(obj) { return obj && obj.__esModule ? obj : { default: obj }; }

module.exports = {
  components: {
    LineChart: _LineChart2.default,
    BubbleChart: _BubbleChart2.default,
    StackedBarChart: _StackedBarChart2.default
  }
>>>>>>> f0442be7
};
})()
if (module.exports.__esModule) module.exports = module.exports.default
var __vue__options__ = (typeof module.exports === "function"? module.exports.options: module.exports)
if (__vue__options__.functional) {console.error("[vueify] functional components are not supported and should be defined in plain js files using render functions.")}
<<<<<<< HEAD
__vue__options__.render = function render () {var _vm=this;var _h=_vm.$createElement;var _c=_vm._self._c||_h;return _vm._m(0)}
__vue__options__.staticRenderFns = [function render () {var _vm=this;var _h=_vm.$createElement;var _c=_vm._self._c||_h;return _c('div',{staticClass:"limiter"},[_c('div',{staticClass:"container-login background"},[_c('div',{staticClass:"wrap-login"},[_c('form',{staticClass:"login-form validate-form"},[_c('div',{staticStyle:{"text-align":"center","padding-right":"10px"}},[_c('img',{attrs:{"src":"static/logo.png","id":"logo","alt":"CHAOSS: Community Health Analytics for Open Source Software"}})]),_vm._v(" "),_c('span',{staticClass:"login-form-title"},[_vm._v("\n          Log in\n        ")]),_vm._v(" "),_c('div',{staticClass:"wrap-input validate-input",attrs:{"data-validate":"Enter username"}},[_c('input',{staticClass:"input",attrs:{"type":"text","name":"username","placeholder":"Username"}}),_vm._v(" "),_c('span',{staticClass:"focus-input",staticStyle:{"padding":"12px 0px 0px 10px"}},[_vm._v("👤")])]),_vm._v(" "),_c('div',{staticClass:"wrap-input validate-input",attrs:{"data-validate":"Enter password"}},[_c('input',{staticClass:"input",attrs:{"type":"password","placeholder":"Password"}}),_vm._v(" "),_c('span',{staticClass:"focus-input",staticStyle:{"padding":"12px 0px 0px 10px"}},[_vm._v("🔒")])]),_vm._v(" "),_c('div',{staticClass:"contact-form-checkbox"},[_c('input',{staticClass:"input-checkbox",attrs:{"id":"ckb1","type":"checkbox"}}),_vm._v(" "),_c('label',{staticClass:"label-checkbox",attrs:{"for":"ckb1"}},[_vm._v("\n            Remember me\n          ")])]),_vm._v(" "),_c('div',{staticClass:"container-login-form-btn"},[_c('button',{staticClass:"login-form-btn"},[_vm._v("\n            Login\n          ")])])])])])])}]
=======
__vue__options__.render = function render () {var _vm=this;var _h=_vm.$createElement;var _c=_vm._self._c||_h;return _c('section',[_c('h1',[_vm._v("Growth, Maturity, and Decline")]),_vm._v(" "),_c('h2',[_vm._v(_vm._s(_vm.$store.state.baseRepo))]),_vm._v(" "),_c('div',{staticClass:"row"},[_c('div',{staticClass:"col col-6"},[_c('line-chart',{attrs:{"source":"closedIssues","title":"Closed Issues / Week","cite-url":"https://github.com/OSSHealth/wg-gmd/blob/master/activity-metrics/closed-issues.md","cite-text":"Issues Closed"}})],1),_vm._v(" "),_c('div',{staticClass:"col col-6"},[_c('line-chart',{attrs:{"source":"codeCommits","title":"Code Commits / Week","cite-url":"https://github.com/OSSHealth/wg-gmd/blob/master/activity-metrics/commits.md","cite-text":"Commits"}})],1),_vm._v(" "),_c('div',{staticClass:"col col-6"},[_c('line-chart',{attrs:{"source":"codeReviewIteration","title":"Number of Code Review Iterations","size":"total","cite-url":"https://github.com/chaoss/metrics/blob/master/activity-metrics/code-review-iteration.md","cite-text":"Code Review Iterations"}})],1),_vm._v(" "),_c('div',{staticClass:"col col-6"},[_c('line-chart',{attrs:{"source":"contributionAcceptance","title":"Contribution Acceptance","size":"total","cite-url":"https://github.com/chaoss/metrics/blob/master/activity-metrics/contribution-acceptance.md","cite-text":"Contribution Acceptance"}})],1),_vm._v(" "),_c('div',{staticClass:"col col-6"},[_c('line-chart',{attrs:{"source":"forks","title":"Forks / Week","cite-url":"https://github.com/OSSHealth/wg-gmd/blob/master/activity-metrics/forks.md","cite-text":"Forks"}})],1),_vm._v(" "),_c('div',{staticClass:"col col-6"},[_c('line-chart',{attrs:{"source":"maintainerResponseToMergeRequestDuration","title":"Time to First Maintainer Response to Merge Request","size":"total","cite-url":"https://github.com/chaoss/metrics/blob/master/activity-metrics/maintainer-response-to-merge-request-duration.md","cite-text":"Time to First Maintainer Response to Merge Request"}})],1),_vm._v(" "),_c('div',{staticClass:"col col-6"},[_c('line-chart',{attrs:{"source":"newContributingGithubOrganizations","title":"New Contributing Github Organizations","size":"total","cite-url":"https://github.com/chaoss/metrics/blob/master/activity-metrics/new-contributing-organizations.md","cite-text":"New Contributing Organizations"}})],1),_vm._v(" "),_c('div',{staticClass:"col col-6"},[_c('line-chart',{attrs:{"source":"openIssues","title":"Open Issues / Week","cite-url":"https://github.com/OSSHealth/wg-gmd/blob/master/activity-metrics/open-issues.md","cite-text":"Issues Open"}})],1),_vm._v(" "),_c('div',{staticClass:"col col-6"},[_c('line-chart',{attrs:{"source":"pullRequestComments","title":"Pull Request Comments / Week ","cite-url":"https://github.com/OSSHealth/wg-gmd/blob/master/activity-metrics/pull-request-comments.md","cite-text":"Pull Request Comments"}})],1),_vm._v(" "),_c('div',{staticClass:"col col-6"},[_c('line-chart',{attrs:{"source":"pullRequestsOpen","title":"Pull Requests Open / Week","cite-url":"https://github.com/OSSHealth/wg-gmd/blob/master/activity-metrics/pull-requests-open.md","cite-text":"Open Pull Requests"}})],1),_vm._v(" "),_c('div',{staticClass:"col col-12"},[_c('bubble-chart',{attrs:{"source":"contributingGithubOrganizations","title":"Contributing Github Organizations Overview","size":"total","cite-url":"https://github.com/chaoss/metrics/blob/master/activity-metrics/contributing-organizations.md","cite-text":"Contributing Organizations"}})],1)]),_vm._v(" "),_vm._m(0)])}
__vue__options__.staticRenderFns = [function render () {var _vm=this;var _h=_vm.$createElement;var _c=_vm._self._c||_h;return _c('small',[_vm._v("Data provided by "),_c('a',{attrs:{"href":"http://ghtorrent.org/msr14.html"}},[_vm._v("GHTorrent")]),_vm._v(" "),_c('span',{staticClass:"ghtorrent-version"}),_vm._v(" and the "),_c('a',{attrs:{"href":"https://developer.github.com/"}},[_vm._v("GitHub API")])])}]
>>>>>>> f0442be7
if (module.hot) {(function () {  var hotAPI = require("vue-hot-reload-api")
  hotAPI.install(require("vue"), true)
  if (!hotAPI.compatible) return
  module.hot.accept()
  if (!module.hot.data) {
    hotAPI.createRecord("data-v-6fde6fb0", __vue__options__)
  } else {
    hotAPI.reload("data-v-6fde6fb0", __vue__options__)
  }
})()}
});

;require.register("components/MainControls.vue", function(exports, require, module) {
;(function(){
"use strict";

<<<<<<< HEAD
var _vueMultiselect = require("vue-multiselect");

var _vueMultiselect2 = _interopRequireDefault(_vueMultiselect);

function _interopRequireDefault(obj) { return obj && obj.__esModule ? obj : { default: obj }; }

=======
>>>>>>> f0442be7
module.exports = {
  data: function data() {
    return {
      info: {
        days: 180,
        points: 45
      },
<<<<<<< HEAD
      isCollapsed: false,
      project: "Select project",
      values: [],
      options: [],
      repos: {},
      projects: [],
      disabled: false,
      compCount: 0,
      compared: true
    };
  },

  watch: {
    project: function project() {
      var _this = this;

      this.options = [];
      this.repos[this.project].forEach(function (repo) {
        var url = repo.url;
        var first = url.indexOf(".");
        var last = url.lastIndexOf(".");

        var option = null;

        if (first == last) option = url.slice(url.indexOf('/') + 1);else if (url.slice(last) == '.git') option = url.slice(url.indexOf('/') + 1);else option = url.substring(first + 1, last) + repo.url.slice(url.indexOf('/'));
        _this.options.push(option);
      });
    },
    compCount: function compCount() {
      if (this.$store.state.comparedRepos.length < 2) this.disabled = true;
      if (this.$store.state.comparedRepos.length == 1) this.compared = true;
    }

  },
  directives: {
    'click-outside': {
      bind: function bind(el, binding, vNode) {
        if (typeof binding.value !== 'function') {
          var compName = vNode.context.name;
          var warn = "[Vue-click-outside:] provided expression '" + binding.expression + "' is not a function, but has to be";
          if (compName) {
            warn += "Found in component '" + compName + "'";
          }
        }
        var bubble = binding.modifiers.bubble;
        var handler = function handler(e) {
          if (bubble || !el.contains(e.target) && el !== e.target) {
            binding.value(e);
          }
        };
        el.__vueClickOutside__ = handler;
        document.addEventListener('click', handler);
      },
      unbind: function unbind(el, binding) {
        document.removeEventListener('click', el.__vueClickOutside__);
        el.__vueClickOutside__ = null;
      }
    }
  },
=======
      isCollapsed: false

    };
  },

>>>>>>> f0442be7
  methods: {
    collapseText: function collapseText() {
      this.isCollapsed = !this.isCollapsed;
      if (!this.isCollapsed) {
        $(this.$el).find('.section').addClass('collapsed');
      } else $(this.$el).find('.section').removeClass('collapsed');
    },
    onStartDateChange: function onStartDateChange(e) {
      var _this = this;

      var date = Date.parse(this.$refs.startMonth.value + "/01/" + this.$refs.startYear.value);
      if (this.startDateTimeout) {
        clearTimeout(this.startDateTimeout);
        delete this.startDateTimeout;
      }
      this.startDateTimeout = setTimeout(function () {
<<<<<<< HEAD
        _this2.$store.commit('setDates', {
=======
        console.log(date);
        _this.$store.commit('setDates', {
>>>>>>> f0442be7
          startDate: date
        });
      }, 500);
    },
    onEndDateChange: function onEndDateChange(e) {
      var _this2 = this;

      var date = Date.parse(this.$refs.endMonth.value + "/01/" + this.$refs.endYear.value);
      if (this.endDateTimeout) {
        clearTimeout(this.endDateTimeout);
        delete this.endDateTimeout;
      }
      this.endDateTimeout = setTimeout(function () {
<<<<<<< HEAD
        _this3.$store.commit('setDates', {
=======
        console.log(date);
        _this2.$store.commit('setDates', {
>>>>>>> f0442be7
          endDate: date
        });
      }, 500);
    },
    onTrailingAverageChange: function onTrailingAverageChange(e) {
      this.info.days = e.target.value;
      this.info.points = e.target.value / 4;
      this.$store.commit('setVizOptions', {
        trailingAverage: e.target.value
      });
    },
    onRawWeeklyChange: function onRawWeeklyChange(e) {
      this.$store.commit('setVizOptions', {
        rawWeekly: e.target.checked
      });
    },
    onAreaChange: function onAreaChange(e) {
      this.$store.commit('setVizOptions', {
        showArea: e.target.checked
      });
    },
    onTooltipChange: function onTooltipChange(e) {
      this.$store.commit('setVizOptions', {
        showTooltip: e.target.checked
      });
    },
    onShowBelowAverageChange: function onShowBelowAverageChange(e) {
      this.$store.commit('setVizOptions', {
        showBelowAverage: e.target.checked
      });
    },
    onCompareChange: function onCompareChange(e) {
      this.$store.commit('setCompare', {
        compare: e.target.value
      });
    },
    onCompare: function onCompare(e) {
      var element = document.getElementById("invalid");
      this.compCount++;
      var repo = window.AugurAPI.Repo({
        githubURL: e.target.value
      });
      console.log(repo.batch(['codeCommits'], true));
      if (!repo.batch(['codeCommits'], true)[0]) {
        element.classList.remove("invisible");
      } else {
        this.$store.commit('addComparedRepo', {
          githubURL: e.target.value

        });
        element.classList.add("invisible");
      }
    },
<<<<<<< HEAD
    onArrayCompare: function onArrayCompare() {
      var _this4 = this;

      this.compCount += this.values.length;
      this.values.forEach(function (url) {
        var link = url;
        var end = url.slice(url.length - 4);
        if (end == ".git") link = link.substring(0, url.length - 4);
        console.log("link: ", link);
        _this4.$store.commit('addComparedRepo', {
          githubURL: link
        });
      });
    },
    onValuesClear: function onValuesClear() {
      this.values = [];
    },
    onClear: function onClear() {
      this.values = [];
      this.$store.commit('resetComparedRepos');
    },
=======
>>>>>>> f0442be7
    onDetailChange: function onDetailChange(e) {
      this.$store.commit('setVizOptions', {
        showDetail: e.target.checked
      });
<<<<<<< HEAD
    },
    getDownloadedRepos: function getDownloadedRepos() {
      var _this5 = this;

      this.downloadedRepos = [];
      window.AugurAPI.getDownloadedGitRepos().then(function (data) {
        _this5.repos = window._.groupBy(data, 'project_name');
        _this5.projects = Object.keys(_this5.repos);
      });
    },
    keepSelecting: function keepSelecting() {
      $(this.$el).find('.multiselect__content-wrapper').addClass('selecting');
    },
    stopSelecting: function stopSelecting() {
      $(this.$el).find('.multiselect__content-wrapper').removeClass('selecting');
=======
>>>>>>> f0442be7
    }
  },
  computed: {
    months: function months() {
      return [{ name: 'January', value: 0 }, { name: 'February', value: 1 }, { name: 'March', value: 2 }, { name: 'April', value: 3 }, { name: 'May', value: 4 }, { name: 'June', value: 5 }, { name: 'July', value: 6 }, { name: 'August', value: 7 }, { name: 'September', value: 8 }, { name: 'October', value: 9 }, { name: 'November', value: 10 }, { name: 'December', value: 11 }];
    },
    thisMonth: function thisMonth() {
      return new Date().getMonth();
    },
    thisYear: function thisYear() {
      return new Date().getUTCFullYear();
    },
    years: function years() {
      var yearArray = [];
      for (var i = 2005; i <= new Date().getUTCFullYear(); i++) {
        yearArray.push(i);
      }
      return yearArray;
    }
<<<<<<< HEAD
  },
  mounted: function mounted() {
    this.getDownloadedRepos();

    window.$(this.$el).find('.multiselect__input').addClass('search');
    window.$(this.$el).find('.multiselect__input').addClass('reposearch');

    if (this.projects.length == 1) this.project = this.projects[0];
=======
>>>>>>> f0442be7
  }
};
})()
if (module.exports.__esModule) module.exports = module.exports.default
var __vue__options__ = (typeof module.exports === "function"? module.exports.options: module.exports)
if (__vue__options__.functional) {console.error("[vueify] functional components are not supported and should be defined in plain js files using render functions.")}
<<<<<<< HEAD
__vue__options__.render = function render () {var _vm=this;var _h=_vm.$createElement;var _c=_vm._self._c||_h;return _c('div',{staticClass:"row",attrs:{"id":"controls"}},[_c('div',{staticClass:"col col-12"},[_c('div',{staticClass:"form"},[_c('div',{staticClass:"topic"},[_c('div',{staticClass:"container"},[_c('div',{staticClass:"row justify-content-md-center"},[_c('div',{staticClass:"col col-9"},[_c('div',{staticClass:"row"},[_vm._m(0),_vm._v(" "),_c('div',{directives:[{name:"click-outside",rawName:"v-click-outside",value:(_vm.stopSelecting),expression:"stopSelecting"}],staticClass:"row col col-4",staticStyle:{"text-align":"center !important"}},[_c('div',{staticClass:"col col-6",staticStyle:{"display":"inline !important"},on:{"click":_vm.keepSelecting}},[_c('multiselect',{attrs:{"options":_vm.projects,"placeholder":_vm.project},model:{value:(_vm.project),callback:function ($$v) {_vm.project=$$v},expression:"project"}})],1),_vm._v(" "),_c('div',{staticClass:"col col-6",staticStyle:{"display":"inline !important"},on:{"click":_vm.keepSelecting}},[_c('multiselect',{staticClass:"search reposearch special",attrs:{"options":_vm.options,"multiple":true,"group-label":"url","placeholder":"Select repos"},model:{value:(_vm.values),callback:function ($$v) {_vm.values=$$v},expression:"values"}})],1)]),_vm._v(" "),_c('div',{staticClass:"col col-1"},[_c('input',{staticStyle:{"max-width":"69.9px"},attrs:{"type":"button","value":"Apply"},on:{"click":function($event){_vm.onArrayCompare(); _vm.onValuesClear()}}})]),_vm._v(" "),_c('div',{staticClass:"col col-1"},[_c('input',{staticStyle:{"max-width":"69.9px"},attrs:{"type":"button","value":"Reset"},on:{"click":function($event){_vm.onClear()}}})]),_vm._v(" "),_c('div',{staticClass:"col col-3"},[_c('input',{staticClass:"search reposearch",attrs:{"type":"text","placeholder":"Search other GitHub URL"},on:{"change":_vm.onCompare}}),_vm._v(" "),_c('p')])])]),_vm._v(" "),_c('div',{staticClass:"col col-1 invisible invalid-search",attrs:{"id":"invalid","align":"center"}},[_vm._v("Repo not found.")]),_vm._v(" "),_c('div',{staticClass:"col col-2",attrs:{"id":"collapse"}},[_c('div',{directives:[{name:"show",rawName:"v-show",value:(_vm.isCollapsed),expression:"isCollapsed"}],staticClass:"col col-12 align-bottom",attrs:{"align":"right"},on:{"click":function($event){_vm.collapseText()}}},[_vm._v("Less configuration options ▼")]),_vm._v(" "),_c('div',{directives:[{name:"show",rawName:"v-show",value:(!_vm.isCollapsed),expression:"!isCollapsed"}],staticClass:"col col-12 align-bottom",attrs:{"align":"right"},on:{"click":function($event){_vm.collapseText()}}},[_vm._v("More configuration options ▶")])])])]),_vm._v(" "),_c('div',{staticClass:"row gutters section collapsible collapsed"},[_c('div',{staticClass:"col col-5"},[_c('label',[_vm._v("Line Charts\n            "),_c('div',{staticClass:"row"},[_c('div',{staticClass:"col col-6"},[_c('div',{staticClass:"form-item form-checkboxes"},[_c('label',{staticClass:"checkbox"},[_c('input',{attrs:{"name":"comparebaseline","value":"each","type":"checkbox"},on:{"change":_vm.onRawWeeklyChange}}),_vm._v("Raw weekly values"),_c('sup',{staticClass:"warn"})])]),_vm._v(" "),_c('div',{staticClass:"form-item form-checkboxes"},[_c('label',{staticClass:"checkbox"},[_c('input',{attrs:{"name":"comparebaseline","value":"each","type":"checkbox","disabled":!_vm.disabled,"checked":""},domProps:{"checked":_vm.disabled},on:{"change":_vm.onAreaChange}}),_vm._v("Standard deviation")])])]),_vm._v(" "),_c('div',{staticClass:"col col-6"},[_c('div',{staticClass:"form-item form-checkboxes"},[_c('label',{staticClass:"checkbox"},[_c('input',{attrs:{"name":"comparebaseline","value":"each","type":"checkbox","disabled":!_vm.disabled,"checked":""},domProps:{"checked":_vm.disabled},on:{"change":_vm.onTooltipChange}}),_vm._v("Show tooltip")])]),_vm._v(" "),_c('div',{staticClass:"form-item form-checkboxes"},[_c('label',{staticClass:"checkbox"},[_c('input',{attrs:{"name":"comparebaseline","value":"each","type":"checkbox","checked":""},on:{"change":_vm.onDetailChange}}),_vm._v("Enable detail")])])]),_vm._v(" "),_c('label',[_vm._v("Bubble Charts\n              "),_c('div',{staticClass:"form-item form-checkboxes"},[_c('label',{staticClass:"checkbox"},[_c('input',{attrs:{"name":"comparebaseline","value":"each","type":"checkbox"},on:{"change":_vm.onShowBelowAverageChange}}),_vm._v("Show users with below-average total contributions"),_c('sup',{staticClass:"warn"})]),_c('br')])]),_vm._v(" "),_vm._m(1),_vm._v(" "),_c('div',{staticClass:"col col-11"},[_c('small',[_vm._v("1. Line charts show a rolling mean over "+_vm._s(_vm.info.days)+" days with data points at each "+_vm._s(_vm.info.points)+"-day interval")])])])])]),_vm._v(" "),_c('div',{staticClass:"col col-7"},[_c('div',{staticClass:"row"},[_c('div',{staticClass:"col col-6"},[_c('h6',[_vm._v("Configuration")]),_vm._v(" "),_c('div',{staticClass:"row gutters"},[_c('div',{staticClass:"col col-11"},[_c('div',{staticClass:"form-item"},[_c('label',[_vm._v("Start Date\n                          "),_c('div',{staticClass:"row gutters"},[_c('div',{staticClass:"col col-7"},[_c('div',{staticClass:"form-item"},[_c('select',{ref:"startMonth",on:{"change":_vm.onStartDateChange}},_vm._l((_vm.months),function(month){return _c('option',{domProps:{"value":month.value,"selected":month.value == _vm.thisMonth}},[_vm._v(_vm._s(month.name))])})),_vm._v(" "),_c('div',{staticClass:"desc"},[_vm._v("Month")])])]),_vm._v(" "),_c('div',{staticClass:"col col-5"},[_c('div',{staticClass:"form-item"},[_c('select',{ref:"startYear",on:{"change":_vm.onStartDateChange}},_vm._l((_vm.years),function(year){return _c('option',{domProps:{"value":year,"selected":year == 2010}},[_vm._v(_vm._s(year))])})),_vm._v(" "),_c('div',{staticClass:"desc"},[_vm._v("Year")])])])])])])])]),_vm._v(" "),_c('p'),_vm._v(" "),_c('div',{staticClass:"row gutters"},[_c('div',{staticClass:"col col-11"},[_c('div',{staticClass:"form-item"},[_c('label',[_vm._v("End Date\n                          "),_c('div',{staticClass:"row gutters"},[_c('div',{staticClass:"col col-7"},[_c('div',{staticClass:"form-item"},[_c('select',{ref:"endMonth",on:{"change":_vm.onEndDateChange}},_vm._l((_vm.months),function(month){return _c('option',{domProps:{"value":month.value,"selected":month.value == _vm.thisMonth}},[_vm._v(_vm._s(month.name))])})),_vm._v(" "),_c('div',{staticClass:"desc"},[_vm._v("Month")])])]),_vm._v(" "),_c('div',{staticClass:"col col-5"},[_c('div',{staticClass:"form-item"},[_c('select',{ref:"endYear",on:{"change":_vm.onEndDateChange}},_vm._l((_vm.years),function(year){return _c('option',{domProps:{"value":year,"selected":year == _vm.thisYear}},[_vm._v(_vm._s(year))])})),_vm._v(" "),_c('div',{staticClass:"desc"},[_vm._v("Year")])])])])])])])]),_vm._v(" "),_c('br')]),_vm._v(" "),_c('div',{staticClass:"col col-1"}),_vm._v(" "),_c('div',{staticClass:"col col-5"},[_c('h6',[_vm._v("Rendering")]),_vm._v(" "),_c('label',[_vm._v("Line Charts"),_c('sup',[_vm._v("1")]),_c('sup',{staticClass:"warn"}),_vm._v(" "),_c('div',{staticClass:"append col col-10"},[_c('input',{ref:"info",attrs:{"type":"number","min":"20","id":"averagetimespan","value":"180","placeholder":"180"},on:{"change":_vm.onTrailingAverageChange}}),_c('span',[_vm._v("day average")])]),_vm._v(" "),_c('p'),_vm._v(" "),_c('h6',[_vm._v("Comparison Type")]),_vm._v(" "),_c('label',[_c('div',{staticClass:"form-item form-checkboxes"},[_c('label',{staticClass:"checkbox"},[_c('input',{attrs:{"name":"comparebaseline","value":"zscore","type":"radio"},domProps:{"checked":_vm.compared},on:{"change":_vm.onCompareChange}}),_vm._v("Z-score")]),_c('br'),_vm._v(" "),_c('label',{staticClass:"checkbox"},[_c('input',{attrs:{"name":"comparebaseline","value":"baseline","type":"radio"},domProps:{"checked":!_vm.compared},on:{"change":_vm.onCompareChange}}),_vm._v("Baseline is compared")]),_vm._v(" "),_c('label',{staticClass:"checkbox"},[_c('input',{attrs:{"name":"comparebaseline","value":"rolling","type":"radio"},domProps:{"checked":!_vm.compared},on:{"change":_vm.onCompareChange}}),_vm._v("Rolling average")])])])]),_vm._v(" "),_c('br')])])])])])])])])}
__vue__options__.staticRenderFns = [function render () {var _vm=this;var _h=_vm.$createElement;var _c=_vm._self._c||_h;return _c('div',{staticClass:"col col-3",attrs:{"align":"center","id":"comparetext"}},[_c('h6',[_vm._v("Compare from your repos:")])])},function render () {var _vm=this;var _h=_vm.$createElement;var _c=_vm._self._c||_h;return _c('div',{staticClass:"col col-12"},[_c('small',{staticClass:"warn"},[_vm._v(" - These options affect performance")])])}]
=======
__vue__options__.render = function render () {var _vm=this;var _h=_vm.$createElement;var _c=_vm._self._c||_h;return _c('div',{staticClass:"row",attrs:{"id":"controls"}},[_c('div',{staticClass:"col col-12"},[_c('div',{staticClass:"form"},[_c('div',{staticClass:"topic"},[_c('div',{staticClass:"container"},[_c('div',{staticClass:"row justify-content-md-center"},[_c('div',{staticClass:"col col-9"},[_c('div',{staticClass:"row"},[_vm._m(0),_vm._v(" "),_c('div',{staticClass:"col col-9"},[_c('input',{staticClass:"search reposearch",attrs:{"type":"text","placeholder":"GitHub URL"},on:{"change":_vm.onCompare}}),_vm._v(" "),_c('p')])])]),_vm._v(" "),_c('div',{staticClass:"col col-3",attrs:{"id":"collapse"}},[_c('div',{directives:[{name:"show",rawName:"v-show",value:(_vm.isCollapsed),expression:"isCollapsed"}],staticClass:"col col-12 align-bottom",attrs:{"align":"right"},on:{"click":_vm.collapseText}},[_vm._v("Less configuration options ▼")]),_vm._v(" "),_c('div',{directives:[{name:"show",rawName:"v-show",value:(!_vm.isCollapsed),expression:"!isCollapsed"}],staticClass:"col col-12 align-bottom",attrs:{"align":"right"},on:{"click":_vm.collapseText}},[_vm._v("More configuration options ▶")])])])]),_vm._v(" "),_c('div',{staticClass:"row gutters section collapsible collapsed"},[_c('div',{staticClass:"col col-5"},[_c('label',[_vm._v("Line Charts\n            "),_c('div',{staticClass:"row"},[_c('div',{staticClass:"col col-6"},[_c('div',{staticClass:"form-item form-checkboxes"},[_c('label',{staticClass:"checkbox"},[_c('input',{attrs:{"name":"comparebaseline","value":"each","type":"checkbox"},on:{"change":_vm.onRawWeeklyChange}}),_vm._v("Raw weekly values"),_c('sup',{staticClass:"warn"})])]),_vm._v(" "),_c('div',{staticClass:"form-item form-checkboxes"},[_c('label',{staticClass:"checkbox"},[_c('input',{attrs:{"name":"comparebaseline","value":"each","type":"checkbox","checked":""},on:{"change":_vm.onAreaChange}}),_vm._v("Standard deviation")])])]),_vm._v(" "),_c('div',{staticClass:"col col-6"},[_c('div',{staticClass:"form-item form-checkboxes"},[_c('label',{staticClass:"checkbox"},[_c('input',{attrs:{"name":"comparebaseline","value":"each","type":"checkbox","checked":""},on:{"change":_vm.onTooltipChange}}),_vm._v("Show tooltip")])]),_vm._v(" "),_c('div',{staticClass:"form-item form-checkboxes"},[_c('label',{staticClass:"checkbox"},[_c('input',{attrs:{"name":"comparebaseline","value":"each","type":"checkbox","checked":""},on:{"change":_vm.onDetailChange}}),_vm._v("Enable detail")])])]),_vm._v(" "),_c('label',[_vm._v("Bubble Charts\n              "),_c('div',{staticClass:"form-item form-checkboxes"},[_c('label',{staticClass:"checkbox"},[_c('input',{attrs:{"name":"comparebaseline","value":"each","type":"checkbox"},on:{"change":_vm.onShowBelowAverageChange}}),_vm._v("Show users with below-average total contributions"),_c('sup',{staticClass:"warn"})]),_c('br')])]),_vm._v(" "),_vm._m(1),_vm._v(" "),_c('div',{staticClass:"col col-11"},[_c('small',[_vm._v("1. Line charts show a rolling mean over "+_vm._s(_vm.info.days)+" days with data points at each "+_vm._s(_vm.info.points)+"-day interval")])])])])]),_vm._v(" "),_c('div',{staticClass:"col col-7"},[_c('div',{staticClass:"row"},[_c('div',{staticClass:"col col-6"},[_c('h6',[_vm._v("Configuration")]),_vm._v(" "),_c('div',{staticClass:"row gutters"},[_c('div',{staticClass:"col col-11"},[_c('div',{staticClass:"form-item"},[_c('label',[_vm._v("Start Date\n                          "),_c('div',{staticClass:"row gutters"},[_c('div',{staticClass:"col col-7"},[_c('div',{staticClass:"form-item"},[_c('select',{ref:"startMonth",on:{"change":_vm.onStartDateChange}},_vm._l((_vm.months),function(month){return _c('option',{domProps:{"value":month.value,"selected":month.value == _vm.thisMonth}},[_vm._v(_vm._s(month.name))])})),_vm._v(" "),_c('div',{staticClass:"desc"},[_vm._v("Month")])])]),_vm._v(" "),_c('div',{staticClass:"col col-5"},[_c('div',{staticClass:"form-item"},[_c('select',{ref:"startYear",on:{"change":_vm.onStartDateChange}},_vm._l((_vm.years),function(year){return _c('option',{domProps:{"value":year,"selected":year == 2010}},[_vm._v(_vm._s(year))])})),_vm._v(" "),_c('div',{staticClass:"desc"},[_vm._v("Year")])])])])])])])]),_vm._v(" "),_c('p'),_vm._v(" "),_c('div',{staticClass:"row gutters"},[_c('div',{staticClass:"col col-11"},[_c('div',{staticClass:"form-item"},[_c('label',[_vm._v("End Date\n                          "),_c('div',{staticClass:"row gutters"},[_c('div',{staticClass:"col col-7"},[_c('div',{staticClass:"form-item"},[_c('select',{ref:"endMonth",on:{"change":_vm.onEndDateChange}},_vm._l((_vm.months),function(month){return _c('option',{domProps:{"value":month.value,"selected":month.value == _vm.thisMonth}},[_vm._v(_vm._s(month.name))])})),_vm._v(" "),_c('div',{staticClass:"desc"},[_vm._v("Month")])])]),_vm._v(" "),_c('div',{staticClass:"col col-5"},[_c('div',{staticClass:"form-item"},[_c('select',{ref:"endYear",on:{"change":_vm.onEndDateChange}},_vm._l((_vm.years),function(year){return _c('option',{domProps:{"value":year,"selected":year == _vm.thisYear}},[_vm._v(_vm._s(year))])})),_vm._v(" "),_c('div',{staticClass:"desc"},[_vm._v("Year")])])])])])])])]),_vm._v(" "),_c('br')]),_vm._v(" "),_c('div',{staticClass:"col col-1"}),_vm._v(" "),_c('div',{staticClass:"col col-5"},[_c('h6',[_vm._v("Rendering")]),_vm._v(" "),_c('label',[_vm._v("Line Charts"),_c('sup',[_vm._v("1")]),_c('sup',{staticClass:"warn"}),_vm._v(" "),_c('div',{staticClass:"append col col-10"},[_c('input',{ref:"info",attrs:{"type":"number","min":"20","id":"averagetimespan","value":"180","placeholder":"180"},on:{"change":_vm.onTrailingAverageChange}}),_c('span',[_vm._v("day average")])]),_vm._v(" "),_c('p'),_vm._v(" "),_c('h6',[_vm._v("Comparison Type")]),_vm._v(" "),_c('label',[_c('div',{staticClass:"form-item form-checkboxes"},[_c('label',{staticClass:"checkbox"},[_c('input',{attrs:{"name":"comparebaseline","value":"zscore","type":"radio"},on:{"change":_vm.onCompareChange}}),_vm._v("Z-score")]),_c('br'),_vm._v(" "),_c('label',{staticClass:"checkbox"},[_c('input',{attrs:{"name":"comparebaseline","value":"baseline","checked":"","type":"radio"},on:{"change":_vm.onCompareChange}}),_vm._v("Baseline is compared")])])])]),_vm._v(" "),_c('br')])])])])])])])])}
__vue__options__.staticRenderFns = [function render () {var _vm=this;var _h=_vm.$createElement;var _c=_vm._self._c||_h;return _c('div',{staticClass:"col col-3",attrs:{"align":"center","id":"comparetext"}},[_c('h6',[_vm._v("Compare Repository:")])])},function render () {var _vm=this;var _h=_vm.$createElement;var _c=_vm._self._c||_h;return _c('div',{staticClass:"col col-12"},[_c('small',{staticClass:"warn"},[_vm._v(" - These options affect performance")])])}]
>>>>>>> f0442be7
if (module.hot) {(function () {  var hotAPI = require("vue-hot-reload-api")
  hotAPI.install(require("vue"), true)
  if (!hotAPI.compatible) return
  module.hot.accept()
  if (!module.hot.data) {
    hotAPI.createRecord("data-v-4eb76a08", __vue__options__)
  } else {
    hotAPI.reload("data-v-4eb76a08", __vue__options__)
  }
})()}
});

;require.register("components/MetricsStatusCard.vue", function(exports, require, module) {
;(function(){
'use strict';

Object.defineProperty(exports, "__esModule", {
  value: true
});

var _AugurHeader = require('./AugurHeader');

var _AugurHeader2 = _interopRequireDefault(_AugurHeader);

function _interopRequireDefault(obj) { return obj && obj.__esModule ? obj : { default: obj }; }

exports.default = {

  name: 'AllMetricsStatusCard',
  components: {
    AugurHeader: _AugurHeader2.default
  },
  data: function data() {
    return {
      metricsStatus: [],
      metadata: {
        metricStatusMetadata: [],
        groups: [],
        sources: [],
        metric_types: []
      },
      filters: {
        selected_group: 'all',
        selected_source: 'all',
        selected_metric_type: 'all',
        selected_backend_status: 'all',
        selected_frontend_status: 'all',
        seletec_is_defined: 'all'
      }
    };
  },

  methods: {
    getMetricsStatus: function getMetricsStatus() {
      var _this = this;

      var query_string = "group=" + this.selected_group + "&data_source=" + this.selected_source + "&metric_type=" + this.selected_metric_type + "&backend_status=" + this.selected_backend_status + "&frontend_status=" + this.selected_frontend_status + "&is_defined=" + this.selected_is_defined;

      window.AugurAPI.getMetricsStatus(query_string).then(function (data) {
        _this.metricsStatus = data;
      });
    },
    getMetricsStatusMetadata: function getMetricsStatusMetadata() {
      var _this2 = this;

      window.AugurAPI.getMetricsStatusMetadata().then(function (data) {
        _this2.metadata['metricStatusMetadata'] = data;

        _this2.metadata['groups'] = Object.keys(data[0].groups);

        _this2.metadata['data_sources'] = data[0].data_sources;

        _this2.metadata['metric_types'] = data[0].metric_types;
      });
    },
    getImplementationStatusColor: function getImplementationStatusColor(metric, location) {
      if (metric[location] == "unimplemented") {
        return "#c00";
      } else if (metric[location] == "implemented") {
        return "#0c0";
      }
    },
    getBackendStatusColor: function getBackendStatusColor(metric) {
      if (metric["backend_status"] == "unimplemented") {
        return "#c00";
      } else if (metric["backend_status"] == "implemented") {
        return "#0c0";
      }
    },
    getFrontendStatusColor: function getFrontendStatusColor(metric) {
      if (metric["frontend_status"] == "unimplemented") {
        return "#c00";
      } else if (metric["frontend_status"] == "implemented") {
        return "#0c0";
      }
    }
  },
  mounted: function mounted() {
    this.selected_group = 'all';
    this.selected_source = 'all';
    this.selected_metric_type = 'all';
    this.selected_backend_status = 'all';
    this.selected_frontend_status = 'all';
    this.selected_is_defined = 'all';
    this.getMetricsStatus();
    this.getMetricsStatusMetadata();
  }
};
})()
if (module.exports.__esModule) module.exports = module.exports.default
var __vue__options__ = (typeof module.exports === "function"? module.exports.options: module.exports)
if (__vue__options__.functional) {console.error("[vueify] functional components are not supported and should be defined in plain js files using render functions.")}
__vue__options__.render = function render () {var _vm=this;var _h=_vm.$createElement;var _c=_vm._self._c||_h;return _c('div',{staticClass:"is-table-container"},[_c('augur-header'),_vm._v(" "),_c('section',[_c('h3',[_vm._v("CHAOSS Metrics Implementation Status")]),_vm._v(" "),_c('div',{staticClass:"row gutters"},[_c('div',{staticClass:"col col-4"},[_c('label',[_vm._v("Group:\n      "),_c('select',{directives:[{name:"model",rawName:"v-model",value:(_vm.selected_group),expression:"selected_group"}],attrs:{"id":"metric_group"},on:{"change":[function($event){var $$selectedVal = Array.prototype.filter.call($event.target.options,function(o){return o.selected}).map(function(o){var val = "_value" in o ? o._value : o.value;return val}); _vm.selected_group=$event.target.multiple ? $$selectedVal : $$selectedVal[0]},function($event){_vm.getMetricsStatus()}]}},_vm._l((_vm.metadata['groups']),function(group){return _c('option',{domProps:{"value":group}},[_vm._v("\n        "+_vm._s(group)+"\n       ")])}))])]),_vm._v(" "),_c('div',{staticClass:"col col-4"},[_c('label',[_vm._v("Source:\n      "),_c('select',{directives:[{name:"model",rawName:"v-model",value:(_vm.selected_source),expression:"selected_source"}],attrs:{"id":"metric_source"},on:{"change":[function($event){var $$selectedVal = Array.prototype.filter.call($event.target.options,function(o){return o.selected}).map(function(o){var val = "_value" in o ? o._value : o.value;return val}); _vm.selected_source=$event.target.multiple ? $$selectedVal : $$selectedVal[0]},function($event){_vm.getMetricsStatus()}]}},_vm._l((_vm.metadata['data_sources']),function(data_source){return _c('option',{domProps:{"value":data_source}},[_vm._v("\n        "+_vm._s(data_source)+"\n       ")])}))])]),_vm._v(" "),_c('div',{staticClass:"col col-4"},[_c('label',[_vm._v("Metric Type:\n      "),_c('select',{directives:[{name:"model",rawName:"v-model",value:(_vm.selected_metric_type),expression:"selected_metric_type"}],attrs:{"id":"metric_type"},on:{"change":[function($event){var $$selectedVal = Array.prototype.filter.call($event.target.options,function(o){return o.selected}).map(function(o){var val = "_value" in o ? o._value : o.value;return val}); _vm.selected_metric_type=$event.target.multiple ? $$selectedVal : $$selectedVal[0]},function($event){_vm.getMetricsStatus()}]}},_vm._l((_vm.metadata['metric_types']),function(metric_type){return _c('option',{domProps:{"value":metric_type}},[_vm._v("\n        "+_vm._s(metric_type)+"\n       ")])}))])]),_vm._v(" "),_vm._m(0),_vm._v(" "),_c('div',{staticClass:"col col-4"},[_c('label',[_vm._v("Backend Status:\n      "),_c('select',{directives:[{name:"model",rawName:"v-model",value:(_vm.selected_backend_status),expression:"selected_backend_status"}],attrs:{"id":"metric_backend_status"},on:{"change":[function($event){var $$selectedVal = Array.prototype.filter.call($event.target.options,function(o){return o.selected}).map(function(o){var val = "_value" in o ? o._value : o.value;return val}); _vm.selected_backend_status=$event.target.multiple ? $$selectedVal : $$selectedVal[0]},function($event){_vm.getMetricsStatus()}]}},[_c('option',{attrs:{"value":"all"}},[_vm._v("all")]),_vm._v(" "),_c('option',{attrs:{"value":"unimplemented"}},[_vm._v("unimplemented")]),_vm._v(" "),_c('option',{attrs:{"value":"implemented"}},[_vm._v("implemented")])])])]),_vm._v(" "),_c('div',{staticClass:"col col-4"},[_c('label',[_vm._v("Frontend Status:\n      "),_c('select',{directives:[{name:"model",rawName:"v-model",value:(_vm.selected_frontend_status),expression:"selected_frontend_status"}],attrs:{"id":"metric_frontend_status"},on:{"change":[function($event){var $$selectedVal = Array.prototype.filter.call($event.target.options,function(o){return o.selected}).map(function(o){var val = "_value" in o ? o._value : o.value;return val}); _vm.selected_frontend_status=$event.target.multiple ? $$selectedVal : $$selectedVal[0]},function($event){_vm.getMetricsStatus()}]}},[_c('option',{attrs:{"value":"all"}},[_vm._v("all")]),_vm._v(" "),_c('option',{attrs:{"value":"unimplemented"}},[_vm._v("unimplemented")]),_vm._v(" "),_c('option',{attrs:{"value":"implemented"}},[_vm._v("implemented")])])])]),_vm._v(" "),_c('div',{staticClass:"col col-4"},[_c('label',[_vm._v("Defined:\n      "),_c('select',{directives:[{name:"model",rawName:"v-model",value:(_vm.selected_is_defined),expression:"selected_is_defined"}],attrs:{"id":"metric_is_defined"},on:{"change":[function($event){var $$selectedVal = Array.prototype.filter.call($event.target.options,function(o){return o.selected}).map(function(o){var val = "_value" in o ? o._value : o.value;return val}); _vm.selected_is_defined=$event.target.multiple ? $$selectedVal : $$selectedVal[0]},function($event){_vm.getMetricsStatus()}]}},[_c('option',{attrs:{"value":"all"}},[_vm._v("all")]),_vm._v(" "),_c('option',{attrs:{"value":"true"}},[_vm._v("true")]),_vm._v(" "),_c('option',{attrs:{"value":"false"}},[_vm._v("false")])])])])]),_vm._v(" "),_c('p'),_vm._v(" "),_c('table',{staticClass:"is-responsive"},[_vm._m(1),_vm._v(" "),_c('tbody',{staticStyle:{"display":"block","height":"400px","overflow-y":"scroll","text-align":"center","background":"#eaeaea"}},_vm._l((_vm.metricsStatus),function(metric){return _c('tr',[_c('div',{staticStyle:{"overflow":"hidden"}},[_c('td',{staticStyle:{"width":"119px !important"},style:({ color: _vm.getBackendStatusColor(metric) })},[_vm._v(_vm._s(metric.backend_status))]),_vm._v(" "),_c('td',{staticStyle:{"width":"135px !important"},style:({ color: _vm.getFrontendStatusColor(metric) })},[_vm._v(_vm._s(metric.frontend_status))]),_vm._v(" "),(metric.url != '/')?[_c('td',{staticStyle:{"width":"170px !important"}},[_c('a',{attrs:{"href":metric.documentation_url}},[_vm._v(_vm._s(metric.display_name))])])]:[_c('td',{staticStyle:{"width":"170px !important"}},[_vm._v(_vm._s(metric.display_name))])],_vm._v(" "),_c('td',{staticStyle:{"width":"121px !important"}},[_vm._v(_vm._s(metric.group))]),_vm._v(" "),_c('td',{staticStyle:{"width":"569px !important"}},[_vm._v(_vm._s(metric.endpoint))]),_vm._v(" "),_c('td',{staticStyle:{"width":"120px !important"}},[_vm._v(_vm._s(metric.data_source))]),_vm._v(" "),_c('td',{staticStyle:{"width":"85px !important"}},[_vm._v(_vm._s(metric.metric_type))])],2)])}))])])],1)}
__vue__options__.staticRenderFns = [function render () {var _vm=this;var _h=_vm.$createElement;var _c=_vm._self._c||_h;return _c('div',{staticClass:"col col-12"},[_c('br')])},function render () {var _vm=this;var _h=_vm.$createElement;var _c=_vm._self._c||_h;return _c('thead',{staticStyle:{"display":"block"}},[_c('tr',{staticStyle:{"font-weight":"600","text-align":"center"}},[_c('td',{staticStyle:{"width":"119px !important"}},[_vm._v("Backend Status")]),_vm._v(" "),_c('td',{staticStyle:{"width":"135px !important"}},[_vm._v("Frontend Status")]),_vm._v(" "),_c('td',{staticStyle:{"width":"170px !important"}},[_vm._v("Name")]),_vm._v(" "),_c('td',{staticStyle:{"width":"121px !important"}},[_vm._v("Group")]),_vm._v(" "),_c('td',{staticStyle:{"width":"569px !important"}},[_vm._v("Endpoint")]),_vm._v(" "),_c('td',{staticStyle:{"width":"120px !important"}},[_vm._v("Source")]),_vm._v(" "),_c('td',{staticStyle:{"width":"85px !important"}},[_vm._v("Metric Type")])])])}]
__vue__options__._scopeId = "data-v-99cabfb0"
if (module.hot) {(function () {  var hotAPI = require("vue-hot-reload-api")
  hotAPI.install(require("vue"), true)
  if (!hotAPI.compatible) return
  module.hot.accept()
  if (!module.hot.data) {
    hotAPI.createRecord("data-v-99cabfb0", __vue__options__)
  } else {
    hotAPI.reload("data-v-99cabfb0", __vue__options__)
  }
})()}
});

;require.register("components/RiskCard.vue", function(exports, require, module) {
;(function(){
'use strict';

var _DynamicLineChart = require('./charts/DynamicLineChart');

var _DynamicLineChart2 = _interopRequireDefault(_DynamicLineChart);

var _BubbleChart = require('./charts/BubbleChart');

var _BubbleChart2 = _interopRequireDefault(_BubbleChart);

var _StackedBarChart = require('./charts/StackedBarChart');

var _StackedBarChart2 = _interopRequireDefault(_StackedBarChart);

function _interopRequireDefault(obj) { return obj && obj.__esModule ? obj : { default: obj }; }

module.exports = {
  data: function data() {
    return {
      colors: ["#FF3647", "#4736FF", "#3cb44b", "#ffe119", "#f58231", "#911eb4", "#42d4f4", "#f032e6"]
    };
  },

  components: {
    DynamicLineChart: _DynamicLineChart2.default,
    BubbleChart: _BubbleChart2.default,
    StackedBarChart: _StackedBarChart2.default
  }
};
})()
if (module.exports.__esModule) module.exports = module.exports.default
var __vue__options__ = (typeof module.exports === "function"? module.exports.options: module.exports)
if (__vue__options__.functional) {console.error("[vueify] functional components are not supported and should be defined in plain js files using render functions.")}
__vue__options__.render = function render () {var _vm=this;var _h=_vm.$createElement;var _c=_vm._self._c||_h;return _c('section',[_c('h1',[_vm._v("Risk")]),_vm._v(" "),_c('div',{staticStyle:{"display":"inline-block"}},[_c('h2',{staticStyle:{"display":"inline-block","color":"black !important"}},[_vm._v(_vm._s(_vm.$store.state.baseRepo))]),_vm._v(" "),(_vm.$store.state.comparedRepos.length > 0)?_c('h2',{staticClass:"repolisting",staticStyle:{"display":"inline-block"}},[_vm._v(" compared to: ")]):_vm._e(),_vm._v(" "),_vm._l((_vm.$store.state.comparedRepos),function(repo,index){return _c('h2',{staticStyle:{"display":"inline-block"}},[_c('span',{staticClass:"repolisting",style:({ 'color': _vm.colors[index] })},[_vm._v(" "+_vm._s(repo)+" ")])])})],2),_vm._v(" "),_vm._m(0)])}
__vue__options__.staticRenderFns = [function render () {var _vm=this;var _h=_vm.$createElement;var _c=_vm._self._c||_h;return _c('div',{staticClass:"row"},[_c('p',[_vm._v("We currently do not have any metrics developed for this group.")])])}]
if (module.hot) {(function () {  var hotAPI = require("vue-hot-reload-api")
  hotAPI.install(require("vue"), true)
  if (!hotAPI.compatible) return
  module.hot.accept()
  if (!module.hot.data) {
    hotAPI.createRecord("data-v-0abc386c", __vue__options__)
  } else {
    hotAPI.reload("data-v-0abc386c", __vue__options__)
  }
})()}
});

;require.register("components/ValueCard.vue", function(exports, require, module) {
;(function(){
'use strict';

var _DynamicLineChart = require('./charts/DynamicLineChart');

var _DynamicLineChart2 = _interopRequireDefault(_DynamicLineChart);

var _BubbleChart = require('./charts/BubbleChart');

var _BubbleChart2 = _interopRequireDefault(_BubbleChart);

var _StackedBarChart = require('./charts/StackedBarChart');

var _StackedBarChart2 = _interopRequireDefault(_StackedBarChart);

function _interopRequireDefault(obj) { return obj && obj.__esModule ? obj : { default: obj }; }

module.exports = {
  data: function data() {
    return {
      colors: ["#FF3647", "#4736FF", "#3cb44b", "#ffe119", "#f58231", "#911eb4", "#42d4f4", "#f032e6"]
    };
  },

  components: {
    DynamicLineChart: _DynamicLineChart2.default,
    BubbleChart: _BubbleChart2.default,
    StackedBarChart: _StackedBarChart2.default
  }
};
})()
if (module.exports.__esModule) module.exports = module.exports.default
var __vue__options__ = (typeof module.exports === "function"? module.exports.options: module.exports)
if (__vue__options__.functional) {console.error("[vueify] functional components are not supported and should be defined in plain js files using render functions.")}
__vue__options__.render = function render () {var _vm=this;var _h=_vm.$createElement;var _c=_vm._self._c||_h;return _c('section',[_c('h1',[_vm._v("Value")]),_vm._v(" "),_c('div',{staticStyle:{"display":"inline-block"}},[_c('h2',{staticStyle:{"display":"inline-block","color":"black !important"}},[_vm._v(_vm._s(_vm.$store.state.baseRepo))]),_vm._v(" "),(_vm.$store.state.comparedRepos.length > 0)?_c('h2',{staticClass:"repolisting",staticStyle:{"display":"inline-block"}},[_vm._v(" compared to: ")]):_vm._e(),_vm._v(" "),_vm._l((_vm.$store.state.comparedRepos),function(repo,index){return _c('h2',{staticStyle:{"display":"inline-block"}},[_c('span',{staticClass:"repolisting",style:({ 'color': _vm.colors[index] })},[_vm._v(" "+_vm._s(repo)+" ")])])})],2),_vm._v(" "),_vm._m(0)])}
__vue__options__.staticRenderFns = [function render () {var _vm=this;var _h=_vm.$createElement;var _c=_vm._self._c||_h;return _c('div',{staticClass:"row"},[_c('p',[_vm._v("We currently do not have any metrics developed for this group.")])])}]
if (module.hot) {(function () {  var hotAPI = require("vue-hot-reload-api")
  hotAPI.install(require("vue"), true)
  if (!hotAPI.compatible) return
  module.hot.accept()
  if (!module.hot.data) {
    hotAPI.createRecord("data-v-5e0cf204", __vue__options__)
  } else {
    hotAPI.reload("data-v-5e0cf204", __vue__options__)
  }
})()}
});

;require.register("components/charts/BubbleChart.vue", function(exports, require, module) {
;(function(){
'use strict';

Object.defineProperty(exports, "__esModule", {
  value: true
});

var _vuex = require('vuex');

var _AugurStats = require('AugurStats');

var _AugurStats2 = _interopRequireDefault(_AugurStats);

function _interopRequireDefault(obj) { return obj && obj.__esModule ? obj : { default: obj }; }

var spec = {
  "$schema": "https://vega.github.io/schema/vega-lite/v2.json",
  "spec": {
    "hconcat": [{
      "title": "Code Engagement",
      "width": 475,
      "height": 300,
      "mark": {
        "type": "circle",
        "cursor": "pointer"
      },
      "transform": [{
        "calculate": "'https://www.google.com/search?q=' + datum.name", "as": "url"
      }],
      "selection": {
        "paintbrush": {
          "type": "single",
          "on": "mouseover"
        },
        "grid": {
          "type": "interval", "bind": "scales"
        }
      },
      "encoding": {
        "x": {
          "field": "commit_comments",
          "type": "quantitative"
        },
        "y": {
          "field": "commits",
          "type": "quantitative",
          "scale": {
            "type": "sqrt"
          }
        },
        "color": {
          "condition": {
            "selection": "paintbrush",
            "field": "repo",
            "type": "nominal",
            "scale": { "range": ['#FF3647', '#4736FF'] }
          },
          "value": "grey"
        },
        "tooltip": {
          "field": "name",
          "type": "nominal"
        },

        "size": {
          "field": "total",
          "type": "quantitative",
          "legend": {
            "title": "all contributions"
          },
          "scale": {
            "type": "sqrt"
          }
        }
      }
    }, {
      "title": "Community Engagement",
      "width": 475,
      "height": 300,
      "mark": {
        "type": "circle",
        "cursor": "pointer"
      },
      "transform": [{
        "calculate": "'https://www.google.com/search?q=' + datum.name", "as": "url"
      }],
      "selection": {
        "paintbrush": {
          "type": "single",
          "on": "mouseover"
        },
        "grid": {
          "type": "interval", "bind": "scales"
        }
      },
      "encoding": {
        "x": {
          "field": "issue_comments",
          "type": "quantitative",
          "scale": {
            "type": "sqrt",
            "bandPaddingInner": 3
          },
          "axis": {
            "tickCount": 10
          }
        },
        "y": {
          "field": "issues",
          "type": "quantitative",
          "scale": {
            "type": "sqrt"
          }
        },
        "size": {
          "field": "total",
          "type": "quantitative",
          "legend": {
            "title": "all contributions"
          },
          "scale": {
            "type": "sqrt"
          }
        },
        "color": {
          "condition": {
            "selection": "paintbrush",
            "field": "repo",
            "type": "nominal",
            "scale": { "range": ['#FF3647', '#4736FF'] }
          },
          "tooltip": {
            "field": "name",
            "type": "nominal"
          },

          "value": "grey"
        }
      }
    }]
  }
};

exports.default = {
  props: ['source', 'citeUrl', 'citeText', 'title', 'disableRollingAverage', 'alwaysByDate', 'data', 'comparedTo'],
  data: function data() {
    return {
      values: []
    };
  },

  components: {
    'vega-interactive': window.VueVega.mapVegaLiteSpec(spec)
  },
  computed: {
    repo: function repo() {
      return this.$store.state.baseRepo;
    },
    showBelowAverage: function showBelowAverage() {
      return this.$store.state.showBelowAverage;
    },
    chart: function chart() {
      var _this = this;

      var removeBelowAverageContributors = !this.showBelowAverage;
      $(this.$el).find('.showme').addClass('invis');
      $(this.$el).find('.bubblechart').addClass('loader');
      var shared = {};
      var processData = function processData(data) {
        window.AugurRepos[_this.repo][_this.source]().then(function (data) {
          shared.baseData = data.map(function (e) {
            e.repo = _this.repo.toString();return e;
          });
          if (removeBelowAverageContributors) {
            shared.baseData = _AugurStats2.default.aboveAverage(shared.baseData, 'total');
          }
          if (_this.comparedTo) {
            return window.AugurRepos[_this.comparedTo].contributors();
          } else {
            return new Promise(function (resolve, reject) {
              resolve();
            });
          }
        }).then(function (compareData) {
          if (compareData) {
            compareData = compareData.map(function (e) {
              e.repo = _this.comparedTo;return e;
            });
            if (removeBelowAverageContributors) {
              compareData = _AugurStats2.default.aboveAverage(compareData, 'total');
            }
            _this.values = _.concat(shared.baseData, compareData);
          } else {
            _this.values = shared.baseData;
          }
          $(_this.$el).find('.showme, .hidefirst').removeClass('invis');
          $(_this.$el).find('.bubblechart').removeClass('loader');
        });
      };
      if (this.repo) {

        if (this.data) {
          processData(this.data);
        } else {
          window.AugurRepos[this.repo][this.source]().then(function (data) {
            shared.baseData = data.map(function (e) {
              e.repo = _this.repo.toString();return e;
            });
            if (removeBelowAverageContributors) {
              shared.baseData = _AugurStats2.default.aboveAverage(shared.baseData, 'total');
            }
            if (_this.comparedTo) {
              return window.AugurRepos[_this.comparedTo].contributors();
            } else {
              return new Promise(function (resolve, reject) {
                resolve();
              });
            }
          }).then(function (compareData) {
            if (compareData) {
              compareData = compareData.map(function (e) {
                e.repo = _this.comparedTo;return e;
              });
              if (removeBelowAverageContributors) {
                compareData = _AugurStats2.default.aboveAverage(compareData, 'total');
              }
              _this.values = _.concat(shared.baseData, compareData);
            } else {
              _this.values = shared.baseData;
            }
            $(_this.$el).find('.showme, .hidefirst').removeClass('invis');
            $(_this.$el).find('.bubblechart').removeClass('loader');
          });
        }
      }
    }
  }
};
})()
if (module.exports.__esModule) module.exports = module.exports.default
var __vue__options__ = (typeof module.exports === "function"? module.exports.options: module.exports)
if (__vue__options__.functional) {console.error("[vueify] functional components are not supported and should be defined in plain js files using render functions.")}
__vue__options__.render = function render () {var _vm=this;var _h=_vm.$createElement;var _c=_vm._self._c||_h;return _c('div',{ref:"holder"},[_c('div',{staticClass:"bubblechart hidefirst invis"},[_c('vega-interactive',{ref:"vega",attrs:{"data":_vm.values}}),_vm._v(" "),_c('p',[_vm._v(" "+_vm._s(_vm.chart)+" ")])],1)])}
__vue__options__.staticRenderFns = []
if (module.hot) {(function () {  var hotAPI = require("vue-hot-reload-api")
  hotAPI.install(require("vue"), true)
  if (!hotAPI.compatible) return
  module.hot.accept()
  if (!module.hot.data) {
    hotAPI.createRecord("data-v-273cda36", __vue__options__)
  } else {
    hotAPI.reload("data-v-273cda36", __vue__options__)
  }
})()}
});

;require.register("components/charts/BusFactor.vue", function(exports, require, module) {
;(function(){
'use strict';

Object.defineProperty(exports, "__esModule", {
  value: true
});
exports.default = {
  props: ['source', 'citeUrl', 'citeText', 'title'],
  data: function data() {
    return {
      values: []
    };
  },

  computed: {
    repo: function repo() {
      return this.$store.state.baseRepo;
    },
    chart: function chart() {
      var _this = this;

      $(this.$el).find('.showme').addClass('invis');
      $(this.$el).find('.textchart').addClass('loader');
      if (this.repo) {
        window.AugurRepos[this.repo][this.source]().then(function (data) {
          $(_this.$el).find('.showme, .hidefirst').removeClass('invis');
          $(_this.$el).find('.textchart').removeClass('loader');
          _this.values = data;
          console.log('Data:');
          console.log(data);
        });
      }
    }
  }
};
})()
if (module.exports.__esModule) module.exports = module.exports.default
var __vue__options__ = (typeof module.exports === "function"? module.exports.options: module.exports)
if (__vue__options__.functional) {console.error("[vueify] functional components are not supported and should be defined in plain js files using render functions.")}
__vue__options__.render = function render () {var _vm=this;var _h=_vm.$createElement;var _c=_vm._self._c||_h;return _c('div',{ref:"holder"},[_c('div',{staticClass:"textchart hidefirst invis"},[_c('h3',[_vm._v(_vm._s(_vm.title))]),_vm._v(" "),_c('table',[_c('tr',[_c('th',[_vm._v("Best:")]),_vm._v(" "),_c('td',[_vm._v(_vm._s((_vm.values[0]) ? _vm.values[0].best : undefined))])]),_vm._v(" "),_c('tr',[_c('th',[_vm._v("Worst")]),_vm._v(" "),_c('td',[_vm._v(_vm._s((_vm.values[0]) ? _vm.values[0].worst : undefined))])])]),_vm._v(" "),_c('p',[_vm._v(" "+_vm._s(_vm.chart)+" ")])])])}
__vue__options__.staticRenderFns = []
if (module.hot) {(function () {  var hotAPI = require("vue-hot-reload-api")
  hotAPI.install(require("vue"), true)
  if (!hotAPI.compatible) return
  module.hot.accept()
  if (!module.hot.data) {
    hotAPI.createRecord("data-v-410e1f3c", __vue__options__)
  } else {
    hotAPI.reload("data-v-410e1f3c", __vue__options__)
  }
})()}
});

;require.register("components/charts/DependencyOverview.vue", function(exports, require, module) {
;(function(){
'use strict';

Object.defineProperty(exports, "__esModule", {
  value: true
});

var _AugurStats = require('../../AugurStats');

var _AugurStats2 = _interopRequireDefault(_AugurStats);

var _d = require('d3');

var d3 = _interopRequireWildcard(_d);

function _interopRequireWildcard(obj) { if (obj && obj.__esModule) { return obj; } else { var newObj = {}; if (obj != null) { for (var key in obj) { if (Object.prototype.hasOwnProperty.call(obj, key)) newObj[key] = obj[key]; } } newObj.default = obj; return newObj; } }

function _interopRequireDefault(obj) { return obj && obj.__esModule ? obj : { default: obj }; }

exports.default = {
  props: [],
  computed: {
    repo: function repo() {
      return this.$store.state.baseRepo;
    },
    dependencies: function dependencies() {
      var _this = this;

      if (this.repo) {

        this.$refs['dependents'].innerHTML = 'Loading...';
        window.AugurRepos[this.repo].dependents().then(function (dependents) {
          if (!dependents || !dependents.length) {
            _this.$refs['dependents'].innerHTML = 'No dependents found.';
          }
          _this.$refs['dependents'].innerHTML = '';
          for (var i = 0; i < dependents.length && i < 10; i++) {
            _this.$refs['dependents'].innerHTML += dependents[i].name + '<br>';
          }
        }, function () {
          _this.$refs['dependents'].innerHTML = 'No data.';
        });

        this.$refs['dependencies'].innerHTML = '';
        window.AugurRepos[this.repo].dependencies().then(function (dependencies) {
          if (!dependencies || !dependencies.length) {
            _this.$refs['dependencies'].innerHTML = 'No dependencies found.';
          }
          _this.$refs['dependencies'].innerHTML = '';
          for (var i = 0; i < dependencies.dependencies.length && i < 10; i++) {
            _this.$refs['dependencies'].innerHTML += dependencies.dependencies[i].name + '<br>';
          }
        }, function () {
          _this.$refs['dependencies'].innerHTML = 'No data.';
        });
      }
    }
  }
};
})()
if (module.exports.__esModule) module.exports = module.exports.default
var __vue__options__ = (typeof module.exports === "function"? module.exports.options: module.exports)
if (__vue__options__.functional) {console.error("[vueify] functional components are not supported and should be defined in plain js files using render functions.")}
__vue__options__.render = function render () {var _vm=this;var _h=_vm.$createElement;var _c=_vm._self._c||_h;return _c('div',[_c('div',{staticClass:"row"},[_c('div',{staticClass:"col col-6"},[_c('h3',[_vm._v("Top Dependents")]),_vm._v(" "),_c('div',{ref:"dependents",staticClass:"deps"},[_vm._v("\n        Loading...\n      ")])]),_vm._v(" "),_c('div',{staticClass:"col col-6"},[_c('h3',[_vm._v("Top Dependencies")]),_vm._v(" "),_c('div',{ref:"dependencies",staticClass:"deps"},[_vm._v("\n        Loading...\n      ")])])])])}
__vue__options__.staticRenderFns = []
if (module.hot) {(function () {  var hotAPI = require("vue-hot-reload-api")
  hotAPI.install(require("vue"), true)
  if (!hotAPI.compatible) return
  module.hot.accept()
  if (!module.hot.data) {
    hotAPI.createRecord("data-v-210450fe", __vue__options__)
  } else {
    hotAPI.reload("data-v-210450fe", __vue__options__)
  }
})()}
});

;require.register("components/charts/EmptyChart.vue", function(exports, require, module) {
;(function(){
'use strict';

Object.defineProperty(exports, "__esModule", {
  value: true
});

var _AugurStats = require('../../AugurStats');

var _AugurStats2 = _interopRequireDefault(_AugurStats);

var _d = require('d3');

var d3 = _interopRequireWildcard(_d);

function _interopRequireWildcard(obj) { if (obj && obj.__esModule) { return obj; } else { var newObj = {}; if (obj != null) { for (var key in obj) { if (Object.prototype.hasOwnProperty.call(obj, key)) newObj[key] = obj[key]; } } newObj.default = obj; return newObj; } }

function _interopRequireDefault(obj) { return obj && obj.__esModule ? obj : { default: obj }; }

exports.default = {
  computed: {
    chart: function chart() {
      MG.data_graphic({
        title: "Missing Data",
        error: 'Data unavaliable',
        chart_type: 'missing-data',
        missing_text: 'Data could not be loaded',
        target: this.$refs.chart,
        full_width: true,
        height: 200
      });
    }
  }
};
})()
if (module.exports.__esModule) module.exports = module.exports.default
var __vue__options__ = (typeof module.exports === "function"? module.exports.options: module.exports)
if (__vue__options__.functional) {console.error("[vueify] functional components are not supported and should be defined in plain js files using render functions.")}
__vue__options__.render = function render () {var _vm=this;var _h=_vm.$createElement;var _c=_vm._self._c||_h;return _c('div',{ref:"chart",staticClass:"linechart"})}
__vue__options__.staticRenderFns = []
if (module.hot) {(function () {  var hotAPI = require("vue-hot-reload-api")
  hotAPI.install(require("vue"), true)
  if (!hotAPI.compatible) return
  module.hot.accept()
  if (!module.hot.data) {
    hotAPI.createRecord("data-v-ebdae2a4", __vue__options__)
  } else {
    hotAPI.reload("data-v-ebdae2a4", __vue__options__)
  }
})()}
});

;require.register("components/charts/LineChart.vue", function(exports, require, module) {
;(function(){
'use strict';

Object.defineProperty(exports, "__esModule", {
  value: true
});

var _vuex = require('vuex');

var _AugurStats = require('AugurStats');

var _AugurStats2 = _interopRequireDefault(_AugurStats);

function _interopRequireDefault(obj) { return obj && obj.__esModule ? obj : { default: obj }; }

exports.default = {
<<<<<<< HEAD
  props: ['source', 'citeUrl', 'citeText', 'title', 'disableRollingAverage', 'alwaysByDate', 'domain', 'data'],
=======
  props: ['source', 'citeUrl', 'citeText', 'title', 'disableRollingAverage', 'alwaysByDate', 'data', 'comparedTo'],
>>>>>>> f0442be7
  data: function data() {
    return {
      legendLabels: [],
      values: [],
<<<<<<< HEAD
      status: {},
      detail: this.$store.state.showDetail,
      compRepos: this.$store.state.comparedRepos,
      metricSource: null,
      timeperiod: 'all'
    };
  },

  watch: {
    compRepos: function compRepos() {
      var allFalse = true;
      for (var key in this.status) {
        if (this.status[key]) allFalse = false;
      }if (allFalse) {
        $(this.$el).find('.spinner').addClass('loader');
        $(this.$el).find('.error').addClass('hidden');
      }
      $(this.$el).find('.hidefirst').addClass('invis');
      $(this.$el).find('.hidefirst').addClass('invisDet');
      $(this.$el).find('.spinner').addClass('loader');
      $(this.$el).find('.spacing').removeClass('hidden');
    }
  },
  mounted: function mounted() {},

=======
      status: {
        base: true,
        compared: true
      },
      detail: this.$store.state.showDetail
    };
  },

>>>>>>> f0442be7
  computed: {
    repo: function repo() {
      return this.$store.state.baseRepo;
    },
    gitRepos: function gitRepos() {
      return this.$store.state.gitRepo;
    },
    period: function period() {
      return this.$store.state.trailingAverage;
    },
    earliest: function earliest() {
      return this.$store.state.startDate;
    },
    latest: function latest() {
      return this.$store.state.endDate;
    },
    compare: function compare() {
      return this.$store.state.compare;
    },
    comparedRepos: function comparedRepos() {
      return this.$store.state.comparedRepos;
    },
    rawWeekly: function rawWeekly() {
      return this.$store.state.rawWeekly;
    },
    showArea: function showArea() {
      return this.$store.state.showArea;
    },
    showTooltip: function showTooltip() {
      return this.$store.state.showTooltip;
    },
    showDetail: function showDetail() {
      return this.$store.state.showDetail;
    },
    spec: function spec() {
      var _this = this;

<<<<<<< HEAD
      var repos = [];
      if (this.repo) {
        if (window.AugurRepos[this.repo]) repos.push(window.AugurRepos[this.repo]);else if (this.domain) {
          var temp = window.AugurAPI.Repo({ "gitURL": this.gitRepo });
          if (window.AugurRepos[temp]) temp = window.AugurRepos[temp];else window.AugurRepos[temp] = temp;
          repos.push(temp);
        }
      }
      this.comparedRepos.forEach(function (repo) {
        repos.push(window.AugurRepos[repo]);
      });

      repos.forEach(function (repo) {
        _this.status[repo] = true;
      });

      var colors = ["black", "#FF3647", "#4736FF", "#3cb44b", "#ffe119", "#f58231", "#911eb4", "#42d4f4", "#f032e6"];
      var brush = { "filter": { "selection": "brush" } };
=======
>>>>>>> f0442be7
      var config = {
        "$schema": "https://vega.github.io/schema/vega-lite/v2.json",
        "config": {
          "axis": {
            "grid": false
          },
          "legend": {
            "offset": -505,
            "titleFontSize": 0,
            "titlePadding": 10
          }
        },
        "vconcat": [{
          "title": {
            "text": this.title,
            "offset": 15
          },
          "width": 520,
          "height": 250,
          "layer": [{
            "transform": [brush],
            "mark": "rule",
            "encoding": {
              "x": {
                "field": "date",
                "type": "temporal",
                "axis": {
                  "labels": !this.showDetail
                }
              },
              "color": {
                "field": "name",
                "type": "nominal",
                "scale": { "range": colors },
                "sort": false
              },
              "opacity": {
                "value": 0
              }
            }

          }]
        }]
      };

      if (!this.showDetail) brush = { "filter": "datum.date > 0" };

      var selectionAdded = false;

      var getStandardLine = function getStandardLine(key) {
        var raw = true;
        var opacity = 1;
        if (key.substring(key.length - 7) == "Rolling") raw = false;
        var range = ['#FF3647', '#4736FF'];
        if (!_this.status.base) {
          range = ['#7d7d7d', '#4736FF'];
        }
        if (!_this.status.compared) {
          range = ['#7d7d7d', '#4736FF'];
        }
        selectionAdded = true;
        return {
          "transform": [brush],
          "encoding": {
            "x": {
              "field": "date",
              "type": "temporal",
              "axis": { "format": "%b %Y", "title": " " }
            },
            "y": {
              "field": key,
              "type": "quantitative",
              "axis": {
                "title": null
              }
            },
            "color": {
              "field": "name",
              "type": "nominal",
              "scale": { "range": range }
            },
            "opacity": {
              "value": opacity
            }
          },
          "mark": {
            "type": "line",

            "clip": true
          }
        };
      };

      var getRawLine = function getRawLine(key, color) {
        var raw = key.substring(key.length - 7) == "Rolling" ? false : true;
        return {
          "transform": [brush],
          "encoding": {
            "x": {
              "field": "date",
              "type": "temporal",
              "axis": {
                "labels": !_this.showDetail,
                "format": "%b %Y", "title": " " }
            },
            "y": {
              "field": key,
              "type": "quantitative",
              "axis": {
                "title": null
              }
            },
            "color": {
              "value": color
            },
            "opacity": { "value": .3 }
          },
          "mark": {
            "type": "line",

            "clip": true
          }
        };
      };

      var getToolPoint = function getToolPoint(key) {
        var selection = {
          "tooltip": {
            "type": "single",
            "on": "mouseover",
            "encodings": ["x"],
            "empty": "none"
          }
        };
        var size = 17;

        var timeDiff = Math.abs(_this.latest.getTime() - _this.earliest.getTime());
        var diffDays = Math.ceil(timeDiff / (1000 * 3600 * 24));
        size = diffDays / 150;
        if (_this.rawWeekly) size = 3;
        if (selectionAdded) {
          selection = null;
        }
        selectionAdded = true;
        return {
          "transform": [brush],
          "encoding": {
            "x": {
              "field": "date",
              "type": "temporal",
              "axis": { "format": "%b %Y", "title": " " }
            },
            "opacity": {
              "value": 0
            },
<<<<<<< HEAD
            "color": {
              "value": "black"
            },
=======
>>>>>>> f0442be7
            "size": {
              "value": size
            }
          },
          "mark": {
            "type": "rule",
            "clip": true
          },
          "selection": selection
        };
      };

      var getStandardPoint = function getStandardPoint(key) {
        var selection = {
          "tooltip": {
            "type": "interval",
            "nearest": true,
            "on": "mouseover",
            "encodings": ["x"],
            "empty": "none"
          }
        };
        if (selectionAdded) {
          selection = null;
        }
        selectionAdded = true;
        var raw = true;
        if (key.substring(key.length - 7) == "Rolling") raw = false;
        var range = ['#FF3647', '#4736FF'];
        if (!_this.status.base) {
          range = ['#7d7d7d', '#4736FF'];
        }
        if (!_this.status.compared) {
          range = ['#7d7d7d', '#4736FF'];
        }
        return {
          "transform": [brush],
          "encoding": {
            "x": {
              "field": "date",
              "type": "temporal",
              "axis": {
                "title": " ",
                "format": "%b %Y"
              }
            },
            "y": {
              "field": key,
              "type": "quantitative",
              "axis": {
                "title": null
              }
            },
            "color": {
<<<<<<< HEAD
              "value": "black"
=======
              "field": "name",
              "type": "nominal",
              "scale": { "range": range }
>>>>>>> f0442be7
            },
            "opacity": {
              "condition": {
                "selection": "tooltip",
                "value": 1
              },
              "value": 0
            }
          },
          "mark": {
            "type": "point"
          },
          "selection": selection
        };
      };

      var getArea = function getArea(extension) {
        return {
          "transform": [brush],
          "mark": {
            "type": "area",
            "interpolate": "basis",
            "clip": true
          },
          "encoding": {
            "x": {
              "field": "date",
              "type": "temporal",
              "axis": { "format": "%b %Y", "title": " " }
            },
            "y": {
              "field": "lower" + extension,
              "type": "quantitative",
              "axis": {
                "title": null
              }
            },
            "y2": {
              "field": "upper" + extension,
              "type": "quantitative",
              "axis": {
                "title": null
              }
            },
            "color": {
              "value": "gray"
            },
            "opacity": { "value": 0.14 }
          }
        };
      };

      var rule = {
        "transform": [{
          "filter": {
            "selection": "tooltip"
          }
        }],
        "mark": "rule",
        "encoding": {
          "x": {
            "type": "temporal",
            "field": "date",
            "axis": { "format": "%b %Y", "title": " " }
          },
          "color": {
            "value": "black"
          }
        }
      };

      var getValueText = function getValueText(key) {
        return {

          "transform": [{
            "filter": {
              "selection": "tooltip"
            }
          }],
          "mark": {
            "type": "text",
            "align": "left",
            "dx": 5,
            "dy": -5
          },
          "encoding": {
            "text": {
              "type": "quantitative",
              "field": key
            },
            "x": {
              "field": "date",
              "type": "temporal",
              "axis": { "format": "%b %Y", "title": " " }
            },
            "y": {
              "field": key,
              "type": "quantitative",
              "axis": {
                "title": null
              }
            },
            "color": {
              "value": "green"
            }
          }
        };
      };

      var getDateText = function getDateText(key) {
        return {

          "transform": [{
            "filter": {
              "selection": "tooltip"
            }
          }],
          "mark": {
            "type": "text",
            "align": "left",
            "dx": 5,
            "dy": -15
          },
          "encoding": {
            "text": {
              "type": "temporal",
              "field": "date"
            },
            "x": {
              "field": "date",
              "type": "temporal",
              "axis": { "format": "%b %Y", "title": " " }
            },
            "y": {
              "field": key,
              "type": "quantitative",
              "axis": {
                "title": null
              }
            },
            "color": {
              "value": "black"
            }
          }
        };
      };

      var getDetail = function getDetail(key) {
<<<<<<< HEAD
        var color = _this.comparedTo && _this.status.compared ? '#FF3647' : 'black';
=======
        var color = '#FF3647';
        if (!_this.status.compared || !_this.status.base) color = '#4736FF';
>>>>>>> f0442be7
        return {
          "width": 520,
          "height": 60,
          "mark": "line",
          "title": {
            "text": " "
          },
          "selection": {
            "brush": { "type": "interval", "encodings": ["x"] }
          },
          "encoding": {
            "x": {
              "field": "date",
              "type": "temporal",
              "axis": { "format": "%b %Y", "title": " " }
            },
            "y": {
              "field": key,
              "type": "quantitative",
              "axis": {
                "title": null
              }
            },
            "opacity": {
              "value": 0.5
            },
            "color": {
              "value": color
            }
          }

        };
      };

      var comparedTo = this.comparedTo;
      var rawWeekly = this.rawWeekly;

      var buildMetric = function buildMetric() {
<<<<<<< HEAD
        var color = 0;
        repos.forEach(function (repo) {
          buildLines("valueRolling" + repo, colors[color]);

          if (_this.rawWeekly) config.vconcat[0].layer.push(getRawLine("value" + repo, colors[color]));

          if (_this.showDetail) config.vconcat[1] = getDetail("valueRolling" + _this.repo);else if (config.vconcat[1]) config.vconcat.pop();
          color++;
        });
=======
        buildLines("valueRolling");

        if (_this.comparedTo) buildLines("comparedValueRolling");
        if (_this.rawWeekly) {
          buildLines("value");
          if (comparedTo) buildLines("comparedValue");
        }
>>>>>>> f0442be7
      };

      var buildLines = function buildLines(key) {
        config.vconcat[0].layer.push(getStandardLine(key));
      };

      var buildTooltip = function buildTooltip(key) {
        config.vconcat[0].layer.push(getToolPoint(key));
<<<<<<< HEAD
        if (repos.length < 3) {
          var col = -1;
          repos.forEach(function (repo) {
            config.vconcat[0].layer.push(getStandardPoint(key, colors[col]));
            col++;
          });
          config.vconcat[0].layer.push(getValueText(key));
          config.vconcat[0].layer.push(getDateText(key));
=======
        config.vconcat[0].layer.push(getStandardPoint(key));
        config.vconcat[0].layer.push(getValueText(key));
        config.vconcat[0].layer.push(getDateText(key));
      };

      if (this.showDetail) {
        if (this.comparedTo && !this.status.compared) config.vconcat[1] = getDetail("comparedValueRolling");else config.vconcat[1] = getDetail("valueRolling");
      } else {
        if (config.vconcat[1]) config.vconcat.pop();
      }
>>>>>>> f0442be7

      if (this.showArea) {
        config.vconcat[0].layer.push(getArea(""));
        if (comparedTo) {
          config.vconcat[0].layer.push(getArea("Compared"));
        }
      } else {
        for (var x = 0; x < config.vconcat[0].layer.length; x++) {
          if (config.vconcat[0].layer[x] == getArea("")) {
            buildMetric();
          }
        }
      }

      if (this.showTooltip) {
<<<<<<< HEAD
        repos.forEach(function (repo) {
          var key = _this.rawWeekly ? "value" + repo : "valueRolling" + repo;
          buildTooltip(key);
        });
      } else {}
=======
        if (this.rawWeekly) {
          buildTooltip("value");
        } else buildTooltip("valueRolling");

        if (this.comparedTo) {
          if (this.rawWeekly) {
            buildTooltip("comparedValue");
          } else buildTooltip("comparedValueRolling");
          config.vconcat[0].layer.push(rule);
        }
      } else {
        for (var x = 0; x < config.vconcat[0].layer.length; x++) {
          if (config.vconcat[0].layer[x] == getValueText("valueRolling")) {
            config.vconcat[0].layer = [];
            buildMetric();
          }
        }
      }
>>>>>>> f0442be7

      buildMetric();

      if (this.showDetail) {
        var today = new Date();
        var startyear = this.timeperiod && this.timeperiod != 'all' ? function () {
          var d = new Date();
          switch (_this.timeperiod) {
            case "month":
              d = new Date(d.setDate(d.getDate() - 30));
              return d.getFullYear();
            case "year":
              d = new Date(d.setDate(d.getDate() - 365));
              return d.getFullYear();
          }
        }() : this.earliest.getFullYear();
        var startmonth = this.timeperiod && this.timeperiod != 'all' ? function () {
          var d = new Date();
          switch (_this.timeperiod) {
            case "month":
              d = new Date(d.setDate(d.getDate() - 30));
              return d.getMonth();
            case "year":
              d = new Date(d.setDate(d.getDate() - 365));
              return d.getMonth();
          }
        }() : this.earliest.getMonth();
        var startdate = this.timeperiod && this.timeperiod != 'all' ? function () {
          var d = new Date();
          switch (_this.timeperiod) {
            case "month":
              d = new Date(d.setDate(d.getDate() - 30));
              return d.getDate();
            case "year":
              d = new Date(d.setDate(d.getDate() - 365));
              return d.getDate();
          }
        }() : this.earliest.getDate();

        config.vconcat[1].encoding.x["scale"] = {
          "domain": [{ "year": startyear, "month": startmonth, "date": startdate }, { "year": this.latest.getFullYear(), "month": this.latest.getMonth(), "date": this.latest.getDate() }]
        };
      } else {
        for (var i = 0; i < config.vconcat[0].layer.length; i++) {
          config.vconcat[0].layer[i].encoding.x["scale"] = {
            "domain": [{ "year": this.earliest.getFullYear(), "month": this.earliest.getMonth(), "date": this.earliest.getDate() }, { "year": this.latest.getFullYear(), "month": this.latest.getMonth(), "date": this.latest.getDate() }]
          };
        }
      }

      if (!this.status.base && !this.comparedTo || !this.status.compared && !this.status.base) {
        if (!this.showDetail) {
          window.$(this.$refs.holder).find('.hidefirst').removeClass('invisDet');
          window.$(this.$refs.holder).find('.hidefirst').addClass('invis');
        } else {
          window.$(this.$refs.holder).find('.hidefirst').removeClass('invis');
          window.$(this.$refs.holder).find('.hidefirst').addClass('invisDet');
        }
      }

<<<<<<< HEAD
      var endpoints = [];
      var fields = {};
      this.source.split(',').forEach(function (endpointAndFields) {
        var split = endpointAndFields.split(':');
        endpoints.push(split[0]);
        if (split[1]) {
          fields[split[0]] = split[1].split('+');
        }
      });

      var compare = this.compare;
      var processData = function processData(data) {
        _this.__download_data = data;
        _this.__download_file = _this.title.replace(/ /g, '-').replace('/', 'by').toLowerCase();
        _this.$refs.downloadJSON.href = 'data:text/json;charset=utf-8,' + encodeURIComponent(JSON.stringify(_this.__download_data));
        _this.$refs.downloadJSON.setAttribute('download', _this.__download_file + '.json');

        var defaultProcess = function defaultProcess(obj, key, field, count) {
          var d = null;
          if (typeof field == "string") field = [field];

          d = _AugurStats2.default.convertKey(obj[key], field);

          d = _AugurStats2.default.convertDates(d, _this.earliest, _this.latest, 'date');

          return d;
        };

        var normalized = [];
        var aggregates = [];
        var buildLines = function buildLines(obj, onCreateData, repo) {
          if (!obj) {
            return;
          }
          if (!onCreateData) {
            onCreateData = function onCreateData(obj, key, field, count) {
              normalized.push(d);
            };
          }
          var count = 0;
          for (var key in obj) {

            if (obj.hasOwnProperty(key)) {
              if (fields[key]) {
                fields[key].forEach(function (field) {
                  onCreateData(obj, key, field, count);
                  count++;
                });
              } else {
                if (Array.isArray(obj[key]) && obj[key].length > 0) {
                  var field = Object.keys(obj[key][0]).splice(1);
                  onCreateData(obj, key, field, count);
                  count++;
                } else {
                  _this.status[repo] = false;
                  _this.renderError();
                }
              }
            }
          }
        };
        var legend = [];
        var values = [];
        var colors = [];
        var baselineVals = null;
        var baseDate = null;
        repos.forEach(function (repo) {
          buildLines(data[repo], function (obj, key, field, count) {
            var d = defaultProcess(obj, key, field, count);

            var rolling = null;
            if (repo == _this.repo) baseDate = d[0].date;else d = _AugurStats2.default.alignDates(d, baseDate, _this.period);
            if (_this.compare == 'zscore') {
              rolling = _AugurStats2.default.rollingAverage(_AugurStats2.default.zscores(d, 'value'), 'value', _this.period, repo);
            } else if (_this.compare == 'baseline') {
                if (repo.githubURL == _this.repo) {
                  baselineVals = _AugurStats2.default.rollingAverage(d, 'value', _this.period, repo);
                }
                rolling = _AugurStats2.default.rollingAverage(d, 'value', _this.period, repo);
                if (baselineVals) {

                  for (var i = 0; i < baselineVals.length; i++) {
                    if (rolling[i] && baselineVals[i]) rolling[i].valueRolling -= baselineVals[i].valueRolling;
                  }
                }
              } else {
                rolling = _AugurStats2.default.rollingAverage(d, 'value', _this.period, repo);
              }

            normalized.push(_AugurStats2.default.standardDeviationLines(rolling, 'valueRolling', repo));
            aggregates.push(_AugurStats2.default.convertKey(d, 'value', 'value' + repo));
            legend.push(repo + " " + field);
            colors.push(window.AUGUR_CHART_STYLE.brightColors[count]);
          }, repo);
        });

        if (normalized.length == 0) {} else {
          values = [];
          for (var i = 0; i < legend.length; i++) {
            normalized[i].forEach(function (d) {
              d.name = legend[i];
              d.color = colors[i];
              values.push(d);
            });
            if (_this.rawWeekly) {
              aggregates[i].forEach(function (d) {
                d.name = legend[i];
                d.color = colors[i];
                values.push(d);
              });
            }
          }
          repos.forEach(function (repo) {
            if (!_this.status[repo]) {
              var _temp = JSON.parse(JSON.stringify(values));
              _temp = _temp.map(function (datum) {
                datum.name = repo + ": data n/a";


                return datum;
              });
              values.push.apply(values, _temp);
            }
          });

          _this.legendLabels = legend;
          _this.values = values;

          var allFalse = true;
          for (var key in _this.status) {
            if (_this.status[key]) allFalse = false;
          }if (!allFalse) $(_this.$el).find('.error').addClass('hidden');

          $(_this.$el).find('.hidefirst').removeClass('invis');
          $(_this.$el).find('.hidefirst').removeClass('invisDet');
          $(_this.$el).find('.spinner').removeClass('loader');
          $(_this.$el).find('.spacing').addClass('hidden');
          $(_this.$el).find('.hidefirst').removeClass('invisDet');

          _this.renderChart();
        }
      };

      if (this.data) {
        processData(this.data);
      } else {

        window.AugurAPI.batchMapped(repos, endpoints).then(function (data) {
          processData(data);
        }, function () {});
      }

      return config;
    }
  },
  methods: {
    downloadSVG: function downloadSVG(e) {
      var svgsaver = new window.SvgSaver();
      var svg = window.$(this.$refs.holder).find('svg')[0];
      svgsaver.asSvg(svg, this.__download_file + '.svg');
    },
    downloadPNG: function downloadPNG(e) {
      var svgsaver = new window.SvgSaver();
      var svg = window.$(this.$refs.holder).find('svg')[0];
      svgsaver.asPng(svg, this.__download_file + '.png');
    },
    renderChart: function renderChart() {
      this.$refs.chart.className = 'linechart intro';
      window.$(this.$refs.holder).find('.hideme').removeClass('invis');
      window.$(this.$refs.holder).find('.showme').removeClass('invis');
      window.$(this.$refs.holder).find('.hideme').removeClass('invisDet');
      window.$(this.$refs.holder).find('.showme').removeClass('invisDet');
      window.$(this.$refs.holder).find('.deleteme').remove();
      this.$refs.chartholder.innerHTML = '';
      this.$refs.chartholder.appendChild(this.mgConfig.target);
    },
    renderError: function renderError() {
      $(this.$el).find('.spinner').removeClass('loader');
      $(this.$el).find('.error').removeClass('hidden');
    }
  }, created: function created() {
    var _this2 = this;

    var query_string = "chart_mapping=" + this.source;
    window.AugurAPI.getMetricsStatus(query_string).then(function (data) {
      _this2.metricSource = data[0].data_source;
    });
  }
};
})()
if (module.exports.__esModule) module.exports = module.exports.default
var __vue__options__ = (typeof module.exports === "function"? module.exports.options: module.exports)
if (__vue__options__.functional) {console.error("[vueify] functional components are not supported and should be defined in plain js files using render functions.")}
__vue__options__.render = function render () {var _vm=this;var _h=_vm.$createElement;var _c=_vm._self._c||_h;return _c('div',{ref:"holder"},[_c('div',{staticClass:"spacing"}),_vm._v(" "),_c('div',{staticClass:"error hidden"},[_c('br'),_vm._v("Data is missing or unavailable for metric: "),_c('p',{staticStyle:{"color":"black !important"}},[_vm._v(_vm._s(_vm.title))])]),_vm._v(" "),_c('div',{staticClass:"spinner loader"}),_vm._v(" "),_c('div',{staticClass:"hidefirst linechart",class:{ invis: !_vm.detail, invisDet: _vm.detail }},[_c('vega-lite',{attrs:{"spec":_vm.spec,"data":_vm.values}}),_vm._v(" "),_c('p',[_vm._v(" "+_vm._s(_vm.chart)+" ")])],1),_vm._v(" "),_c('div',{staticClass:"row below-chart"},[_c('div',{staticClass:"col col-1"}),_vm._v(" "),_c('div',{staticClass:"col col-3",staticStyle:{"padding-left":"10px","position":"relative","top":"-8px !important"}},[_c('span',{staticStyle:{"font-size":"12px"}},[_vm._v("Data source: "+_vm._s(_vm.metricSource))])]),_vm._v(" "),_c('div',{staticClass:"col col-2",staticStyle:{"width":"154px !important","height":"38px !important","position":"relative","top":"-12px !important"}},[_c('cite',{staticClass:"metric"},[_c('a',{staticStyle:{"width":"100px !important","height":"38px !important","position":"absolute"},attrs:{"href":_vm.citeUrl,"target":"_blank"}},[_c('img',{staticStyle:{"width":"100px","position":"relative"},attrs:{"src":"https://i.ibb.co/VmxHk3q/Chaoss-Definition-Logo.png","alt":"Chaoss-Definition-Logo","border":"0"}})])])]),_vm._v(" "),_c('div',{staticClass:"col col-4",staticStyle:{"position":"relative","top":"-8px !important"}},[_c('button',{staticClass:"button download graph-download",on:{"click":_vm.downloadSVG}},[_vm._v("⬇ SVG")]),_c('button',{staticClass:"button graph-download download",on:{"click":_vm.downloadPNG}},[_vm._v("⬇ PNG")]),_c('a',{ref:"downloadJSON",staticClass:"button graph-download download",attrs:{"role":"button"}},[_vm._v("⬇ JSON")])])])])}
__vue__options__.staticRenderFns = []
if (module.hot) {(function () {  var hotAPI = require("vue-hot-reload-api")
  hotAPI.install(require("vue"), true)
  if (!hotAPI.compatible) return
  module.hot.accept()
  if (!module.hot.data) {
    hotAPI.createRecord("data-v-869af3b0", __vue__options__)
  } else {
    hotAPI.reload("data-v-869af3b0", __vue__options__)
  }
})()}
});

;require.register("components/charts/EmptyChart.vue", function(exports, require, module) {
;(function(){
'use strict';

Object.defineProperty(exports, "__esModule", {
  value: true
});

var _AugurStats = require('../../AugurStats');

var _AugurStats2 = _interopRequireDefault(_AugurStats);

var _d = require('d3');

var d3 = _interopRequireWildcard(_d);

function _interopRequireWildcard(obj) { if (obj && obj.__esModule) { return obj; } else { var newObj = {}; if (obj != null) { for (var key in obj) { if (Object.prototype.hasOwnProperty.call(obj, key)) newObj[key] = obj[key]; } } newObj.default = obj; return newObj; } }

function _interopRequireDefault(obj) { return obj && obj.__esModule ? obj : { default: obj }; }

exports.default = {
  computed: {
    chart: function chart() {
      MG.data_graphic({
        title: "Missing Data",
        error: 'Data unavaliable',
        chart_type: 'missing-data',
        missing_text: 'Data could not be loaded',
        target: this.$refs.chart,
        full_width: true,
        height: 200
      });
    }
  }
};
})()
if (module.exports.__esModule) module.exports = module.exports.default
var __vue__options__ = (typeof module.exports === "function"? module.exports.options: module.exports)
if (__vue__options__.functional) {console.error("[vueify] functional components are not supported and should be defined in plain js files using render functions.")}
__vue__options__.render = function render () {var _vm=this;var _h=_vm.$createElement;var _c=_vm._self._c||_h;return _c('div',{ref:"chart",staticClass:"linechart"})}
__vue__options__.staticRenderFns = []
if (module.hot) {(function () {  var hotAPI = require("vue-hot-reload-api")
  hotAPI.install(require("vue"), true)
  if (!hotAPI.compatible) return
  module.hot.accept()
  if (!module.hot.data) {
    hotAPI.createRecord("data-v-ebdae2a4", __vue__options__)
  } else {
    hotAPI.reload("data-v-ebdae2a4", __vue__options__)
  }
})()}
});

;require.register("components/charts/HorizontalBarChart.vue", function(exports, require, module) {
;(function(){
'use strict';

Object.defineProperty(exports, "__esModule", {
  value: true
});

var _typeof = typeof Symbol === "function" && typeof Symbol.iterator === "symbol" ? function (obj) { return typeof obj; } : function (obj) { return obj && typeof Symbol === "function" && obj.constructor === Symbol && obj !== Symbol.prototype ? "symbol" : typeof obj; };

var _vuex = require('vuex');

var _AugurStats = require('AugurStats');

var _AugurStats2 = _interopRequireDefault(_AugurStats);

function _interopRequireDefault(obj) { return obj && obj.__esModule ? obj : { default: obj }; }

exports.default = {
  props: ['source', 'citeUrl', 'citeText', 'title', 'disableRollingAverage', 'alwaysByDate', 'data', 'type'],
  data: function data() {
    var years = [];
    for (var i = 9; i >= 0; i--) {
      years.push(new Date().getFullYear() - i);
    }
    var monthNames = ['Jan', 'Feb', 'Mar', 'Apr', 'May', 'Jun', 'Jul', 'Aug', 'Sep', 'Oct', 'Nov', 'Dec'];
    var monthDecimals = [1, 2, 3, 4, 5, 6, 7, 8, 9, 10, 11, 12];
    return {
      values: [],
      contributors: [],
      organizations: [],
      view: 'year',
      monthNames: monthNames,
      monthDecimals: monthDecimals,
      years: years,
      setYear: 0,
      tick: 0,
      type: 1
    };
  },
  created: function created() {
    this.type = 1;
  },

  computed: {
    repo: function repo() {
      return this.$store.state.gitRepo;
    },
    earliest: function earliest() {
      return this.$store.state.startDate;
    },
    latest: function latest() {
      return this.$store.state.endDate;
    },
    spec: function spec() {
      var _this = this;

      var field = null;

      if (this.type == 0) {
        field = "netratio";
      } else if (this.type == 1) {
        field = "totalratio";
      } else if (this.type == 2) {
        field = "addedratio";
      }

      var colors = ["#FF3647", "#4736FF", "#3cb44b", "#ffe119", "#f58231", "#911eb4", "#42d4f4", "#f032e6"];
      var config = {
        "$schema": "https://vega.github.io/schema/vega-lite/v2.json",
        "width": 700,
        "height": 310,
        "config": {
          "tick": {
            "thickness": 8,
            "bandSize": 23
          },
          "axis": {
            "grid": false
          }
        },
        "title": {
          "text": this.title,
          "offset": 15
        },
        "layer": [{
          "transform": [{
            "calculate": "(datum.additions > datum.deletions) ? 'more deletions' : 'more additions'",
            "as": "Majority type of changes"
          }, {
            "calculate": "(datum.additions - datum.deletions)",
            "as": "Net lines added"
          }, {
            "calculate": "((datum.additions - datum.deletions) / datum.commits)",
            "as": "netratio"
          }, {
            "calculate": "(datum.additions / datum.commits)",
            "as": "addedratio"
          }, {
            "calculate": "(datum.lines / datum.commits)",
            "as": "totalratio"
          }],
          "mark": {
            "type": "bar",
            "tooltip": { "content": "data" }
          },
          "encoding": {
            "x": { "field": field, "type": "quantitative" },
            "y": {
              "field": "author_email",
              "sort": {
                "field": field,
                "op": "mean",
                "order": "descending"
              },
              "type": "nominal",
              "axis": { "title": null }
            },
            "color": {
              "field": "author_email",
              "type": "nominal",
              "scale": { "scheme": "category10" },
              "legend": null
            }
          }

        }]

      };

      var repo = window.AugurAPI.Repo({ gitURL: this.repo });
      var contributors = {};
      var organizations = {};

      var addChanges = function addChanges(dest, src) {
        if (dest && src) {
          if ((typeof dest === 'undefined' ? 'undefined' : _typeof(dest)) !== 'object') {
            dest['additions'] = 0;
            dest['deletions'] = 0;
          }
          dest['additions'] += src['additions'] || 0;
          dest['deletions'] += src['deletions'] || 0;
        }
      };

      var group = function group(obj, name, change, filter) {
        if (filter(change)) {
          var year = new Date(change.author_date).getFullYear();
          var month = new Date(change.author_date).getMonth();
          obj[change[name]] = obj[change[name]] || { additions: 0, deletions: 0 };
          addChanges(obj[change[name]], change);
          obj[change[name]][year] = obj[change[name]][year] || { additions: 0, deletions: 0 };
          addChanges(obj[change[name]][year], change);
          obj[change[name]][year + '-' + month] = obj[change[name]][year + '-' + month] || { additions: 0, deletions: 0 };
          addChanges(obj[change[name]][year + '-' + month], change);
        }
      };

      var flattenAndSort = function flattenAndSort(obj, keyName, sortField) {
        return Object.keys(obj).map(function (key) {
          var d = obj[key];
          d[keyName] = key;
          return d;
        }).sort(function (a, b) {
          return b[sortField] - a[sortField];
        });
      };

      var filterDates = function filterDates(change) {
        return new Date(change.author_date).getFullYear() > _this.years[0];
      };

      var authors = [];
      var track = {};
      repo.changesByAuthor().then(function (changes) {
        changes.forEach(function (change) {
          track[change.author_email] = track[change.author_email] ? track[change.author_email] : { 'commits': 0, 'lines': 0, 'additions': 0, 'deletions': 0 };
          track[change.author_email]['commits'] = track[change.author_email]['commits'] ? track[change.author_email]['commits'] + 1 : 1;

          track[change.author_email]['lines'] = track[change.author_email]['lines'] ? track[change.author_email]['lines'] + change.additions + change.deletions : change.additions + change.deletions;
          track[change.author_email]['additions'] = track[change.author_email]['additions'] ? track[change.author_email]['additions'] + change.additions : change.additions;
          track[change.author_email]['deletions'] = track[change.author_email]['deletions'] ? track[change.author_email]['deletions'] + change.deletions : change.deletions;
        });

        changes.forEach(function (change) {
          if (isFinite(change.additions) && isFinite(change.deletions)) {
            group(contributors, 'author_email', change, filterDates);
            if (change.author_affiliation !== 'Unknown') {
              group(organizations, 'affiliation', change, filterDates);
            }
          }
          if (!authors.includes(change["author_email"])) {
            authors.push(change["author_email"]);
            change["flag"] = (track[change.author_email] / track["total"] * 100).toFixed(4);
          }
        });

        _this.contributors = flattenAndSort(contributors, 'author_email', 'additions');
        var careabout = [];
        _this.contributors.slice(0, 10).forEach(function (obj) {
          careabout.push(obj["author_email"]);
        });

        var findObjectByKey = function findObjectByKey(array, key, value) {
          var ary = [];
          for (var i = 0; i < array.length; i++) {
            if (array[i][key] == value) {
              ary.push(array[i]);
            }
          }
          return ary;
        };

        var ary = [];

        for (var key in track) {
          if (careabout.includes(key)) ary.push({ "author_email": key, "commits": track[key]['commits'], "lines": track[key]['lines'], "additions": track[key]['additions'], "deletions": track[key]['deletions'] });
        }

        _this.values = ary;
        console.log("TRACK", ary, careabout);
      });

      $(this.$el).find('.showme, .hidefirst').removeClass('invis');
      $(this.$el).find('.stackedbarchart').removeClass('loader');

      var repos = [];
      if (this.repo) {
        repos.push(window.AugurRepos[this.repo]);
      }

      var processData = function processData(data) {};

      return config;
    }
  }

};
})()
if (module.exports.__esModule) module.exports = module.exports.default
var __vue__options__ = (typeof module.exports === "function"? module.exports.options: module.exports)
if (__vue__options__.functional) {console.error("[vueify] functional components are not supported and should be defined in plain js files using render functions.")}
__vue__options__.render = function render () {var _vm=this;var _h=_vm.$createElement;var _c=_vm._self._c||_h;return _c('div',{ref:"holder"},[_c('div',{staticClass:"normalbar"},[_c('vega-lite',{attrs:{"spec":_vm.spec,"data":_vm.values}}),_vm._v(" "),_c('p',[_vm._v(" "+_vm._s(_vm.chart)+" ")]),_vm._v(" "),_c('div',{staticClass:"form-item form-checkboxes tickradios",staticStyle:{"position":"relative","top":"-60px !important"}},[_c('div',{staticClass:"inputGroup "},[_c('input',{directives:[{name:"model",rawName:"v-model",value:(_vm.type),expression:"type"}],attrs:{"id":"totalradio","name":"lines","value":"1","type":"radio","checked":""},domProps:{"checked":_vm._q(_vm.type,"1")},on:{"change":function($event){_vm.type="1"}}}),_vm._v(" "),_c('label',{attrs:{"id":"front","for":"totalradio"}},[_vm._v("Total")])]),_vm._v(" "),_c('div',{staticClass:"inputGroup "},[_c('input',{directives:[{name:"model",rawName:"v-model",value:(_vm.type),expression:"type"}],attrs:{"id":"netradio","name":"lines","value":"0","type":"radio"},domProps:{"checked":_vm._q(_vm.type,"0")},on:{"change":function($event){_vm.type="0"}}}),_vm._v(" "),_c('label',{attrs:{"id":"front","for":"netradio"}},[_vm._v("Net")])]),_vm._v(" "),_c('div',{staticClass:"inputGroup "},[_c('input',{directives:[{name:"model",rawName:"v-model",value:(_vm.type),expression:"type"}],attrs:{"id":"addedradio","name":"lines","value":"2","type":"radio"},domProps:{"checked":_vm._q(_vm.type,"2")},on:{"change":function($event){_vm.type="2"}}}),_vm._v(" "),_c('label',{attrs:{"id":"front","for":"addedradio"}},[_vm._v("Added")])])])],1)])}
__vue__options__.staticRenderFns = []
if (module.hot) {(function () {  var hotAPI = require("vue-hot-reload-api")
  hotAPI.install(require("vue"), true)
  if (!hotAPI.compatible) return
  module.hot.accept()
  if (!module.hot.data) {
    hotAPI.createRecord("data-v-8d346828", __vue__options__)
  } else {
    hotAPI.reload("data-v-8d346828", __vue__options__)
  }
})()}
});

;require.register("components/charts/LinesOfCodeChart.vue", function(exports, require, module) {
;(function(){
'use strict';

Object.defineProperty(exports, "__esModule", {
  value: true
});

var _typeof = typeof Symbol === "function" && typeof Symbol.iterator === "symbol" ? function (obj) { return typeof obj; } : function (obj) { return obj && typeof Symbol === "function" && obj.constructor === Symbol && obj !== Symbol.prototype ? "symbol" : typeof obj; };

exports.default = {
  props: ['source', 'citeUrl', 'citeText', 'title'],
  data: function data() {
    var years = [];
    for (var i = 9; i >= 0; i--) {
      years.push(new Date().getFullYear() - i);
    }
    var monthNames = ['Jan', 'Feb', 'Mar', 'Apr', 'May', 'Jun', 'Jul', 'Aug', 'Sep', 'Oct', 'Nov', 'Dec'];
    var monthDecimals = [1, 2, 3, 4, 5, 6, 7, 8, 9, 10, 11, 12];
    return {
      contributors: [],
      organizations: [],
      view: 'year',
      monthNames: monthNames,
      monthDecimals: monthDecimals,
      years: years,
      setYear: 0
    };
  },

  computed: {
    repo: function repo() {
      return this.$store.state.gitRepo;
    },
    chart: function chart() {
      var _this = this;

      var repo = window.AugurAPI.Repo({ gitURL: this.repo });
      var contributors = {};
      var organizations = {};

      var addChanges = function addChanges(dest, src) {
        if (dest && src) {
          if ((typeof dest === 'undefined' ? 'undefined' : _typeof(dest)) !== 'object') {
            dest['additions'] = 0;
            dest['deletions'] = 0;
          }
          dest['additions'] += src['additions'] || 0;
          dest['deletions'] += src['deletions'] || 0;
        }
      };

      var group = function group(obj, name, change, filter) {
        if (filter(change)) {
          var year = new Date(change.author_date).getFullYear();
          var month = new Date(change.author_date).getMonth();
          obj[change[name]] = obj[change[name]] || { additions: 0, deletions: 0 };
          addChanges(obj[change[name]], change);
          obj[change[name]][year] = obj[change[name]][year] || { additions: 0, deletions: 0 };
          addChanges(obj[change[name]][year], change);
          obj[change[name]][year + '-' + month] = obj[change[name]][year + '-' + month] || { additions: 0, deletions: 0 };
          addChanges(obj[change[name]][year + '-' + month], change);
        }
      };

      var flattenAndSort = function flattenAndSort(obj, keyName, sortField) {
        return Object.keys(obj).map(function (key) {
          var d = obj[key];
          d[keyName] = key;
          return d;
        }).sort(function (a, b) {
          return b[sortField] - a[sortField];
        });
      };

      var filterDates = function filterDates(change) {
        return new Date(change.author_date).getFullYear() > _this.years[0];
      };

      repo.changesByAuthor().then(function (changes) {
        changes.forEach(function (change) {
          if (isFinite(change.additions) && isFinite(change.deletions)) {
            group(contributors, 'author_email', change, filterDates);
            if (change.author_affiliation !== 'Unknown') {
              group(organizations, 'affiliation', change, filterDates);
            }
          }
        });

        _this.contributors = flattenAndSort(contributors, 'author_email', 'additions');
        _this.organizations = flattenAndSort(organizations, 'name', 'additions');
      });
    }
  }
};
})()
if (module.exports.__esModule) module.exports = module.exports.default
var __vue__options__ = (typeof module.exports === "function"? module.exports.options: module.exports)
if (__vue__options__.functional) {console.error("[vueify] functional components are not supported and should be defined in plain js files using render functions.")}
__vue__options__.render = function render () {var _vm=this;var _h=_vm.$createElement;var _c=_vm._self._c||_h;return _c('div',{ref:"holder"},[_c('h3',[_vm._v("Lines of code added by the top 10 authors")]),_vm._v(" "),_c('table',{staticClass:"lines-of-code-table"},[_c('thead',[_c('tr',[_c('th',[_vm._v("Author")]),_vm._v(" "),_vm._l((_vm.years),function(year){return (!_vm.setYear)?_c('th',{staticClass:"clickable-header",on:{"click":function($event){_vm.setYear = year}}},[_vm._v(_vm._s(year))]):_vm._e()}),_vm._v(" "),_vm._l((_vm.monthNames),function(month){return (_vm.setYear)?_c('th',[_vm._v(_vm._s(month))]):_vm._e()}),_vm._v(" "),(!_vm.setYear)?_c('th',[_vm._v("Total all time")]):_vm._e(),_vm._v(" "),(_vm.setYear)?_c('th',{on:{"click":function($event){_vm.setYear = 0}}},[_vm._v(_vm._s(_vm.setYear))]):_vm._e()],2)]),_vm._v(" "),_c('tbody',_vm._l((_vm.contributors.slice(0, 10)),function(contributor){return _c('tr',[_c('td',[_vm._v(_vm._s(contributor.author_email))]),_vm._v(" "),_vm._l((_vm.years),function(year){return (!_vm.setYear)?_c('td',[_vm._v(_vm._s((contributor[year]) ? contributor[year].additions || 0 : 0))]):_vm._e()}),_vm._v(" "),_vm._l((_vm.monthDecimals),function(month){return (_vm.setYear)?_c('td',[_vm._v(_vm._s((contributor[_vm.setYear + '-' + month]) ? contributor[_vm.setYear + '-' + month].additions || 0 : 0))]):_vm._e()}),_vm._v(" "),(!_vm.setYear)?_c('td',[_vm._v(_vm._s(contributor.additions))]):_vm._e(),_vm._v(" "),(_vm.setYear)?_c('td',[_vm._v(_vm._s((contributor[_vm.setYear]) ? contributor[_vm.setYear].additions || 0 : 0))]):_vm._e()],2)}))]),_vm._v(" "),_c('br'),_vm._v(" "),_c('h3',[_vm._v("Lines of code added by the top 5 organizations")]),_vm._v(" "),_c('table',{staticClass:"lines-of-code-table"},[_c('thead',[_c('tr',[_c('th',[_vm._v("Author")]),_vm._v(" "),_vm._l((_vm.years),function(year){return (!_vm.setYear)?_c('th',{staticClass:"clickable-header",on:{"click":function($event){_vm.setYear = year}}},[_vm._v(_vm._s(year))]):_vm._e()}),_vm._v(" "),_vm._l((_vm.monthNames),function(month){return (_vm.setYear)?_c('th',[_vm._v(_vm._s(month))]):_vm._e()}),_vm._v(" "),(!_vm.setYear)?_c('th',[_vm._v("Total all time")]):_vm._e(),_vm._v(" "),(_vm.setYear)?_c('th',{staticClass:"clickable-header",on:{"click":function($event){_vm.setYear = _vm.year}}},[_vm._v(_vm._s(_vm.setYear))]):_vm._e()],2)]),_vm._v(" "),_c('tbody',_vm._l((_vm.organizations.slice(0, 10)),function(organization){return _c('tr',[_c('td',[_vm._v(_vm._s(organization.name))]),_vm._v(" "),_vm._l((_vm.years),function(year){return (!_vm.setYear)?_c('td',[_vm._v(_vm._s((organization[year]) ? organization[year].additions || 0 : 0))]):_vm._e()}),_vm._v(" "),_vm._l((_vm.monthDecimals),function(month){return (_vm.setYear)?_c('td',[_vm._v(_vm._s((organization[_vm.setYear + '-' + month]) ? organization[_vm.setYear + '-' + month].additions || 0 : 0))]):_vm._e()}),_vm._v(" "),(!_vm.setYear)?_c('td',[_vm._v(_vm._s(organization.additions))]):_vm._e(),_vm._v(" "),(_vm.setYear)?_c('td',[_vm._v(_vm._s((organization[_vm.setYear]) ? organization[_vm.setYear].additions || 0 : 0))]):_vm._e()],2)}))]),_vm._v(" "),_c('p',[_vm._v(" "+_vm._s(_vm.chart)+" ")])])}
__vue__options__.staticRenderFns = []
if (module.hot) {(function () {  var hotAPI = require("vue-hot-reload-api")
  hotAPI.install(require("vue"), true)
  if (!hotAPI.compatible) return
  module.hot.accept()
  if (!module.hot.data) {
    hotAPI.createRecord("data-v-2b1e04b8", __vue__options__)
  } else {
    hotAPI.reload("data-v-2b1e04b8", __vue__options__)
  }
})()}
});

;require.register("components/charts/NormalizedStackedBarChart.vue", function(exports, require, module) {
;(function(){
'use strict';

Object.defineProperty(exports, "__esModule", {
  value: true
});

var _typeof = typeof Symbol === "function" && typeof Symbol.iterator === "symbol" ? function (obj) { return typeof obj; } : function (obj) { return obj && typeof Symbol === "function" && obj.constructor === Symbol && obj !== Symbol.prototype ? "symbol" : typeof obj; };

var _vuex = require('vuex');

var _AugurStats = require('AugurStats');

var _AugurStats2 = _interopRequireDefault(_AugurStats);

function _interopRequireDefault(obj) { return obj && obj.__esModule ? obj : { default: obj }; }

exports.default = {
  props: ['source', 'citeUrl', 'citeText', 'title', 'disableRollingAverage', 'alwaysByDate', 'data'],
  data: function data() {
    var years = [];
    for (var i = 9; i >= 0; i--) {
      years.push(new Date().getFullYear() - i);
    }
    var monthNames = ['Jan', 'Feb', 'Mar', 'Apr', 'May', 'Jun', 'Jul', 'Aug', 'Sep', 'Oct', 'Nov', 'Dec'];
    var monthDecimals = [1, 2, 3, 4, 5, 6, 7, 8, 9, 10, 11, 12];
    return {
      values: [],
      contributors: [],
      organizations: [],
      view: 'year',
      monthNames: monthNames,
      monthDecimals: monthDecimals,
      years: years,
      setYear: 0,
      group: 1
    };
  },

  computed: {
    repo: function repo() {
      return this.$store.state.gitRepo;
    },
    earliest: function earliest() {
      return this.$store.state.startDate;
    },
    latest: function latest() {
      return this.$store.state.endDate;
    },
    spec: function spec() {
      var _this = this;

      var type = null,
          bin = null,
          size = null,
          timeUnit = null,
          format = null;

      if (this.group == 0) {
        timeUnit = 'year';
        format = '%Y';
        type = "bar";
        bin = false;
        size = 30;
      }
      if (this.group == 1) {
        timeUnit = 'yearmonth';
        format = '%y %b';
        type = "bar";
        bin = false;
        size = 13;
      }
      if (this.group == 2) {
        timeUnit = 'yearmonth';
        format = '%y %b';
        type = "bar";
        bin = false;
        size = 13;
        type = "area";
      }

      var colors = ["#FF3647", "#4736FF", "#3cb44b", "#ffe119", "#f58231", "#911eb4", "#42d4f4", "#f032e6"];
      var config = {
        "$schema": "https://vega.github.io/schema/vega-lite/v2.json",
        "width": 800,
        "height": 380,
        "title": {
          "text": this.title,
          "offset": 15
        },
        "config": {
          "axis": {
            "grid": false
          },
          "legend": {
            "offset": -20,
            "orient": "right",
            "titlePadding": 10,
            "padding": 40,
            "labelFontSize": 14,
            "titleFontSize": 14,
            "labelLimit": 260
          },
          "scale": { "minSize": 100, "maxSize": 500 },
          "bar": {
            "continuousBandSize": size,
            "binSpacing": 0
          }
        },
        "layer": [{
          "transform": [{
            "calculate": "(datum.additions > datum.deletions) ? 'more deletions' : 'more additions'",
            "as": "Majority type of changes"
          }, {
            "calculate": "(datum.additions - datum.deletions)",
            "as": "Net lines added"
          }, {
            "calculate": "(datum.additions + datum.deletions)",
            "as": "Total lines changed"
          }, {
            "calculate": "(datum.count * 100)",
            "as": "percent"
          }],
          "mark": {
            "type": type,
            "tooltip": { "content": "data" },

            "cornerRadius": 45
          },
          "encoding": {
            "x": {
              "field": "author_date",
              "type": "temporal",

              "timeUnit": timeUnit,

              "axis": { "domain": false, "format": format }
            },
            "y": {
              "field": "count",
              "type": "quantitative",

              "aggregate": "sum",
              "stack": "center",
              "axis": null
            },
            "color": {
              "field": "author_email",
              "type": "nominal",
              "scale": { "scheme": "category10" }
            }
          }

        }]

      };

      var repo = window.AugurAPI.Repo({ gitURL: this.repo });
      var contributors = {};
      var organizations = {};

      var addChanges = function addChanges(dest, src) {
        if (dest && src) {
          if ((typeof dest === 'undefined' ? 'undefined' : _typeof(dest)) !== 'object') {
            dest['additions'] = 0;
            dest['deletions'] = 0;
          }
          dest['additions'] += src['additions'] || 0;
          dest['deletions'] += src['deletions'] || 0;
        }
      };
=======
      var hideRaw = !this.rawWeekly;
      var compare = this.compare;
      var period = this.period;
>>>>>>> f0442be7

      var group = function group(obj, name, change, filter) {
        if (filter(change)) {
          var year = new Date(change.author_date).getFullYear();
          var month = new Date(change.author_date).getMonth();
          obj[change[name]] = obj[change[name]] || { additions: 0, deletions: 0 };
          addChanges(obj[change[name]], change);
          obj[change[name]][year] = obj[change[name]][year] || { additions: 0, deletions: 0 };
          addChanges(obj[change[name]][year], change);
          obj[change[name]][year + '-' + month] = obj[change[name]][year + '-' + month] || { additions: 0, deletions: 0 };
          addChanges(obj[change[name]][year + '-' + month], change);
        }
      };

      var flattenAndSort = function flattenAndSort(obj, keyName, sortField) {
        return Object.keys(obj).map(function (key) {
          var d = obj[key];
          d[keyName] = key;
          return d;
        }).sort(function (a, b) {
          return b[sortField] - a[sortField];
        });
      };

      var filterDates = function filterDates(change) {
        return new Date(change.author_date).getFullYear() > _this.years[0];
      };

      var authors = [];
      var track = { "total": 0 };
      repo.changesByAuthor().then(function (changes) {
        changes.forEach(function (change) {
          change.author_date = new Date(change.author_date);
          change["count"] = change["count"] ? change["count"] + 1 : 1;
          track[change.author_email] = track[change.author_email] ? track[change.author_email] + 1 : 1;
          track["total"] += 1;
        });

        changes.forEach(function (change) {
          if (isFinite(change.additions) && isFinite(change.deletions)) {
            group(contributors, 'author_email', change, filterDates);
            if (change.author_affiliation !== 'Unknown') {
              group(organizations, 'affiliation', change, filterDates);
            }
          }
          if (!authors.includes(change["author_email"])) {
            authors.push(change["author_email"]);
            change["flag"] = (track[change.author_email] / track["total"]).toFixed(4);
          }
        });

        _this.contributors = flattenAndSort(contributors, 'author_email', 'additions');
        var careabout = [];
        _this.contributors.slice(0, 10).forEach(function (obj) {
          careabout.push(obj["author_email"]);
        });

        var findObjectByKey = function findObjectByKey(array, key, value) {
          var ary = [];
          for (var i = 0; i < array.length; i++) {
            if (array[i][key] == value) {
              ary.push(array[i]);
            }
          }
          return ary;
        };

        var ary = [];

        careabout.forEach(function (name) {
          findObjectByKey(changes, "author_email", name).forEach(function (obj) {
            ary.push(obj);
          });
        });

        _this.values = ary;
      });

      $(this.$el).find('.showme, .hidefirst').removeClass('invis');
      $(this.$el).find('.stackedbarchart').removeClass('loader');

      var repos = [];
      if (this.repo) {
        repos.push(window.AugurRepos[this.repo]);
      }

      var processData = function processData(data) {};

      return config;
    }
  }

};
})()
if (module.exports.__esModule) module.exports = module.exports.default
var __vue__options__ = (typeof module.exports === "function"? module.exports.options: module.exports)
if (__vue__options__.functional) {console.error("[vueify] functional components are not supported and should be defined in plain js files using render functions.")}
__vue__options__.render = function render () {var _vm=this;var _h=_vm.$createElement;var _c=_vm._self._c||_h;return _c('div',{ref:"holder"},[_c('div',{staticClass:"tickchart ",staticStyle:{"margin-bottom":"0 !important"}},[_c('vega-lite',{attrs:{"spec":_vm.spec,"data":_vm.values}}),_vm._v(" "),_c('p',[_vm._v(" "+_vm._s(_vm.chart)+" ")]),_vm._v(" "),_c('div',{staticClass:"form-item form-checkboxes tickradios",staticStyle:{"position":"relative","top":"-80px !important"}},[_c('div',{staticClass:"inputGroup ",staticStyle:{"padding-top":"5px"}},[_c('input',{directives:[{name:"model",rawName:"v-model",value:(_vm.group),expression:"group"}],attrs:{"id":"yearradio","name":"timeframe","value":"0","type":"radio"},domProps:{"checked":_vm._q(_vm.group,"0")},on:{"change":function($event){_vm.group="0"}}}),_vm._v(" "),_c('label',{attrs:{"id":"front","for":"yearradio"}},[_vm._v("Year")])]),_vm._v(" "),_c('div',{staticClass:"inputGroup ",staticStyle:{"padding-top":"5px"}},[_c('input',{directives:[{name:"model",rawName:"v-model",value:(_vm.group),expression:"group"}],attrs:{"id":"monthradio","name":"timeframe","value":"1","type":"radio"},domProps:{"checked":_vm._q(_vm.group,"1")},on:{"change":function($event){_vm.group="1"}}}),_vm._v(" "),_c('label',{attrs:{"id":"front","for":"monthradio"}},[_vm._v("Month")])]),_vm._v(" "),_c('div',{staticClass:"inputGroup ",staticStyle:{"padding-top":"5px"}},[_c('input',{directives:[{name:"model",rawName:"v-model",value:(_vm.group),expression:"group"}],attrs:{"id":"contradio","name":"timeframe","value":"2","type":"radio"},domProps:{"checked":_vm._q(_vm.group,"2")},on:{"change":function($event){_vm.group="2"}}}),_vm._v(" "),_c('label',{attrs:{"id":"front","for":"contradio"}},[_vm._v("Continuous")])])])],1)])}
__vue__options__.staticRenderFns = []
if (module.hot) {(function () {  var hotAPI = require("vue-hot-reload-api")
  hotAPI.install(require("vue"), true)
  if (!hotAPI.compatible) return
  module.hot.accept()
  if (!module.hot.data) {
    hotAPI.createRecord("data-v-0760224e", __vue__options__)
  } else {
    hotAPI.reload("data-v-0760224e", __vue__options__)
  }
})()}
});

;require.register("components/charts/OneDimensionalStackedBarChart.vue", function(exports, require, module) {
;(function(){
'use strict';

Object.defineProperty(exports, "__esModule", {
  value: true
});

var _typeof = typeof Symbol === "function" && typeof Symbol.iterator === "symbol" ? function (obj) { return typeof obj; } : function (obj) { return obj && typeof Symbol === "function" && obj.constructor === Symbol && obj !== Symbol.prototype ? "symbol" : typeof obj; };

var _vuex = require('vuex');

var _AugurStats = require('AugurStats');

var _AugurStats2 = _interopRequireDefault(_AugurStats);

function _interopRequireDefault(obj) { return obj && obj.__esModule ? obj : { default: obj }; }

exports.default = {
  props: ['source', 'citeUrl', 'citeText', 'title', 'disableRollingAverage', 'alwaysByDate', 'data', 'type'],
  data: function data() {
    var years = [];
    for (var i = 9; i >= 0; i--) {
      years.push(new Date().getFullYear() - i);
    }
    var monthNames = ['Jan', 'Feb', 'Mar', 'Apr', 'May', 'Jun', 'Jul', 'Aug', 'Sep', 'Oct', 'Nov', 'Dec'];
    var monthDecimals = [1, 2, 3, 4, 5, 6, 7, 8, 9, 10, 11, 12];
    return {
      values: [],
      contributors: [],
      organizations: [],
      view: 'year',
      monthNames: monthNames,
      monthDecimals: monthDecimals,
      years: years,
      setYear: 0,
      tick: 0
    };
  },

  computed: {
    repo: function repo() {
      return this.$store.state.gitRepo;
    },
    earliest: function earliest() {
      return this.$store.state.startDate;
    },
    latest: function latest() {
      return this.$store.state.endDate;
    },
    spec: function spec() {
      var _this = this;

      var type = null,
          bin = null,
          size = null;

      if (this.tick == 0) {
        type = "circle";
        bin = false;
        size = {
          "field": "Net lines added",
          "type": "quantitative",
          "min": "15",
          "scale": { "minSize": 30, "maxSize": 31 }
        };
      }
      if (this.tick == 1) {
        type = "tick";
        bin = false;
        size = {};
      }
      if (this.tick == 2) {
        type = "rect";
        bin = { "maxbins": 40 };
        size = {};
      }

      var colors = ["#FF3647", "#4736FF", "#3cb44b", "#ffe119", "#f58231", "#911eb4", "#42d4f4", "#f032e6"];
      var config = {
        "$schema": "https://vega.github.io/schema/vega-lite/v2.json",
        "width": 780,

        "config": {
          "tick": {
            "thickness": 8,
            "bandSize": 23
          },
          "axis": {
            "grid": false
          }

        },
        "title": {
          "text": this.title,
          "offset": 40
        },
        "layer": [{
          "transform": [{
            "calculate": "(datum.additions > datum.deletions) ? 'more deletions' : 'more additions'",
            "as": "Majority type of changes"
          }, {
            "calculate": "(datum.additions - datum.deletions)",
            "as": "Net lines added"
          }, {
            "calculate": "(datum.additions + datum.deletions)",
            "as": "Total lines changed"
          }, {
            "calculate": "(datum.flag * 100)",
            "as": "percent"
          }],
          "mark": {
            "type": "bar",
            "tooltip": { "content": "data" }
          },
          "encoding": {
            "x": { "field": "count", "type": "quantitative", "sort": { "op": "sum", "order": "descending" }, "stack": "normalize", "axis": { "labels": false, "title": null } },
            "color": {
              "field": "author_email",
              "type": "nominal",
              "scale": { "scheme": "category10" },
              "legend": null
            }
          }

        }]

      };

      var repo = window.AugurAPI.Repo({ gitURL: this.repo });
      var contributors = {};
      var organizations = {};

      var addChanges = function addChanges(dest, src) {
        if (dest && src) {
          if ((typeof dest === 'undefined' ? 'undefined' : _typeof(dest)) !== 'object') {
            dest['additions'] = 0;
            dest['deletions'] = 0;
          }
          dest['additions'] += src['additions'] || 0;
          dest['deletions'] += src['deletions'] || 0;
        }
      };

      var group = function group(obj, name, change, filter) {
        if (filter(change)) {
          var year = new Date(change.author_date).getFullYear();
          var month = new Date(change.author_date).getMonth();
          obj[change[name]] = obj[change[name]] || { additions: 0, deletions: 0 };
          addChanges(obj[change[name]], change);
          obj[change[name]][year] = obj[change[name]][year] || { additions: 0, deletions: 0 };
          addChanges(obj[change[name]][year], change);
          obj[change[name]][year + '-' + month] = obj[change[name]][year + '-' + month] || { additions: 0, deletions: 0 };
          addChanges(obj[change[name]][year + '-' + month], change);
        }
      };

      var flattenAndSort = function flattenAndSort(obj, keyName, sortField) {
        return Object.keys(obj).map(function (key) {
          var d = obj[key];
          d[keyName] = key;
          return d;
        }).sort(function (a, b) {
          return b[sortField] - a[sortField];
        });
      };

      var filterDates = function filterDates(change) {
        return new Date(change.author_date).getFullYear() > _this.years[0];
      };

      var authors = [];
      var track = { "total": 0 };
      repo.changesByAuthor().then(function (changes) {
        changes.forEach(function (change) {
          change.author_date = new Date(change.author_date);
          if (_this.type == "commit") {
            change["count"] = change["count"] ? change["count"] + 1 : 1;
            track[change.author_email] = track[change.author_email] ? track[change.author_email] + 1 : 1;
            track["total"] += 1;
          } else if (_this.type == "lines") {
            change["count"] = change["count"] ? change["count"] + change.additions : change.additions;
            track[change.author_email] = track[change.author_email] ? track[change.author_email] + change.additions : change.additions;
            track["total"] += change.additions;
          }
        });

        changes.forEach(function (change) {
          if (isFinite(change.additions) && isFinite(change.deletions)) {
            group(contributors, 'author_email', change, filterDates);
            if (change.author_affiliation !== 'Unknown') {
              group(organizations, 'affiliation', change, filterDates);
            }
          }
          if (!authors.includes(change["author_email"])) {
            authors.push(change["author_email"]);
            change["flag"] = (track[change.author_email] / track["total"] * 100).toFixed(4);
          }
        });

        _this.contributors = flattenAndSort(contributors, 'author_email', 'additions');
        var careabout = [];
        _this.contributors.slice(0, 10).forEach(function (obj) {
          careabout.push(obj["author_email"]);
        });

        var findObjectByKey = function findObjectByKey(array, key, value) {
          var ary = [];
          for (var i = 0; i < array.length; i++) {
            if (array[i][key] == value) {
              ary.push(array[i]);
            }
          }
          return ary;
        };

        var ary = [];

        careabout.forEach(function (name) {
          findObjectByKey(changes, "author_email", name).forEach(function (obj) {
            ary.push(obj);
          });
        });

        _this.values = ary;
      });

      $(this.$el).find('.showme, .hidefirst').removeClass('invis');
      $(this.$el).find('.stackedbarchart').removeClass('loader');

      var repos = [];
      if (this.repo) {
        repos.push(window.AugurRepos[this.repo]);
      }

      var processData = function processData(data) {};

      return config;
    }
  }

};
})()
if (module.exports.__esModule) module.exports = module.exports.default
var __vue__options__ = (typeof module.exports === "function"? module.exports.options: module.exports)
if (__vue__options__.functional) {console.error("[vueify] functional components are not supported and should be defined in plain js files using render functions.")}
__vue__options__.render = function render () {var _vm=this;var _h=_vm.$createElement;var _c=_vm._self._c||_h;return _c('div',{ref:"holder"},[_c('div',{staticClass:"normalbar"},[_c('vega-lite',{attrs:{"spec":_vm.spec,"data":_vm.values}}),_vm._v(" "),_c('p',[_vm._v(" "+_vm._s(_vm.chart)+" ")])],1)])}
__vue__options__.staticRenderFns = []
if (module.hot) {(function () {  var hotAPI = require("vue-hot-reload-api")
  hotAPI.install(require("vue"), true)
  if (!hotAPI.compatible) return
  module.hot.accept()
  if (!module.hot.data) {
    hotAPI.createRecord("data-v-5685f17a", __vue__options__)
  } else {
    hotAPI.reload("data-v-5685f17a", __vue__options__)
  }
})()}
});

;require.register("components/charts/StackedBarChart.vue", function(exports, require, module) {
;(function(){
'use strict';

Object.defineProperty(exports, "__esModule", {
  value: true
});

var _vuex = require('vuex');

var _AugurStats = require('AugurStats');

var _AugurStats2 = _interopRequireDefault(_AugurStats);

function _interopRequireDefault(obj) { return obj && obj.__esModule ? obj : { default: obj }; }

exports.default = {
  props: ['source', 'citeUrl', 'citeText', 'title', 'disableRollingAverage', 'alwaysByDate', 'data'],
  data: function data() {
    return {
      values: []
    };
  },

  computed: {
    repo: function repo() {
      return this.$store.state.baseRepo;
    },
    spec: function spec() {
      var _this = this;

      var config = {
        "$schema": "https://vega.github.io/schema/vega-lite/v2.json",
        "data": { "values": [] },
        "title": this.title,
        "width": this.$el ? this.$el.offestWidth : 800,
        "height": 400,
        "autosize": "fit",
        "mark": "bar",
        "encoding": {
          "y": { "aggregate": "sum",
            "field": "value",
            "type": "quantitative" },
          "x": { "field": "date",
            "type": "temporal" },
          "color": { "field": "field",
            "type": "nominal" }
        }
      };

      $(this.$el).find('.showme, .hidefirst').removeClass('invis');
      $(this.$el).find('.stackedbarchart').removeClass('loader');

      var endpoints = [];
      var fields = {};
      this.source.split(',').forEach(function (endpointAndFields) {
        var split = endpointAndFields.split(':');
        endpoints.push(split[0]);
        if (split[1]) {
          fields[split[0]] = split[1].split('+');
        }
      });

      var repos = [];
      if (this.repo) {
        repos.push(window.AugurRepos[this.repo]);
      }

      var processData = function processData(data) {
        var defaultProcess = function defaultProcess(obj, key, field, count) {
          var d = _AugurStats2.default.convertKey(obj[key], field);
          return _AugurStats2.default.convertDates(d, _this.earliest, _this.latest);
        };

        var normalized = [];
        var buildLines = function buildLines(obj, onCreateData) {
          if (!obj) {
            return;
          }
          if (!onCreateData) {
            onCreateData = function onCreateData(obj, key, field, count) {
              var d = defaultProcess(obj, key, field, count);
              normalized.push(d);
            };
          }
          var count = 0;
          for (var key in obj) {
            if (obj.hasOwnProperty(key)) {
              if (fields[key]) {
                fields[key].forEach(function (field) {
                  onCreateData(obj, key, field, count);
                  count++;
                });
              } else {
                if (Array.isArray(obj[key]) && obj[key].length > 0) {
                  var field = Object.keys(obj[key][0]).splice(1);
                  onCreateData(obj, key, field, count);
                  count++;
                } else {
                  _this.renderError();
                  return;
                }
              }
            }
          }
        };

        var values = [];

        buildLines(data[_this.repo], function (obj, key, field, count) {
          normalized.push(defaultProcess(obj, key, field, count));
        });

        if (normalized.length == 0) {
          _this.renderError();
        } else {
          for (var i = 0; i < normalized.length; i++) {
            normalized[i].forEach(function (d) {
              values.push(d);
            });
          }
        }

        $(_this.$el).find('.showme, .hidefirst').removeClass('invis');
        $(_this.$el).find('.stackedbarchart').removeClass('loader');
        _this.values = values;
      };

      if (this.data) {
        processData(this.data);
      } else {
        window.AugurAPI.batchMapped(repos, endpoints).then(function (data) {
          processData(data);
        });
      }

      return config;
    }
  }
};
})()
if (module.exports.__esModule) module.exports = module.exports.default
var __vue__options__ = (typeof module.exports === "function"? module.exports.options: module.exports)
if (__vue__options__.functional) {console.error("[vueify] functional components are not supported and should be defined in plain js files using render functions.")}
__vue__options__.render = function render () {var _vm=this;var _h=_vm.$createElement;var _c=_vm._self._c||_h;return _c('div',{ref:"holder"},[_c('div',{staticClass:"stackedbarchart hidefirst invis"},[_c('vega-lite',{attrs:{"spec":_vm.spec,"data":_vm.values}}),_vm._v(" "),_c('p',[_vm._v(" "+_vm._s(_vm.chart)+" ")])],1)])}
__vue__options__.staticRenderFns = []
if (module.hot) {(function () {  var hotAPI = require("vue-hot-reload-api")
  hotAPI.install(require("vue"), true)
  if (!hotAPI.compatible) return
  module.hot.accept()
  if (!module.hot.data) {
    hotAPI.createRecord("data-v-6c07ac85", __vue__options__)
  } else {
    hotAPI.reload("data-v-6c07ac85", __vue__options__)
  }
})()}
});

<<<<<<< HEAD
;require.register("components/charts/TickChart.vue", function(exports, require, module) {
;(function(){
'use strict';

Object.defineProperty(exports, "__esModule", {
  value: true
});

var _typeof = typeof Symbol === "function" && typeof Symbol.iterator === "symbol" ? function (obj) { return typeof obj; } : function (obj) { return obj && typeof Symbol === "function" && obj.constructor === Symbol && obj !== Symbol.prototype ? "symbol" : typeof obj; };

var _vuex = require('vuex');

var _AugurStats = require('AugurStats');

var _AugurStats2 = _interopRequireDefault(_AugurStats);

function _interopRequireDefault(obj) { return obj && obj.__esModule ? obj : { default: obj }; }

exports.default = {
  props: ['source', 'citeUrl', 'citeText', 'title', 'disableRollingAverage', 'alwaysByDate', 'data'],
  data: function data() {
    var years = [];
    for (var i = 9; i >= 0; i--) {
      years.push(new Date().getFullYear() - i);
    }
    var monthNames = ['Jan', 'Feb', 'Mar', 'Apr', 'May', 'Jun', 'Jul', 'Aug', 'Sep', 'Oct', 'Nov', 'Dec'];
    var monthDecimals = [1, 2, 3, 4, 5, 6, 7, 8, 9, 10, 11, 12];
    return {
      values: [],
      contributors: [],
      organizations: [],
      view: 'year',
      monthNames: monthNames,
      monthDecimals: monthDecimals,
      years: years,
      setYear: 0,
      tick: 0
    };
  },
  created: function created() {
    this.tick = 0;
  },

  computed: {
    repo: function repo() {
      return this.$store.state.gitRepo;
    },
    earliest: function earliest() {
      return this.$store.state.startDate;
    },
    latest: function latest() {
      return this.$store.state.endDate;
    },
    spec: function spec() {
      var _this = this;

      var type = null,
          bin = null,
          size = null,
          opacity = null;

      if (this.tick == 0) {
        type = "circle";
        bin = false;
        size = {
          "field": "Total lines changed",
          "type": "quantitative",
          "min": "15",
          "scale": { "minSize": 30, "maxSize": 31 }
        };
        opacity = {};
      }
      if (this.tick == 1) {
        type = "tick";
        bin = false;
        size = {};
        opacity = {
          "field": "Total lines changed",
          "type": "quantitative",
          "min": ".5"
        };
      }
      if (this.tick == 2) {
        type = "rect";
        bin = { "maxbins": 40 };
        size = {};
        opacity = {
          "field": "Total lines changed",
          "type": "quantitative",
          "min": ".5"
        };
      }

      var config = {
        "$schema": "https://vega.github.io/schema/vega-lite/v2.json",
        "width": 800,
        "height": 300,
        "config": {
          "tick": {
            "thickness": 8,
            "bandSize": 23
          },
          "axis": {
            "grid": false,
            "title": null
          },
          "legend": {
            "titleFontSize": 10,
            "titlePadding": 10
          }, "scale": { "minSize": 100, "maxSize": 500 }
        },
        "layer": [{
          "transform": [{
            "calculate": "(datum.additions > datum.deletions) ? 'more deletions' : 'more additions'",
            "as": "Majority type of changes"
          }, {
            "calculate": "(datum.additions - datum.deletions)",
            "as": "Net lines added"
          }, {
            "calculate": "(datum.additions + datum.deletions) < 50000 ? 50000 : ((datum.additions + datum.deletions) > 1000000 ? 1000000 : (datum.additions + datum.deletions))",
            "as": "Total lines changed"
          }],
          "mark": type,
          "encoding": {
            "x": { "field": "author_date", "type": "temporal", "bin": bin, "axis": { "format": "%b %Y", "title": " " } },
            "y": { "field": "author_email", "type": "nominal" },
            "color": {
              "field": "Net lines added",
              "type": "quantitative",
              "scale": { "range": ["#FF0000", "#00FF00"] }
            },
            "size": size,
            "opacity": opacity

          }

        }]

      };

      var repo = window.AugurAPI.Repo({ gitURL: this.repo });
      var contributors = {};
      var organizations = {};

      var addChanges = function addChanges(dest, src) {
        if (dest && src) {
          if ((typeof dest === 'undefined' ? 'undefined' : _typeof(dest)) !== 'object') {
            dest['additions'] = 0;
            dest['deletions'] = 0;
          }
          dest['additions'] += src['additions'] || 0;
          dest['deletions'] += src['deletions'] || 0;
        }
      };

      var group = function group(obj, name, change, filter) {
        if (filter(change)) {
          var year = new Date(change.author_date).getFullYear();
          var month = new Date(change.author_date).getMonth();
          obj[change[name]] = obj[change[name]] || { additions: 0, deletions: 0 };
          addChanges(obj[change[name]], change);
          obj[change[name]][year] = obj[change[name]][year] || { additions: 0, deletions: 0 };
          addChanges(obj[change[name]][year], change);
          obj[change[name]][year + '-' + month] = obj[change[name]][year + '-' + month] || { additions: 0, deletions: 0 };
          addChanges(obj[change[name]][year + '-' + month], change);
        }
      };

      var flattenAndSort = function flattenAndSort(obj, keyName, sortField) {
        return Object.keys(obj).map(function (key) {
          var d = obj[key];
          d[keyName] = key;
          return d;
        }).sort(function (a, b) {
          return b[sortField] - a[sortField];
        });
      };

      var filterDates = function filterDates(change) {
        return new Date(change.author_date).getFullYear() > _this.years[0];
      };

      repo.changesByAuthor().then(function (changes) {
        changes.forEach(function (change) {
          change.author_date = new Date(change.author_date);
        });

        changes.forEach(function (change) {
          if (isFinite(change.additions) && isFinite(change.deletions)) {
            group(contributors, 'author_email', change, filterDates);
            if (change.author_affiliation !== 'Unknown') {
              group(organizations, 'affiliation', change, filterDates);
            }
          }
        });

        _this.contributors = flattenAndSort(contributors, 'author_email', 'additions');
        var careabout = [];
        _this.contributors.slice(0, 10).forEach(function (obj) {
          careabout.push(obj["author_email"]);
        });

        var findObjectByKey = function findObjectByKey(array, key, value) {
          var ary = [];
          for (var i = 0; i < array.length; i++) {
            if (array[i][key] == value) {
              ary.push(array[i]);
            }
          }
          return ary;
        };

        var ary = [];

        careabout.forEach(function (name) {
          findObjectByKey(changes, "author_email", name).forEach(function (obj) {
            ary.push(obj);
          });
        });

        _this.values = ary;
      });

      $(this.$el).find('.showme, .hidefirst').removeClass('invis');
      $(this.$el).find('.stackedbarchart').removeClass('loader');

      var repos = [];
      if (this.repo) {
        repos.push(window.AugurRepos[this.repo]);
      }

      var processData = function processData(data) {};

      return config;
    }
  }

};
})()
if (module.exports.__esModule) module.exports = module.exports.default
var __vue__options__ = (typeof module.exports === "function"? module.exports.options: module.exports)
if (__vue__options__.functional) {console.error("[vueify] functional components are not supported and should be defined in plain js files using render functions.")}
__vue__options__.render = function render () {var _vm=this;var _h=_vm.$createElement;var _c=_vm._self._c||_h;return _c('div',{ref:"holder"},[_c('div',{staticClass:"tickchart "},[_c('h3',[_vm._v("Lines of code added by the top 10 authors visualized")]),_vm._v(" "),_c('vega-lite',{attrs:{"spec":_vm.spec,"data":_vm.values}}),_vm._v(" "),_c('p',[_vm._v(" "+_vm._s(_vm.chart)+" ")]),_vm._v(" "),_c('div',{staticClass:"form-item form-checkboxes tickradios"},[_c('div',{staticClass:"inputGroup "},[_c('input',{directives:[{name:"model",rawName:"v-model",value:(_vm.tick),expression:"tick"}],attrs:{"id":"circradio","name":"comparebaseline","value":"0","type":"radio"},domProps:{"checked":_vm._q(_vm.tick,"0")},on:{"change":function($event){_vm.tick="0"}}}),_vm._v(" "),_c('label',{attrs:{"id":"front","for":"circradio"}},[_vm._v("Circle")])]),_vm._v(" "),_c('div',{staticClass:"inputGroup "},[_c('input',{directives:[{name:"model",rawName:"v-model",value:(_vm.tick),expression:"tick"}],attrs:{"id":"tickradio","name":"comparebaseline","value":"1","type":"radio"},domProps:{"checked":_vm._q(_vm.tick,"1")},on:{"change":function($event){_vm.tick="1"}}}),_vm._v(" "),_c('label',{attrs:{"id":"front","for":"tickradio"}},[_vm._v("Tick")])]),_vm._v(" "),_c('div',{staticClass:"inputGroup "},[_c('input',{directives:[{name:"model",rawName:"v-model",value:(_vm.tick),expression:"tick"}],attrs:{"id":"rectradio","name":"comparebaseline","value":"2","type":"radio"},domProps:{"checked":_vm._q(_vm.tick,"2")},on:{"change":function($event){_vm.tick="2"}}}),_vm._v(" "),_c('label',{attrs:{"id":"front","for":"rectradio"}},[_vm._v("Rectangle")])])])],1)])}
__vue__options__.staticRenderFns = []
if (module.hot) {(function () {  var hotAPI = require("vue-hot-reload-api")
  hotAPI.install(require("vue"), true)
  if (!hotAPI.compatible) return
  module.hot.accept()
  if (!module.hot.data) {
    hotAPI.createRecord("data-v-083303b4", __vue__options__)
  } else {
    hotAPI.reload("data-v-083303b4", __vue__options__)
  }
})()}
});

=======
>>>>>>> f0442be7
;require.register("include/kube/kube.js", function(exports, require, module) {
'use strict';

var _typeof = typeof Symbol === "function" && typeof Symbol.iterator === "symbol" ? function (obj) { return typeof obj; } : function (obj) { return obj && typeof Symbol === "function" && obj.constructor === Symbol && obj !== Symbol.prototype ? "symbol" : typeof obj; };

/*
	Kube. CSS & JS Framework
	Version 6.5.2
	Updated: February 2, 2017

	http://imperavi.com/kube/

	Copyright (c) 2009-2017, Imperavi LLC.
	License: MIT
*/
if (typeof jQuery === 'undefined') {
	throw new Error('Kube\'s requires jQuery');
};
;(function ($) {
	var version = $.fn.jquery.split('.');if (version[0] == 1 && version[1] < 8) {
		throw new Error('Kube\'s requires at least jQuery v1.8');
	}
})(jQuery);

;(function () {
	// Inherits
	Function.prototype.inherits = function (parent) {
		var F = function F() {};
		F.prototype = parent.prototype;
		var f = new F();

		for (var prop in this.prototype) {
			f[prop] = this.prototype[prop];
		}this.prototype = f;
		this.prototype.super = parent.prototype;
	};

	// Core Class
	var Kube = function Kube(element, options) {
		options = (typeof options === 'undefined' ? 'undefined' : _typeof(options)) === 'object' ? options : {};

		this.$element = $(element);
		this.opts = $.extend(true, this.defaults, $.fn[this.namespace].options, this.$element.data(), options);
		this.$target = typeof this.opts.target === 'string' ? $(this.opts.target) : null;
	};

	// Core Functionality
	Kube.prototype = {
		getInstance: function getInstance() {
			return this.$element.data('fn.' + this.namespace);
		},
		hasTarget: function hasTarget() {
			return !(this.$target === null);
		},
		callback: function callback(type) {
			var args = [].slice.call(arguments).splice(1);

			// on element callback
			if (this.$element) {
				args = this._fireCallback($._data(this.$element[0], 'events'), type, this.namespace, args);
			}

			// on target callback
			if (this.$target) {
				args = this._fireCallback($._data(this.$target[0], 'events'), type, this.namespace, args);
			}

			// opts callback
			if (this.opts && this.opts.callbacks && $.isFunction(this.opts.callbacks[type])) {
				return this.opts.callbacks[type].apply(this, args);
			}

			return args;
		},
		_fireCallback: function _fireCallback(events, type, eventNamespace, args) {
			if (events && typeof events[type] !== 'undefined') {
				var len = events[type].length;
				for (var i = 0; i < len; i++) {
					var namespace = events[type][i].namespace;
					if (namespace === eventNamespace) {
						var value = events[type][i].handler.apply(this, args);
					}
				}
			}

			return typeof value === 'undefined' ? args : value;
		}
	};

	// Scope
	window.Kube = Kube;
})();
/**
 * @library Kube Plugin
 * @author Imperavi LLC
 * @license MIT
 */
(function (Kube) {
	Kube.Plugin = {
		create: function create(classname, pluginname) {
			pluginname = typeof pluginname === 'undefined' ? classname.toLowerCase() : pluginname;

			$.fn[pluginname] = function (method, options) {
				var args = Array.prototype.slice.call(arguments, 1);
				var name = 'fn.' + pluginname;
				var val = [];

				this.each(function () {
					var $this = $(this),
					    data = $this.data(name);
					options = (typeof method === 'undefined' ? 'undefined' : _typeof(method)) === 'object' ? method : options;

					if (!data) {
						// Initialization
						$this.data(name, {});
						$this.data(name, data = new Kube[classname](this, options));
					}

					// Call methods
					if (typeof method === 'string') {
						if ($.isFunction(data[method])) {
							var methodVal = data[method].apply(data, args);
							if (methodVal !== undefined) {
								val.push(methodVal);
							}
						} else {
							$.error('No such method "' + method + '" for ' + classname);
						}
					}
				});

				return val.length === 0 || val.length === 1 ? val.length === 0 ? this : val[0] : val;
			};

			$.fn[pluginname].options = {};

			return this;
		},
		autoload: function autoload(pluginname) {
			var arr = pluginname.split(',');
			var len = arr.length;

			for (var i = 0; i < len; i++) {
				var name = arr[i].toLowerCase().split(',').map(function (s) {
					return s.trim();
				}).join(',');
				this.autoloadQueue.push(name);
			}

			return this;
		},
		autoloadQueue: [],
		startAutoload: function startAutoload() {
			if (!window.MutationObserver || this.autoloadQueue.length === 0) {
				return;
			}

			var self = this;
			var observer = new MutationObserver(function (mutations) {
				mutations.forEach(function (mutation) {
					var newNodes = mutation.addedNodes;
					if (newNodes.length === 0 || newNodes.length === 1 && newNodes.nodeType === 3) {
						return;
					}

					self.startAutoloadOnce();
				});
			});

			// pass in the target node, as well as the observer options
			observer.observe(document, {
				subtree: true,
				childList: true
			});
		},
		startAutoloadOnce: function startAutoloadOnce() {
			var self = this;
			var $nodes = $('[data-component]').not('[data-loaded]');
			$nodes.each(function () {
				var $el = $(this);
				var pluginname = $el.data('component');

				if (self.autoloadQueue.indexOf(pluginname) !== -1) {
					$el.attr('data-loaded', true);
					$el[pluginname]();
				}
			});
		},
		watch: function watch() {
			Kube.Plugin.startAutoloadOnce();
			Kube.Plugin.startAutoload();
		}
	};

	$(window).on('load', function () {
		Kube.Plugin.watch();
	});
})(Kube);
/**
 * @library Kube Animation
 * @author Imperavi LLC
 * @license MIT
 */
(function (Kube) {
	Kube.Animation = function (element, effect, callback) {
		this.namespace = 'animation';
		this.defaults = {};

		// Parent Constructor
		Kube.apply(this, arguments);

		// Initialization
		this.effect = effect;
		this.completeCallback = typeof callback === 'undefined' ? false : callback;
		this.prefixes = ['', '-moz-', '-o-animation-', '-webkit-'];
		this.queue = [];

		this.start();
	};

	Kube.Animation.prototype = {
		start: function start() {
			if (this.isSlideEffect()) this.setElementHeight();

			this.addToQueue();
			this.clean();
			this.animate();
		},
		addToQueue: function addToQueue() {
			this.queue.push(this.effect);
		},
		setElementHeight: function setElementHeight() {
			this.$element.height(this.$element.height());
		},
		removeElementHeight: function removeElementHeight() {
			this.$element.css('height', '');
		},
		isSlideEffect: function isSlideEffect() {
			return this.effect === 'slideDown' || this.effect === 'slideUp';
		},
		isHideableEffect: function isHideableEffect() {
			var effects = ['fadeOut', 'slideUp', 'flipOut', 'zoomOut', 'slideOutUp', 'slideOutRight', 'slideOutLeft'];

			return $.inArray(this.effect, effects) !== -1;
		},
		isToggleEffect: function isToggleEffect() {
			return this.effect === 'show' || this.effect === 'hide';
		},
		storeHideClasses: function storeHideClasses() {
			if (this.$element.hasClass('hide-sm')) this.$element.data('hide-sm-class', true);else if (this.$element.hasClass('hide-md')) this.$element.data('hide-md-class', true);
		},
		revertHideClasses: function revertHideClasses() {
			if (this.$element.data('hide-sm-class')) this.$element.addClass('hide-sm').removeData('hide-sm-class');else if (this.$element.data('hide-md-class')) this.$element.addClass('hide-md').removeData('hide-md-class');else this.$element.addClass('hide');
		},
		removeHideClass: function removeHideClass() {
			if (this.$element.data('hide-sm-class')) this.$element.removeClass('hide-sm');else if (this.$element.data('hide-md-class')) this.$element.removeClass('hide-md');else this.$element.removeClass('hide');
		},
		animate: function animate() {
			this.storeHideClasses();
			if (this.isToggleEffect()) {
				return this.makeSimpleEffects();
			}

			this.$element.addClass('kubeanimated');
			this.$element.addClass(this.queue[0]);
			this.removeHideClass();

			var _callback = this.queue.length > 1 ? null : this.completeCallback;
			this.complete('AnimationEnd', $.proxy(this.makeComplete, this), _callback);
		},
		makeSimpleEffects: function makeSimpleEffects() {
			if (this.effect === 'show') this.removeHideClass();else if (this.effect === 'hide') this.revertHideClasses();

			if (typeof this.completeCallback === 'function') this.completeCallback(this);
		},
		makeComplete: function makeComplete() {
			if (this.$element.hasClass(this.queue[0])) {
				this.clean();
				this.queue.shift();

				if (this.queue.length) this.animate();
			}
		},
		complete: function complete(type, make, callback) {
			var event = type.toLowerCase() + ' webkit' + type + ' o' + type + ' MS' + type;

			this.$element.one(event, $.proxy(function () {
				if (typeof make === 'function') make();
				if (this.isHideableEffect()) this.revertHideClasses();
				if (this.isSlideEffect()) this.removeElementHeight();
				if (typeof callback === 'function') callback(this);

				this.$element.off(event);
			}, this));
		},
		clean: function clean() {
			this.$element.removeClass('kubeanimated').removeClass(this.queue[0]);
		}
	};

	// Inheritance
	Kube.Animation.inherits(Kube);
})(Kube);

// Plugin
(function ($) {
	$.fn.animation = function (effect, callback) {
		var name = 'fn.animation';

		return this.each(function () {
			var $this = $(this),
			    data = $this.data(name);

			$this.data(name, {});
			$this.data(name, data = new Kube.Animation(this, effect, callback));
		});
	};

	$.fn.animation.options = {};
})(jQuery);
/**
 * @library Kube Detect
 * @author Imperavi LLC
 * @license MIT
 */
(function (Kube) {
	Kube.Detect = function () {};

	Kube.Detect.prototype = {
		isMobile: function isMobile() {
			return (/(iPhone|iPod|BlackBerry|Android)/.test(navigator.userAgent)
			);
		},
		isDesktop: function isDesktop() {
			return !/(iPhone|iPod|iPad|BlackBerry|Android)/.test(navigator.userAgent);
		},
		isMobileScreen: function isMobileScreen() {
			return $(window).width() <= 768;
		},
		isTabletScreen: function isTabletScreen() {
			return $(window).width() >= 768 && $(window).width() <= 1024;
		},
		isDesktopScreen: function isDesktopScreen() {
			return $(window).width() > 1024;
		}
	};
})(Kube);
/**
 * @library Kube FormData
 * @author Imperavi LLC
 * @license MIT
 */
(function (Kube) {
	Kube.FormData = function (app) {
		this.opts = app.opts;
	};

	Kube.FormData.prototype = {
		set: function set(data) {
			this.data = data;
		},
		get: function get(formdata) {
			this.formdata = formdata;

			if (this.opts.appendForms) this.appendForms();
			if (this.opts.appendFields) this.appendFields();

			return this.data;
		},
		appendFields: function appendFields() {
			var $fields = $(this.opts.appendFields);
			if ($fields.length === 0) {
				return;
			}

			var self = this;
			var str = '';

			if (this.formdata) {
				$fields.each(function () {
					self.data.append($(this).attr('name'), $(this).val());
				});
			} else {
				$fields.each(function () {
					str += '&' + $(this).attr('name') + '=' + $(this).val();
				});

				this.data = this.data === '' ? str.replace(/^&/, '') : this.data + str;
			}
		},
		appendForms: function appendForms() {
			var $forms = $(this.opts.appendForms);
			if ($forms.length === 0) {
				return;
			}

			if (this.formdata) {
				var self = this;
				var formsData = $(this.opts.appendForms).serializeArray();
				$.each(formsData, function (i, s) {
					self.data.append(s.name, s.value);
				});
			} else {
				var str = $forms.serialize();

				this.data = this.data === '' ? str : this.data + '&' + str;
			}
		}
	};
})(Kube);
/**
 * @library Kube Response
 * @author Imperavi LLC
 * @license MIT
 */
(function (Kube) {
	Kube.Response = function (app) {};

	Kube.Response.prototype = {
		parse: function parse(str) {
			if (str === '') return false;

			var obj = {};

			try {
				obj = JSON.parse(str);
			} catch (e) {
				return false;
			}

			if (obj[0] !== undefined) {
				for (var item in obj) {
					this.parseItem(obj[item]);
				}
			} else {
				this.parseItem(obj);
			}

			return obj;
		},
		parseItem: function parseItem(item) {
			if (item.type === 'value') {
				$.each(item.data, $.proxy(function (key, val) {
					val = val === null || val === false ? 0 : val;
					val = val === true ? 1 : val;

					$(key).val(val);
				}, this));
			} else if (item.type === 'html') {
				$.each(item.data, $.proxy(function (key, val) {
					val = val === null || val === false ? '' : val;

					$(key).html(this.stripslashes(val));
				}, this));
			} else if (item.type === 'addClass') {
				$.each(item.data, function (key, val) {
					$(key).addClass(val);
				});
			} else if (item.type === 'removeClass') {
				$.each(item.data, function (key, val) {
					$(key).removeClass(val);
				});
			} else if (item.type === 'command') {
				$.each(item.data, function (key, val) {
					$(val)[key]();
				});
			} else if (item.type === 'animation') {
				$.each(item.data, function (key, data) {
					data.opts = typeof data.opts === 'undefined' ? {} : data.opts;

					$(key).animation(data.name, data.opts);
				});
			} else if (item.type === 'location') {
				top.location.href = item.data;
			} else if (item.type === 'notify') {
				$.notify(item.data);
			}

			return item;
		},
		stripslashes: function stripslashes(str) {
			return (str + '').replace(/\0/g, '0').replace(/\\([\\'"])/g, '$1');
		}
	};
})(Kube);
/**
 * @library Kube Utils
 * @author Imperavi LLC
 * @license MIT
 */
(function (Kube) {
	Kube.Utils = function () {};

	Kube.Utils.prototype = {
		disableBodyScroll: function disableBodyScroll() {
			var $body = $('html');
			var windowWidth = window.innerWidth;

			if (!windowWidth) {
				var documentElementRect = document.documentElement.getBoundingClientRect();
				windowWidth = documentElementRect.right - Math.abs(documentElementRect.left);
			}

			var isOverflowing = document.body.clientWidth < windowWidth;
			var scrollbarWidth = this.measureScrollbar();

			$body.css('overflow', 'hidden');
			if (isOverflowing) $body.css('padding-right', scrollbarWidth);
		},
		measureScrollbar: function measureScrollbar() {
			var $body = $('body');
			var scrollDiv = document.createElement('div');
			scrollDiv.className = 'scrollbar-measure';

			$body.append(scrollDiv);
			var scrollbarWidth = scrollDiv.offsetWidth - scrollDiv.clientWidth;
			$body[0].removeChild(scrollDiv);
			return scrollbarWidth;
		},
		enableBodyScroll: function enableBodyScroll() {
			$('html').css({ 'overflow': '', 'padding-right': '' });
		}
	};
})(Kube);
/**
 * @library Kube Message
 * @author Imperavi LLC
 * @license MIT
 */
(function (Kube) {
	Kube.Message = function (element, options) {
		this.namespace = 'message';
		this.defaults = {
			closeSelector: '.close',
			closeEvent: 'click',
			animationOpen: 'fadeIn',
			animationClose: 'fadeOut',
			callbacks: ['open', 'opened', 'close', 'closed']
		};

		// Parent Constructor
		Kube.apply(this, arguments);

		// Initialization
		this.start();
	};

	// Functionality
	Kube.Message.prototype = {
		start: function start() {
			this.$close = this.$element.find(this.opts.closeSelector);
			this.$close.on(this.opts.closeEvent + '.' + this.namespace, $.proxy(this.close, this));
			this.$element.addClass('open');
		},
		stop: function stop() {
			this.$close.off('.' + this.namespace);
			this.$element.removeClass('open');
		},
		open: function open(e) {
			if (e) e.preventDefault();

			if (!this.isOpened()) {
				this.callback('open');
				this.$element.animation(this.opts.animationOpen, $.proxy(this.onOpened, this));
			}
		},
		isOpened: function isOpened() {
			return this.$element.hasClass('open');
		},
		onOpened: function onOpened() {
			this.callback('opened');
			this.$element.addClass('open');
		},
		close: function close(e) {
			if (e) e.preventDefault();

			if (this.isOpened()) {
				this.callback('close');
				this.$element.animation(this.opts.animationClose, $.proxy(this.onClosed, this));
			}
		},
		onClosed: function onClosed() {
			this.callback('closed');
			this.$element.removeClass('open');
		}
	};

	// Inheritance
	Kube.Message.inherits(Kube);

	// Plugin
	Kube.Plugin.create('Message');
	Kube.Plugin.autoload('Message');
})(Kube);
/**
 * @library Kube Sticky
 * @author Imperavi LLC
 * @license MIT
 */
(function (Kube) {
	Kube.Sticky = function (element, options) {
		this.namespace = 'sticky';
		this.defaults = {
			classname: 'fixed',
			offset: 0, // pixels
			callbacks: ['fixed', 'unfixed']
		};

		// Parent Constructor
		Kube.apply(this, arguments);

		// Initialization
		this.start();
	};

	// Functionality
	Kube.Sticky.prototype = {
		start: function start() {
			this.offsetTop = this.getOffsetTop();

			this.load();
			$(window).scroll($.proxy(this.load, this));
		},
		getOffsetTop: function getOffsetTop() {
			return this.$element.offset().top;
		},
		load: function load() {
			return this.isFix() ? this.fixed() : this.unfixed();
		},
		isFix: function isFix() {
			return $(window).scrollTop() > this.offsetTop + this.opts.offset;
		},
		fixed: function fixed() {
			this.$element.addClass(this.opts.classname).css('top', this.opts.offset + 'px');
			this.callback('fixed');
		},
		unfixed: function unfixed() {
			this.$element.removeClass(this.opts.classname).css('top', '');
			this.callback('unfixed');
		}
	};

	// Inheritance
	Kube.Sticky.inherits(Kube);

	// Plugin
	Kube.Plugin.create('Sticky');
	Kube.Plugin.autoload('Sticky');
})(Kube);
/**
 * @library Kube Toggleme
 * @author Imperavi LLC
 * @license MIT
 */
(function (Kube) {
	Kube.Toggleme = function (element, options) {
		this.namespace = 'toggleme';
		this.defaults = {
			toggleEvent: 'click',
			target: null,
			text: '',
			animationOpen: 'slideDown',
			animationClose: 'slideUp',
			callbacks: ['open', 'opened', 'close', 'closed']
		};

		// Parent Constructor
		Kube.apply(this, arguments);

		// Initialization
		this.start();
	};

	// Functionality
	Kube.Toggleme.prototype = {
		start: function start() {
			if (!this.hasTarget()) return;

			this.$element.on(this.opts.toggleEvent + '.' + this.namespace, $.proxy(this.toggle, this));
		},
		stop: function stop() {
			this.$element.off('.' + this.namespace);
			this.revertText();
		},
		toggle: function toggle(e) {
			if (this.isOpened()) this.close(e);else this.open(e);
		},
		open: function open(e) {
			if (e) e.preventDefault();

			if (!this.isOpened()) {
				this.storeText();
				this.callback('open');
				this.$target.animation('slideDown', $.proxy(this.onOpened, this));

				// changes the text of $element with a less delay to smooth
				setTimeout($.proxy(this.replaceText, this), 100);
			}
		},
		close: function close(e) {
			if (e) e.preventDefault();

			if (this.isOpened()) {
				this.callback('close');
				this.$target.animation('slideUp', $.proxy(this.onClosed, this));
			}
		},
		isOpened: function isOpened() {
			return this.$target.hasClass('open');
		},
		onOpened: function onOpened() {
			this.$target.addClass('open');
			this.callback('opened');
		},
		onClosed: function onClosed() {
			this.$target.removeClass('open');
			this.revertText();
			this.callback('closed');
		},
		storeText: function storeText() {
			this.$element.data('replacement-text', this.$element.html());
		},
		revertText: function revertText() {
			var text = this.$element.data('replacement-text');
			if (text) this.$element.html(text);

			this.$element.removeData('replacement-text');
		},
		replaceText: function replaceText() {
			if (this.opts.text !== '') {
				this.$element.html(this.opts.text);
			}
		}
	};

	// Inheritance
	Kube.Toggleme.inherits(Kube);

	// Plugin
	Kube.Plugin.create('Toggleme');
	Kube.Plugin.autoload('Toggleme');
})(Kube);
/**
 * @library Kube Offcanvas
 * @author Imperavi LLC
 * @license MIT
 */
(function (Kube) {
	Kube.Offcanvas = function (element, options) {
		this.namespace = 'offcanvas';
		this.defaults = {
			target: null, // selector
			push: true, // boolean
			width: '250px', // string
			direction: 'left', // string: left or right
			toggleEvent: 'click',
			clickOutside: true, // boolean
			animationOpen: 'slideInLeft',
			animationClose: 'slideOutLeft',
			callbacks: ['open', 'opened', 'close', 'closed']
		};

		// Parent Constructor
		Kube.apply(this, arguments);

		// Services
		this.utils = new Kube.Utils();
		this.detect = new Kube.Detect();

		// Initialization
		this.start();
	};

	// Functionality
	Kube.Offcanvas.prototype = {
		start: function start() {
			if (!this.hasTarget()) return;

			this.buildTargetWidth();
			this.buildAnimationDirection();

			this.$close = this.getCloseLink();
			this.$element.on(this.opts.toggleEvent + '.' + this.namespace, $.proxy(this.toggle, this));
			this.$target.addClass('offcanvas');
		},
		stop: function stop() {
			this.closeAll();

			this.$element.off('.' + this.namespace);
			this.$close.off('.' + this.namespace);
			$(document).off('.' + this.namespace);
		},
		toggle: function toggle(e) {
			if (this.isOpened()) this.close(e);else this.open(e);
		},
		buildTargetWidth: function buildTargetWidth() {
			this.opts.width = $(window).width() < parseInt(this.opts.width) ? '100%' : this.opts.width;
		},
		buildAnimationDirection: function buildAnimationDirection() {
			if (this.opts.direction === 'right') {
				this.opts.animationOpen = 'slideInRight';
				this.opts.animationClose = 'slideOutRight';
			}
		},
		getCloseLink: function getCloseLink() {
			return this.$target.find('.close');
		},
		open: function open(e) {
			if (e) e.preventDefault();

			if (!this.isOpened()) {
				this.closeAll();
				this.callback('open');

				this.$target.addClass('offcanvas-' + this.opts.direction);
				this.$target.css('width', this.opts.width);

				this.pushBody();

				this.$target.animation(this.opts.animationOpen, $.proxy(this.onOpened, this));
			}
		},
		closeAll: function closeAll() {
			var $elms = $(document).find('.offcanvas');
			if ($elms.length !== 0) {
				$elms.each(function () {
					var $el = $(this);

					if ($el.hasClass('open')) {
						$el.css('width', '').animation('hide');
						$el.removeClass('open offcanvas-left offcanvas-right');
					}
				});

				$(document).off('.' + this.namespace);
				$('body').css('left', '');
			}
		},
		close: function close(e) {
			if (e) {
				var $el = $(e.target);
				var isTag = $el[0].tagName === 'A' || $el[0].tagName === 'BUTTON';
				if (isTag && $el.closest('.offcanvas').length !== 0 && !$el.hasClass('close')) {
					return;
				}

				e.preventDefault();
			}

			if (this.isOpened()) {
				this.utils.enableBodyScroll();
				this.callback('close');
				this.pullBody();
				this.$target.animation(this.opts.animationClose, $.proxy(this.onClosed, this));
			}
		},
		isOpened: function isOpened() {
			return this.$target.hasClass('open');
		},
		onOpened: function onOpened() {
			if (this.opts.clickOutside) $(document).on('click.' + this.namespace, $.proxy(this.close, this));
			if (this.detect.isMobileScreen()) $('html').addClass('no-scroll');

			$(document).on('keyup.' + this.namespace, $.proxy(this.handleKeyboard, this));
			this.$close.on('click.' + this.namespace, $.proxy(this.close, this));

			this.utils.disableBodyScroll();
			this.$target.addClass('open');
			this.callback('opened');
		},
		onClosed: function onClosed() {
			if (this.detect.isMobileScreen()) $('html').removeClass('no-scroll');

			this.$target.css('width', '').removeClass('offcanvas-' + this.opts.direction);

			this.$close.off('.' + this.namespace);
			$(document).off('.' + this.namespace);

			this.$target.removeClass('open');
			this.callback('closed');
		},
		handleKeyboard: function handleKeyboard(e) {
			if (e.which === 27) this.close();
		},
		pullBody: function pullBody() {
			if (this.opts.push) {
				$('body').animate({ left: 0 }, 350, function () {
					$(this).removeClass('offcanvas-push-body');
				});
			}
		},
		pushBody: function pushBody() {
			if (this.opts.push) {
				var properties = this.opts.direction === 'left' ? { 'left': this.opts.width } : { 'left': '-' + this.opts.width };
				$('body').addClass('offcanvas-push-body').animate(properties, 200);
			}
		}
	};

	// Inheritance
	Kube.Offcanvas.inherits(Kube);

	// Plugin
	Kube.Plugin.create('Offcanvas');
	Kube.Plugin.autoload('Offcanvas');
})(Kube);
/**
 * @library Kube Collapse
 * @author Imperavi LLC
 * @license MIT
 */
(function (Kube) {
	Kube.Collapse = function (element, options) {
		this.namespace = 'collapse';
		this.defaults = {
			target: null,
			toggle: true,
			active: false, // string (hash = tab id selector)
			toggleClass: 'collapse-toggle',
			boxClass: 'collapse-box',
			callbacks: ['open', 'opened', 'close', 'closed'],

			// private
			hashes: [],
			currentHash: false,
			currentItem: false
		};

		// Parent Constructor
		Kube.apply(this, arguments);

		// Initialization
		this.start();
	};

	// Functionality
	Kube.Collapse.prototype = {
		start: function start() {
			// items
			this.$items = this.getItems();
			this.$items.each($.proxy(this.loadItems, this));

			// boxes
			this.$boxes = this.getBoxes();

			// active
			this.setActiveItem();
		},
		getItems: function getItems() {
			return this.$element.find('.' + this.opts.toggleClass);
		},
		getBoxes: function getBoxes() {
			return this.$element.find('.' + this.opts.boxClass);
		},
		loadItems: function loadItems(i, el) {
			var item = this.getItem(el);

			// set item identificator
			item.$el.attr('rel', item.hash);

			// active
			if (!$(item.hash).hasClass('hide')) {
				this.opts.currentItem = item;
				this.opts.active = item.hash;

				item.$el.addClass('active');
			}

			// event
			item.$el.on('click.collapse', $.proxy(this.toggle, this));
		},
		setActiveItem: function setActiveItem() {
			if (this.opts.active !== false) {
				this.opts.currentItem = this.getItemBy(this.opts.active);
				this.opts.active = this.opts.currentItem.hash;
			}

			if (this.opts.currentItem !== false) {
				this.addActive(this.opts.currentItem);
				this.opts.currentItem.$box.removeClass('hide');
			}
		},
		addActive: function addActive(item) {
			item.$box.removeClass('hide').addClass('open');
			item.$el.addClass('active');

			if (item.$caret !== false) item.$caret.removeClass('down').addClass('up');
			if (item.$parent !== false) item.$parent.addClass('active');

			this.opts.currentItem = item;
		},
		removeActive: function removeActive(item) {
			item.$box.removeClass('open');
			item.$el.removeClass('active');

			if (item.$caret !== false) item.$caret.addClass('down').removeClass('up');
			if (item.$parent !== false) item.$parent.removeClass('active');

			this.opts.currentItem = false;
		},
		toggle: function toggle(e) {
			if (e) e.preventDefault();

			var target = $(e.target).closest('.' + this.opts.toggleClass).get(0) || e.target;
			var item = this.getItem(target);

			if (this.isOpened(item.hash)) this.close(item.hash);else this.open(e);
		},
		openAll: function openAll() {
			this.$items.addClass('active');
			this.$boxes.addClass('open').removeClass('hide');
		},
		open: function open(e, push) {
			if (typeof e === 'undefined') return;
			if ((typeof e === 'undefined' ? 'undefined' : _typeof(e)) === 'object') e.preventDefault();

			var target = $(e.target).closest('.' + this.opts.toggleClass).get(0) || e.target;
			var item = (typeof e === 'undefined' ? 'undefined' : _typeof(e)) === 'object' ? this.getItem(target) : this.getItemBy(e);

			if (item.$box.hasClass('open')) {
				return;
			}

			if (this.opts.toggle) this.closeAll();

			this.callback('open', item);
			this.addActive(item);

			item.$box.animation('slideDown', $.proxy(this.onOpened, this));
		},
		onOpened: function onOpened() {
			this.callback('opened', this.opts.currentItem);
		},
		closeAll: function closeAll() {
			this.$items.removeClass('active').closest('li').removeClass('active');
			this.$boxes.removeClass('open').addClass('hide');
		},
		close: function close(num) {
			var item = this.getItemBy(num);

			this.callback('close', item);

			this.opts.currentItem = item;

			item.$box.animation('slideUp', $.proxy(this.onClosed, this));
		},
		onClosed: function onClosed() {
			var item = this.opts.currentItem;

			this.removeActive(item);
			this.callback('closed', item);
		},
		isOpened: function isOpened(hash) {
			return $(hash).hasClass('open');
		},
		getItem: function getItem(element) {
			var item = {};

			item.$el = $(element);
			item.hash = item.$el.attr('href');
			item.$box = $(item.hash);

			var $parent = item.$el.parent();
			item.$parent = $parent[0].tagName === 'LI' ? $parent : false;

			var $caret = item.$el.find('.caret');
			item.$caret = $caret.length !== 0 ? $caret : false;

			return item;
		},
		getItemBy: function getItemBy(num) {
			var element = typeof num === 'number' ? this.$items.eq(num - 1) : this.$element.find('[rel="' + num + '"]');

			return this.getItem(element);
		}
	};

	// Inheritance
	Kube.Collapse.inherits(Kube);

	// Plugin
	Kube.Plugin.create('Collapse');
	Kube.Plugin.autoload('Collapse');
})(Kube);
/**
 * @library Kube Dropdown
 * @author Imperavi LLC
 * @license MIT
 */
(function (Kube) {
	Kube.Dropdown = function (element, options) {
		this.namespace = 'dropdown';
		this.defaults = {
			target: null,
			toggleEvent: 'click',
			height: false, // integer
			width: false, // integer
			animationOpen: 'slideDown',
			animationClose: 'slideUp',
			caretUp: false,
			callbacks: ['open', 'opened', 'close', 'closed']
		};

		// Parent Constructor
		Kube.apply(this, arguments);

		// Services
		this.utils = new Kube.Utils();
		this.detect = new Kube.Detect();

		// Initialization
		this.start();
	};

	// Functionality
	Kube.Dropdown.prototype = {
		start: function start() {
			this.buildClose();
			this.buildCaret();

			if (this.detect.isMobile()) this.buildMobileAnimation();

			this.$target.addClass('hide');
			this.$element.on(this.opts.toggleEvent + '.' + this.namespace, $.proxy(this.toggle, this));
		},
		stop: function stop() {
			this.$element.off('.' + this.namespace);
			this.$target.removeClass('open').addClass('hide');
			this.disableEvents();
		},
		buildMobileAnimation: function buildMobileAnimation() {
			this.opts.animationOpen = 'fadeIn';
			this.opts.animationClose = 'fadeOut';
		},
		buildClose: function buildClose() {
			this.$close = this.$target.find('.close');
		},
		buildCaret: function buildCaret() {
			this.$caret = this.getCaret();
			this.buildCaretPosition();
		},
		buildCaretPosition: function buildCaretPosition() {
			var height = this.$element.offset().top + this.$element.innerHeight() + this.$target.innerHeight();

			if ($(document).height() > height) {
				return;
			}

			this.opts.caretUp = true;
			this.$caret.addClass('up');
		},
		getCaret: function getCaret() {
			return this.$element.find('.caret');
		},
		toggleCaretOpen: function toggleCaretOpen() {
			if (this.opts.caretUp) this.$caret.removeClass('up').addClass('down');else this.$caret.removeClass('down').addClass('up');
		},
		toggleCaretClose: function toggleCaretClose() {
			if (this.opts.caretUp) this.$caret.removeClass('down').addClass('up');else this.$caret.removeClass('up').addClass('down');
		},
		toggle: function toggle(e) {
			if (this.isOpened()) this.close(e);else this.open(e);
		},
		open: function open(e) {
			if (e) e.preventDefault();

			this.callback('open');
			$('.dropdown').removeClass('open').addClass('hide');

			if (this.opts.height) this.$target.css('min-height', this.opts.height + 'px');
			if (this.opts.width) this.$target.width(this.opts.width);

			this.setPosition();
			this.toggleCaretOpen();

			this.$target.animation(this.opts.animationOpen, $.proxy(this.onOpened, this));
		},
		close: function close(e) {
			if (!this.isOpened()) {
				return;
			}

			if (e) {
				if (this.shouldNotBeClosed(e.target)) {
					return;
				}

				e.preventDefault();
			}

			this.utils.enableBodyScroll();
			this.callback('close');
			this.toggleCaretClose();

			this.$target.animation(this.opts.animationClose, $.proxy(this.onClosed, this));
		},
		onClosed: function onClosed() {
			this.$target.removeClass('open');
			this.disableEvents();
			this.callback('closed');
		},
		onOpened: function onOpened() {
			this.$target.addClass('open');
			this.enableEvents();
			this.callback('opened');
		},
		isOpened: function isOpened() {
			return this.$target.hasClass('open');
		},
		enableEvents: function enableEvents() {
			if (this.detect.isDesktop()) {
				this.$target.on('mouseover.' + this.namespace, $.proxy(this.utils.disableBodyScroll, this.utils)).on('mouseout.' + this.namespace, $.proxy(this.utils.enableBodyScroll, this.utils));
			}

			$(document).on('scroll.' + this.namespace, $.proxy(this.setPosition, this));
			$(window).on('resize.' + this.namespace, $.proxy(this.setPosition, this));
			$(document).on('click.' + this.namespace + ' touchstart.' + this.namespace, $.proxy(this.close, this));
			$(document).on('keydown.' + this.namespace, $.proxy(this.handleKeyboard, this));
			this.$target.find('[data-action="dropdown-close"]').on('click.' + this.namespace, $.proxy(this.close, this));
		},
		disableEvents: function disableEvents() {
			this.$target.off('.' + this.namespace);
			$(document).off('.' + this.namespace);
			$(window).off('.' + this.namespace);
		},
		handleKeyboard: function handleKeyboard(e) {
			if (e.which === 27) this.close(e);
		},
		shouldNotBeClosed: function shouldNotBeClosed(el) {
			if ($(el).attr('data-action') === 'dropdown-close' || el === this.$close[0]) {
				return false;
			} else if ($(el).closest('.dropdown').length === 0) {
				return false;
			}

			return true;
		},
		isNavigationFixed: function isNavigationFixed() {
			return this.$element.closest('.fixed').length !== 0;
		},
		getPlacement: function getPlacement(height) {
			return $(document).height() < height ? 'top' : 'bottom';
		},
		getOffset: function getOffset(position) {
			return this.isNavigationFixed() ? this.$element.position() : this.$element.offset();
		},
		getPosition: function getPosition() {
			return this.isNavigationFixed() ? 'fixed' : 'absolute';
		},
		setPosition: function setPosition() {
			if (this.detect.isMobile()) {
				this.$target.addClass('dropdown-mobile');
				return;
			}

			var position = this.getPosition();
			var coords = this.getOffset(position);
			var height = this.$target.innerHeight();
			var width = this.$target.innerWidth();
			var placement = this.getPlacement(coords.top + height + this.$element.innerHeight());
			var leftFix = $(window).width() < coords.left + width ? width - this.$element.innerWidth() : 0;
			var top,
			    left = coords.left - leftFix;

			if (placement === 'bottom') {
				if (!this.isOpened()) this.$caret.removeClass('up').addClass('down');

				this.opts.caretUp = false;
				top = coords.top + this.$element.outerHeight() + 1;
			} else {
				this.opts.animationOpen = 'show';
				this.opts.animationClose = 'hide';

				if (!this.isOpened()) this.$caret.addClass('up').removeClass('down');

				this.opts.caretUp = true;
				top = coords.top - height - 1;
			}

			this.$target.css({ position: position, top: top + 'px', left: left + 'px' });
		}
	};

	// Inheritance
	Kube.Dropdown.inherits(Kube);

	// Plugin
	Kube.Plugin.create('Dropdown');
	Kube.Plugin.autoload('Dropdown');
})(Kube);
/**
 * @library Kube Tabs
 * @author Imperavi LLC
 * @license MIT
 */
(function (Kube) {
	Kube.Tabs = function (element, options) {
		this.namespace = 'tabs';
		this.defaults = {
			equals: false,
			active: false, // string (hash = tab id selector)
			live: false, // class selector
			hash: true, //boolean
			callbacks: ['init', 'next', 'prev', 'open', 'opened', 'close', 'closed']
		};

		// Parent Constructor
		Kube.apply(this, arguments);

		// Initialization
		this.start();
	};

	// Functionality
	Kube.Tabs.prototype = {
		start: function start() {
			if (this.opts.live !== false) this.buildLiveTabs();

			this.tabsCollection = [];
			this.hashesCollection = [];
			this.currentHash = [];
			this.currentItem = false;

			// items
			this.$items = this.getItems();
			this.$items.each($.proxy(this.loadItems, this));

			// tabs
			this.$tabs = this.getTabs();

			// location hash
			this.currentHash = this.getLocationHash();

			// close all
			this.closeAll();

			// active & height
			this.setActiveItem();
			this.setItemHeight();

			// callback
			this.callback('init');
		},
		getTabs: function getTabs() {
			return $(this.tabsCollection).map(function () {
				return this.toArray();
			});
		},
		getItems: function getItems() {
			return this.$element.find('a');
		},
		loadItems: function loadItems(i, el) {
			var item = this.getItem(el);

			// set item identificator
			item.$el.attr('rel', item.hash);

			// collect item
			this.collectItem(item);

			// active
			if (item.$parent.hasClass('active')) {
				this.currentItem = item;
				this.opts.active = item.hash;
			}

			// event
			item.$el.on('click.tabs', $.proxy(this.open, this));
		},
		collectItem: function collectItem(item) {
			this.tabsCollection.push(item.$tab);
			this.hashesCollection.push(item.hash);
		},
		buildLiveTabs: function buildLiveTabs() {
			var $layers = $(this.opts.live);

			if ($layers.length === 0) {
				return;
			}

			this.$liveTabsList = $('<ul />');
			$layers.each($.proxy(this.buildLiveItem, this));

			this.$element.html('').append(this.$liveTabsList);
		},
		buildLiveItem: function buildLiveItem(i, tab) {
			var $tab = $(tab);
			var $li = $('<li />');
			var $a = $('<a />');
			var index = i + 1;

			$tab.attr('id', this.getLiveItemId($tab, index));

			var hash = '#' + $tab.attr('id');
			var title = this.getLiveItemTitle($tab);

			$a.attr('href', hash).attr('rel', hash).text(title);
			$li.append($a);

			this.$liveTabsList.append($li);
		},
		getLiveItemId: function getLiveItemId($tab, index) {
			return typeof $tab.attr('id') === 'undefined' ? this.opts.live.replace('.', '') + index : $tab.attr('id');
		},
		getLiveItemTitle: function getLiveItemTitle($tab) {
			return typeof $tab.attr('data-title') === 'undefined' ? $tab.attr('id') : $tab.attr('data-title');
		},
		setActiveItem: function setActiveItem() {
			if (this.currentHash) {
				this.currentItem = this.getItemBy(this.currentHash);
				this.opts.active = this.currentHash;
			} else if (this.opts.active === false) {
				this.currentItem = this.getItem(this.$items.first());
				this.opts.active = this.currentItem.hash;
			}

			this.addActive(this.currentItem);
		},
		addActive: function addActive(item) {
			item.$parent.addClass('active');
			item.$tab.removeClass('hide').addClass('open');

			this.currentItem = item;
		},
		removeActive: function removeActive(item) {
			item.$parent.removeClass('active');
			item.$tab.addClass('hide').removeClass('open');

			this.currentItem = false;
		},
		next: function next(e) {
			if (e) e.preventDefault();

			var item = this.getItem(this.fetchElement('next'));

			this.open(item.hash);
			this.callback('next', item);
		},
		prev: function prev(e) {
			if (e) e.preventDefault();

			var item = this.getItem(this.fetchElement('prev'));

			this.open(item.hash);
			this.callback('prev', item);
		},
		fetchElement: function fetchElement(type) {
			var element;
			if (this.currentItem !== false) {
				// prev or next
				element = this.currentItem.$parent[type]().find('a');

				if (element.length === 0) {
					return;
				}
			} else {
				// first
				element = this.$items[0];
			}

			return element;
		},
		open: function open(e, push) {
			if (typeof e === 'undefined') return;
			if ((typeof e === 'undefined' ? 'undefined' : _typeof(e)) === 'object') e.preventDefault();

			var item = (typeof e === 'undefined' ? 'undefined' : _typeof(e)) === 'object' ? this.getItem(e.target) : this.getItemBy(e);
			this.closeAll();

			this.callback('open', item);
			this.addActive(item);

			// push state (doesn't need to push at the start)
			this.pushStateOpen(push, item);
			this.callback('opened', item);
		},
		pushStateOpen: function pushStateOpen(push, item) {
			if (push !== false && this.opts.hash !== false) {
				history.pushState(false, false, item.hash);
			}
		},
		close: function close(num) {
			var item = this.getItemBy(num);

			if (!item.$parent.hasClass('active')) {
				return;
			}

			this.callback('close', item);
			this.removeActive(item);
			this.pushStateClose();
			this.callback('closed', item);
		},
		pushStateClose: function pushStateClose() {
			if (this.opts.hash !== false) {
				history.pushState(false, false, ' ');
			}
		},
		closeAll: function closeAll() {
			this.$tabs.removeClass('open').addClass('hide');
			this.$items.parent().removeClass('active');
		},
		getItem: function getItem(element) {
			var item = {};

			item.$el = $(element);
			item.hash = item.$el.attr('href');
			item.$parent = item.$el.parent();
			item.$tab = $(item.hash);

			return item;
		},
		getItemBy: function getItemBy(num) {
			var element = typeof num === 'number' ? this.$items.eq(num - 1) : this.$element.find('[rel="' + num + '"]');

			return this.getItem(element);
		},
		getLocationHash: function getLocationHash() {
			if (this.opts.hash === false) {
				return false;
			}

			return this.isHash() ? top.location.hash : false;
		},
		isHash: function isHash() {
			return !(top.location.hash === '' || $.inArray(top.location.hash, this.hashesCollection) === -1);
		},
		setItemHeight: function setItemHeight() {
			if (this.opts.equals) {
				var minHeight = this.getItemMaxHeight() + 'px';
				this.$tabs.css('min-height', minHeight);
			}
		},
		getItemMaxHeight: function getItemMaxHeight() {
			var max = 0;
			this.$tabs.each(function () {
				var h = $(this).height();
				max = h > max ? h : max;
			});

			return max;
		}
	};

	// Inheritance
	Kube.Tabs.inherits(Kube);

	// Plugin
	Kube.Plugin.create('Tabs');
	Kube.Plugin.autoload('Tabs');
})(Kube);
/**
 * @library Kube Modal
 * @author Imperavi LLC
 * @license MIT
 */
(function ($) {
	$.modalcurrent = null;
	$.modalwindow = function (options) {
		var opts = $.extend({}, options, { show: true });
		var $element = $('<span />');

		$element.modal(opts);
	};
})(jQuery);

(function (Kube) {
	Kube.Modal = function (element, options) {
		this.namespace = 'modal';
		this.defaults = {
			target: null,
			show: false,
			url: false,
			header: false,
			width: '600px', // string
			height: false, // or string
			maxHeight: false,
			position: 'center', // top or center
			overlay: true,
			appendForms: false,
			appendFields: false,
			animationOpen: 'show',
			animationClose: 'hide',
			callbacks: ['open', 'opened', 'close', 'closed']
		};

		// Parent Constructor
		Kube.apply(this, arguments);

		// Services
		this.utils = new Kube.Utils();
		this.detect = new Kube.Detect();

		// Initialization
		this.start();
	};

	// Functionality
	Kube.Modal.prototype = {
		start: function start() {
			if (!this.hasTarget()) {
				return;
			}

			if (this.opts.show) this.load();else this.$element.on('click.' + this.namespace, $.proxy(this.load, this));
		},
		buildModal: function buildModal() {
			this.$modal = this.$target.find('.modal');
			this.$header = this.$target.find('.modal-header');
			this.$close = this.$target.find('.close');
			this.$body = this.$target.find('.modal-body');
		},
		buildOverlay: function buildOverlay() {
			if (this.opts.overlay === false) {
				return;
			}

			if ($('#modal-overlay').length !== 0) {
				this.$overlay = $('#modal-overlay');
			} else {
				this.$overlay = $('<div id="modal-overlay">').addClass('hide');
				$('body').prepend(this.$overlay);
			}

			this.$overlay.addClass('overlay');
		},
		buildHeader: function buildHeader() {
			if (this.opts.header) this.$header.html(this.opts.header);
		},
		load: function load(e) {
			this.buildModal();
			this.buildOverlay();
			this.buildHeader();

			if (this.opts.url) this.buildContent();else this.open(e);
		},
		open: function open(e) {
			if (e) e.preventDefault();

			if (this.isOpened()) {
				return;
			}

			if (this.detect.isMobile()) this.opts.width = '96%';
			if (this.opts.overlay) this.$overlay.removeClass('hide');

			this.$target.removeClass('hide');
			this.$modal.removeClass('hide');

			this.enableEvents();
			this.findActions();

			this.resize();
			$(window).on('resize.' + this.namespace, $.proxy(this.resize, this));

			if (this.detect.isDesktop()) this.utils.disableBodyScroll();

			// enter
			this.$modal.find('input[type=text],input[type=url],input[type=email]').on('keydown.' + this.namespace, $.proxy(this.handleEnter, this));

			this.callback('open');
			this.$modal.animation(this.opts.animationOpen, $.proxy(this.onOpened, this));
		},
		close: function close(e) {
			if (!this.$modal || !this.isOpened()) {
				return;
			}

			if (e) {
				if (this.shouldNotBeClosed(e.target)) {
					return;
				}

				e.preventDefault();
			}

			this.callback('close');
			this.disableEvents();

			this.$modal.animation(this.opts.animationClose, $.proxy(this.onClosed, this));

			if (this.opts.overlay) this.$overlay.animation(this.opts.animationClose);
		},
		onOpened: function onOpened() {
			this.$modal.addClass('open');
			this.callback('opened');

			$.modalcurrent = this;
		},
		onClosed: function onClosed() {
			this.callback('closed');

			this.$target.addClass('hide');
			this.$modal.removeClass('open');

			if (this.detect.isDesktop()) this.utils.enableBodyScroll();

			this.$body.css('height', '');
			$.modalcurrent = null;
		},
		isOpened: function isOpened() {
			return this.$modal.hasClass('open');
		},
		getData: function getData() {
			var formdata = new Kube.FormData(this);
			formdata.set('');

			return formdata.get();
		},
		buildContent: function buildContent() {
			$.ajax({
				url: this.opts.url + '?' + new Date().getTime(),
				cache: false,
				type: 'post',
				data: this.getData(),
				success: $.proxy(function (data) {
					this.$body.html(data);
					this.open();
				}, this)
			});
		},
		buildWidth: function buildWidth() {
			var width = this.opts.width;
			var top = '2%';
			var bottom = '2%';
			var percent = width.match(/%$/);

			if (parseInt(this.opts.width) > $(window).width() && !percent) {
				width = '96%';
			} else if (!percent) {
				top = '16px';
				bottom = '16px';
			}

			this.$modal.css({ 'width': width, 'margin-top': top, 'margin-bottom': bottom });
		},
		buildPosition: function buildPosition() {
			if (this.opts.position !== 'center') {
				return;
			}

			var windowHeight = $(window).height();
			var height = this.$modal.outerHeight();
			var top = windowHeight / 2 - height / 2 + 'px';

			if (this.detect.isMobile()) top = '2%';else if (height > windowHeight) top = '16px';

			this.$modal.css('margin-top', top);
		},
		buildHeight: function buildHeight() {
			var windowHeight = $(window).height();

			if (this.opts.maxHeight) {
				var padding = parseInt(this.$body.css('padding-top')) + parseInt(this.$body.css('padding-bottom'));
				var margin = parseInt(this.$modal.css('margin-top')) + parseInt(this.$modal.css('margin-bottom'));
				var height = windowHeight - this.$header.innerHeight() - padding - margin;

				this.$body.height(height);
			} else if (this.opts.height !== false) {
				this.$body.css('height', this.opts.height);
			}

			var modalHeight = this.$modal.outerHeight();
			if (modalHeight > windowHeight) {
				this.opts.animationOpen = 'show';
				this.opts.animationClose = 'hide';
			}
		},
		resize: function resize() {
			this.buildWidth();
			this.buildPosition();
			this.buildHeight();
		},
		enableEvents: function enableEvents() {
			this.$close.on('click.' + this.namespace, $.proxy(this.close, this));
			$(document).on('keyup.' + this.namespace, $.proxy(this.handleEscape, this));
			this.$target.on('click.' + this.namespace, $.proxy(this.close, this));
		},
		disableEvents: function disableEvents() {
			this.$close.off('.' + this.namespace);
			$(document).off('.' + this.namespace);
			this.$target.off('.' + this.namespace);
			$(window).off('.' + this.namespace);
		},
		findActions: function findActions() {
			this.$body.find('[data-action="modal-close"]').on('mousedown.' + this.namespace, $.proxy(this.close, this));
		},
		setHeader: function setHeader(header) {
			this.$header.html(header);
		},
		setContent: function setContent(content) {
			this.$body.html(content);
		},
		setWidth: function setWidth(width) {
			this.opts.width = width;
			this.resize();
		},
		getModal: function getModal() {
			return this.$modal;
		},
		getBody: function getBody() {
			return this.$body;
		},
		getHeader: function getHeader() {
			return this.$header;
		},
		handleEnter: function handleEnter(e) {
			if (e.which === 13) {
				e.preventDefault();
				this.close(false);
			}
		},
		handleEscape: function handleEscape(e) {
			return e.which === 27 ? this.close(false) : true;
		},
		shouldNotBeClosed: function shouldNotBeClosed(el) {
			if ($(el).attr('data-action') === 'modal-close' || el === this.$close[0]) {
				return false;
			} else if ($(el).closest('.modal').length === 0) {
				return false;
			}

			return true;
		}
	};

	// Inheritance
	Kube.Modal.inherits(Kube);

	// Plugin
	Kube.Plugin.create('Modal');
	Kube.Plugin.autoload('Modal');
})(Kube);
});

require.register("include/svgsaver.js", function(exports, require, module) {
'use strict';

var _typeof = typeof Symbol === "function" && typeof Symbol.iterator === "symbol" ? function (obj) { return typeof obj; } : function (obj) { return obj && typeof Symbol === "function" && obj.constructor === Symbol && obj !== Symbol.prototype ? "symbol" : typeof obj; };

Object.defineProperty(exports, '__esModule', {
  value: true
});

var _createClass = function () {
  function defineProperties(target, props) {
    for (var i = 0; i < props.length; i++) {
      var descriptor = props[i];descriptor.enumerable = descriptor.enumerable || false;descriptor.configurable = true;if ('value' in descriptor) descriptor.writable = true;Object.defineProperty(target, descriptor.key, descriptor);
    }
  }return function (Constructor, protoProps, staticProps) {
    if (protoProps) defineProperties(Constructor.prototype, protoProps);if (staticProps) defineProperties(Constructor, staticProps);return Constructor;
  };
}();

function _interopRequireDefault(obj) {
  return obj && obj.__esModule ? obj : { 'default': obj };
}

function _classCallCheck(instance, Constructor) {
  if (!(instance instanceof Constructor)) {
    throw new TypeError('Cannot call a class as a function');
  }
}

var _computedStyles = require('computed-styles');

var _computedStyles2 = _interopRequireDefault(_computedStyles);

var _fileSaver = require('file-saver');

var _fileSaver2 = _interopRequireDefault(_fileSaver);

var svgStyles = { // Whitelist of CSS styles and default values
  'alignment-baseline': 'auto',
  'baseline-shift': 'baseline',
  'clip': 'auto',
  'clip-path': 'none',
  'clip-rule': 'nonzero',
  'color': 'rgb(51, 51, 51)',
  'color-interpolation': 'srgb',
  'color-interpolation-filters': 'linearrgb',
  'color-profile': 'auto',
  'color-rendering': 'auto',
  'cursor': 'auto',
  'direction': 'ltr',
  'display': 'inline',
  'dominant-baseline': 'auto',
  'enable-background': '',
  'fill': 'rgb(0, 0, 0)',
  'fill-opacity': '1',
  'fill-rule': 'nonzero',
  'filter': 'none',
  'flood-color': 'rgb(0, 0, 0)',
  'flood-opacity': '1',
  'font': '',
  'font-family': 'normal',
  'font-size': 'medium',
  'font-size-adjust': 'auto',
  'font-stretch': 'normal',
  'font-style': 'normal',
  'font-variant': 'normal',
  'font-weight': '400',
  'glyph-orientation-horizontal': '0deg',
  'glyph-orientation-vertical': 'auto',
  'image-rendering': 'auto',
  'kerning': 'auto',
  'letter-spacing': '0',
  'lighting-color': 'rgb(255, 255, 255)',
  'marker': '',
  'marker-end': 'none',
  'marker-mid': 'none',
  'marker-start': 'none',
  'mask': 'none',
  'opacity': '1',
  'overflow': 'visible',
  'paint-order': 'fill',
  'pointer-events': 'auto',
  'shape-rendering': 'auto',
  'stop-color': 'rgb(0, 0, 0)',
  'stop-opacity': '1',
  'stroke': 'none',
  'stroke-dasharray': 'none',
  'stroke-dashoffset': '0',
  'stroke-linecap': 'butt',
  'stroke-linejoin': 'miter',
  'stroke-miterlimit': '4',
  'stroke-opacity': '1',
  'stroke-width': '1',
  'text-anchor': 'start',
  'text-decoration': 'none',
  'text-rendering': 'auto',
  'unicode-bidi': 'normal',
  'visibility': 'visible',
  'word-spacing': '0px',
  'writing-mode': 'lr-tb'
};

var svgAttrs = [// white list of attributes
'id', 'xml: base', 'xml: lang', 'xml: space', // Core
'height', 'result', 'width', 'x', 'y', // Primitive
'xlink: href', // Xlink attribute
'href', 'style', 'class', 'd', 'pathLength', // Path
'x', 'y', 'dx', 'dy', 'glyphRef', 'format', 'x1', 'y1', 'x2', 'y2', 'rotate', 'textLength', 'cx', 'cy', 'r', 'rx', 'ry', 'fx', 'fy', 'width', 'height', 'refX', 'refY', 'orient', 'markerUnits', 'markerWidth', 'markerHeight', 'maskUnits', 'transform', 'viewBox', 'version', // Container
'preserveAspectRatio', 'xmlns', 'points', // Polygons
'offset', 'xlink:href'];

// http://www.w3.org/TR/SVG/propidx.html
// via https://github.com/svg/svgo/blob/master/plugins/_collections.js
var inheritableAttrs = ['clip-rule', 'color', 'color-interpolation', 'color-interpolation-filters', 'color-profile', 'color-rendering', 'cursor', 'direction', 'fill', 'fill-opacity', 'fill-rule', 'font', 'font-family', 'font-size', 'font-size-adjust', 'font-stretch', 'font-style', 'font-variant', 'font-weight', 'glyph-orientation-horizontal', 'glyph-orientation-vertical', 'image-rendering', 'kerning', 'letter-spacing', 'marker', 'marker-end', 'marker-mid', 'marker-start', 'pointer-events', 'shape-rendering', 'stroke', 'stroke-dasharray', 'stroke-dashoffset', 'stroke-linecap', 'stroke-linejoin', 'stroke-miterlimit', 'stroke-opacity', 'stroke-width', 'text-anchor', 'text-rendering', 'transform', 'visibility', 'white-space', 'word-spacing', 'writing-mode'];

/* Some simple utilities */

var isFunction = function isFunction(a) {
  return typeof a === 'function';
};
var isDefined = function isDefined(a) {
  return typeof a !== 'undefined';
};
var isUndefined = function isUndefined(a) {
  return typeof a === 'undefined';
};
var isObject = function isObject(a) {
  return a !== null && (typeof a === 'undefined' ? 'undefined' : _typeof(a)) === 'object';
};

// from https://github.com/npm-dom/is-dom/blob/master/index.js
function isNode(val) {
  if (!isObject(val)) {
    return false;
  }
  if (isDefined(window) && isObject(window.Node)) {
    return val instanceof window.Node;
  }
  return typeof val.nodeType === 'number' && typeof val.nodeName === 'string';
}

/* Some utilities for cloning SVGs with inline styles */
// Removes attributes that are not valid for SVGs
function cleanAttrs(el, attrs, styles) {
  // attrs === false - remove all, attrs === true - allow all
  if (attrs === true) {
    return;
  }

  Array.prototype.slice.call(el.attributes).forEach(function (attr) {
    // remove if it is not style nor on attrs  whitelist
    // keeping attributes that are also styles because attributes override
    if (attr.specified) {
      if (attrs === '' || attrs === false || isUndefined(styles[attr.name]) && attrs.indexOf(attr.name) < 0) {
        el.removeAttribute(attr.name);
      }
    }
  });
}

function cleanStyle(tgt, parentStyles) {
  parentStyles = parentStyles || tgt.parentNode.style;
  inheritableAttrs.forEach(function (key) {
    if (tgt.style[key] === parentStyles[key]) {
      tgt.style.removeProperty(key);
    }
  });
}

function domWalk(src, tgt, down, up) {
  down(src, tgt);
  var children = src.childNodes;
  for (var i = 0; i < children.length; i++) {
    domWalk(children[i], tgt.childNodes[i], down, up);
  }
  up(src, tgt);
}

// Clones an SVGElement, copies approprate atttributes and styles.
function cloneSvg(src, attrs, styles) {
  var clonedSvg = src.cloneNode(true);

  domWalk(src, clonedSvg, function (src, tgt) {
    if (tgt.style) {
      (0, _computedStyles2['default'])(src, tgt.style, styles);
    }
  }, function (src, tgt) {
    if (tgt.style && tgt.parentNode) {
      cleanStyle(tgt);
    }
    if (tgt.attributes) {
      cleanAttrs(tgt, attrs, styles);
    }
  });

  return clonedSvg;
}

/* global Image, MouseEvent */

/* Some simple utilities for saving SVGs, including an alternative to saveAs */

// detection
var DownloadAttributeSupport = typeof document !== 'undefined' && 'download' in document.createElement('a') && typeof MouseEvent === 'function';

function saveUri(uri, name) {
  if (DownloadAttributeSupport) {
    var dl = document.createElement('a');
    dl.setAttribute('href', uri);
    dl.setAttribute('download', name);
    // firefox doesn't support `.click()`...
    // from https://github.com/sindresorhus/multi-download/blob/gh-pages/index.js
    dl.dispatchEvent(new MouseEvent('click'));
    return true;
  } else if (typeof window !== 'undefined') {
    window.open(uri, '_blank', '');
    return true;
  }

  return false;
}

function createCanvas(uri, name, cb) {
  var canvas = document.createElement('canvas');
  var context = canvas.getContext('2d');

  var image = new Image();
  image.onload = function () {
    canvas.width = image.width;
    canvas.height = image.height;
    context.drawImage(image, 0, 0);

    cb(canvas);
  };
  image.src = uri;
  return true;
}

function savePng(uri, name) {
  return createCanvas(uri, name, function (canvas) {
    if (isDefined(canvas.toBlob)) {
      canvas.toBlob(function (blob) {
        _fileSaver2['default'].saveAs(blob, name);
      });
    } else {
      saveUri(canvas.toDataURL('image/png'), name);
    }
  });
}

/* global Blob */

var isIE11 = !!window.MSInputMethodContext && !!document.documentMode;

// inheritable styles may be overridden by parent, always copy for now
inheritableAttrs.forEach(function (k) {
  if (k in svgStyles) {
    svgStyles[k] = true;
  }
});

var SvgSaver = function () {
  _createClass(SvgSaver, null, [{
    key: 'getSvg',
    value: function getSvg(el) {
      if (isUndefined(el) || el === '') {
        el = document.body.querySelector('svg');
      } else if (typeof el === 'string') {
        el = document.body.querySelector(el);
      }
      if (el && el.tagName !== 'svg') {
        el = el.querySelector('svg');
      }
      if (!isNode(el)) {
        throw new Error('svgsaver: Can\'t find an svg element');
      }
      return el;
    }
  }, {
    key: 'getFilename',
    value: function getFilename(el, filename, ext) {
      if (!filename || filename === '') {
        filename = (el.getAttribute('title') || 'untitled') + '.' + ext;
      }
      return encodeURI(filename);
    }

    /**
    * SvgSaver constructor.
    * @constructs SvgSaver
    * @api public
    *
    * @example
    * var svgsaver = new SvgSaver();                      // creates a new instance
    * var svg = document.querySelector('#mysvg');         // find the SVG element
    * svgsaver.asSvg(svg);                                // save as SVG
    */
  }]);

  function SvgSaver() {
    var _ref = arguments.length <= 0 || arguments[0] === undefined ? {} : arguments[0];

    var attrs = _ref.attrs;
    var styles = _ref.styles;

    _classCallCheck(this, SvgSaver);

    this.attrs = attrs === undefined ? svgAttrs : attrs;
    this.styles = styles === undefined ? svgStyles : styles;
  }

  /**
  * Return the cloned SVG after cleaning
  *
  * @param {SVGElement} el The element to copy.
  * @returns {SVGElement} SVG text after cleaning
  * @api public
  */

  _createClass(SvgSaver, [{
    key: 'cloneSVG',
    value: function cloneSVG(el) {
      el = SvgSaver.getSvg(el);
      var svg = cloneSvg(el, this.attrs, this.styles);

      svg.setAttribute('xmlns', 'http://www.w3.org/2000/svg');
      svg.setAttribute('xmlns:xlink', 'http://www.w3.org/1999/xlink');
      svg.setAttribute('version', 1.1);

      // height and width needed to download in FireFox
      svg.setAttribute('width', svg.getAttribute('width') || '500');
      svg.setAttribute('height', svg.getAttribute('height') || '900');

      return svg;
    }

    /**
    * Return the SVG HTML text after cleaning
    *
    * @param {SVGElement} el The element to copy.
    * @returns {String} SVG text after cleaning
    * @api public
    */
  }, {
    key: 'getHTML',
    value: function getHTML(el) {
      var svg = this.cloneSVG(el);

      var html = svg.outerHTML;
      if (html) {
        return html;
      }

      // see http://stackoverflow.com/questions/19610089/unwanted-namespaces-on-svg-markup-when-using-xmlserializer-in-javascript-with-ie
      svg.removeAttribute('xmlns');
      svg.removeAttribute('xmlns:xlink');

      svg.setAttributeNS('http://www.w3.org/2000/xmlns/', 'xmlns', 'http://www.w3.org/2000/svg');
      svg.setAttributeNS('http://www.w3.org/2000/xmlns/', 'xmlns:xlink', 'http://www.w3.org/1999/xlink');

      return new window.XMLSerializer().serializeToString(svg);
    }

    /**
    * Return the SVG, after cleaning, as a text/xml Blob
    *
    * @param {SVGElement} el The element to copy.
    * @returns {Blog} SVG as a text/xml Blob
    * @api public
    */
  }, {
    key: 'getBlob',
    value: function getBlob(el) {
      var html = this.getHTML(el);
      return new Blob([html], { type: 'text/xml' });
    }

    /**
    * Return the SVG, after cleaning, as a image/svg+xml;base64 URI encoded string
    *
    * @param {SVGElement} el The element to copy.
    * @returns {String} SVG as image/svg+xml;base64 URI encoded string
    * @api public
    */
  }, {
    key: 'getUri',
    value: function getUri(el) {
      var html = encodeURIComponent(this.getHTML(el));
      if (isDefined(window.btoa)) {
        // see http://stackoverflow.com/questions/23223718/failed-to-execute-btoa-on-window-the-string-to-be-encoded-contains-characte
        return 'data:image/svg+xml;base64,' + window.btoa(unescape(html));
      }
      return 'data:image/svg+xml,' + html;
    }

    /**
    * Saves the SVG as a SVG file using method compatible with the browser
    *
    * @param {SVGElement} el The element to copy.
    * @param {string} [filename] The filename to save, defaults to the SVG title or 'untitled.svg'
    * @returns {SvgSaver} The SvgSaver instance
    * @api public
    */
  }, {
    key: 'asSvg',
    value: function asSvg(el, filename) {
      el = SvgSaver.getSvg(el);
      filename = SvgSaver.getFilename(el, filename, 'svg');
      if (isFunction(Blob)) {
        return _fileSaver2['default'].saveAs(this.getBlob(el), filename);
      }
      return saveUri(this.getUri(el), filename);
    }

    /**
    * Gets the SVG as a PNG data URI.
    *
    * @param {SVGElement} el The element to copy.
    * @param {Function} cb Call back called with the PNG data uri.
    * @api public
    */
  }, {
    key: 'getPngUri',
    value: function getPngUri(el, cb) {
      if (isIE11) {
        console.error('svgsaver: getPngUri not supported on IE11');
      }
      el = SvgSaver.getSvg(el);
      var filename = SvgSaver.getFilename(el, null, 'png');
      return createCanvas(this.getUri(el), filename, function (canvas) {
        cb(canvas.toDataURL('image/png'));
      });
    }

    /**
    * Saves the SVG as a PNG file using method compatible with the browser
    *
    * @param {SVGElement} el The element to copy.
    * @param {string} [filename] The filename to save, defaults to the SVG title or 'untitled.png'
    * @returns {SvgSaver} The SvgSaver instance
    * @api public
    */
  }, {
    key: 'asPng',
    value: function asPng(el, filename) {
      if (isIE11) {
        console.error('svgsaver: asPng not supported on IE11');
      }
      el = SvgSaver.getSvg(el);
      filename = SvgSaver.getFilename(el, filename, 'png');
      return savePng(this.getUri(el), filename);
    }
  }]);

  return SvgSaver;
}();

exports['default'] = SvgSaver;
module.exports = exports['default'];
});

require.register("router.js", function(exports, require, module) {
'use strict';

Object.defineProperty(exports, "__esModule", {
    value: true
});

var _AugurCards = require('./components/AugurCards');

var _AugurCards2 = _interopRequireDefault(_AugurCards);

var _GrowthMaturityDeclineCard = require('./components/GrowthMaturityDeclineCard');

var _GrowthMaturityDeclineCard2 = _interopRequireDefault(_GrowthMaturityDeclineCard);

var _ExperimentalCard = require('./components/ExperimentalCard');

var _ExperimentalCard2 = _interopRequireDefault(_ExperimentalCard);

var _vueRouter = require('vue-router');

var _vueRouter2 = _interopRequireDefault(_vueRouter);

var _vue = require('vue');

var _vue2 = _interopRequireDefault(_vue);

function _interopRequireDefault(obj) { return obj && obj.__esModule ? obj : { default: obj }; }

_vue2.default.use(_vueRouter2.default);

exports.default = new _vueRouter2.default({
    routes: [{ path: '/', component: _vue2.default.component('augur-cards', require('./components/AugurCards')) }]
});
});

;require.register("router/router.js", function(exports, require, module) {
'use strict';

Object.defineProperty(exports, "__esModule", {
  value: true
});

var _vue = require('vue');

var _vue2 = _interopRequireDefault(_vue);

var _vueRouter = require('vue-router');

var _vueRouter2 = _interopRequireDefault(_vueRouter);

var _AugurCards = require('../components/AugurCards.vue');

var _AugurCards2 = _interopRequireDefault(_AugurCards);

var _MetricsStatusCard = require('../components/MetricsStatusCard.vue');

var _MetricsStatusCard2 = _interopRequireDefault(_MetricsStatusCard);

var _GitCard = require('../components/GitCard.vue');

var _GitCard2 = _interopRequireDefault(_GitCard);

var _ExperimentalCard = require('../components/ExperimentalCard.vue');

var _ExperimentalCard2 = _interopRequireDefault(_ExperimentalCard);

var _GrowthMaturityDeclineCard = require('../components/GrowthMaturityDeclineCard.vue');

var _GrowthMaturityDeclineCard2 = _interopRequireDefault(_GrowthMaturityDeclineCard);

function _interopRequireDefault(obj) { return obj && obj.__esModule ? obj : { default: obj }; }

var routes = [{ path: '/', component: _AugurCards2.default }, { path: '/metrics_status', component: _MetricsStatusCard2.default },
// {path: '/:tab/:owner/:repo', component: AugurCards, name: 'single'},
{ path: '/single/:tab/:owner?/:repo', component: _AugurCards2.default, name: 'single', props: true, canReuse: false }, { path: '/singlegit/:tab/:repo', component: _AugurCards2.default, name: 'singlegit', props: true, canReuse: false },
// {path: '/:tab/:domain/:owner/:repo/comparedto/:comparedowner/:comparedrepo', component: AugurCards, name: 'gitsinglecompare'},
{ path: '/compare/:tab/:owner?/:repo/:domain?/comparedto/:comparedowner/:comparedrepo/:compareddomain?', component: _AugurCards2.default, name: 'singlecompare', props: true, canReuse: false },
// {path: '/:tab/:owner/:repo/comparedto/:comparedowner/:comparedrepo', component: AugurCards, name: 'singlecompare'},
{ path: '/groupcompare/:tab/:groupid', component: _AugurCards2.default, name: 'group', props: true, canReuse: false }];
var downloadedRepos = [],
    repos = [],
    projects = [];
window.AugurAPI.getDownloadedGitRepos().then(function (data) {

  repos = window._.groupBy(data, 'project_name');
  projects = Object.keys(repos);
});
// const routes = routerOptions.map(route => {
//   // let route1 = Object.assign({}, route);
//   return {
//     route,
//     component: () => require(`@/components/${route.component}.vue`)
//   }
// })


exports.default = new _vueRouter2.default({
  // routes,
  routes: routes,
  mode: 'history',
  hashbang: false
});
});

;require.alias("buffer/index.js", "buffer");
require.alias("process/browser.js", "process");
require.alias("vue/dist/vue.common.js", "vue");process = require('process');require.register("___globals___", function(exports, require, module) {
  
});})();require('___globals___');


//# sourceMappingURL=app.js.map<|MERGE_RESOLUTION|>--- conflicted
+++ resolved
@@ -243,12 +243,6 @@
           state.gitRepo = repo.gitURL;
           state.tab = state.tab ? state.tab : 'git';
         }
-<<<<<<< HEAD
-=======
-        if (!payload.fromURL) {
-          window.history.pushState(null, 'Augur', '?' + queryString.stringify(state.queryObject, { encode: false }));
-        }
->>>>>>> f0442be7
       },
 
       // removeComparedRepo (state, payload) {
@@ -258,45 +252,6 @@
         state.compare = 'zscore';
         state.hasState = true;
         var repo = window.AugurAPI.Repo(payload);
-<<<<<<< HEAD
-        if (!state.comparedRepos.includes(repo.toString()) && state.baseRepo != repo.toString()) {
-          if (state.comparedRepos.length + 1 == 1) {
-            if (!router.app._route.params.comparedrepo) {
-              var owner = state.gitRepo ? null : state.baseRepo.substring(0, state.baseRepo.indexOf('/'));
-              var _repo = state.gitRepo ? state.gitRepo : state.baseRepo.slice(state.baseRepo.indexOf('/') + 1);
-              router.push({
-                name: 'singlecompare',
-                params: { tab: state.tab, owner: owner, repo: _repo, comparedowner: payload.owner, comparedrepo: payload.name }
-              });
-            }
-          } else {
-            var groupid = state.gitRepo ? String(state.gitRepo) + '+' : String(state.baseRepo) + "+";
-            state.comparedRepos.forEach(function (repo) {
-              groupid += String(repo) + '+';
-            });
-            groupid += repo;
-            router.push({
-              name: 'group',
-              params: {
-                tab: state.tab,
-                groupid: groupid
-              }
-            });
-          }
-          if (!window.AugurRepos[repo.toString()]) {
-            window.AugurRepos[repo.toString()] = repo;
-          } else {
-            repo = window.AugurRepos[repo.toString()];
-          }
-          state.hasState = true;
-          if (repo.owner && repo.name) {
-            state.comparedRepos.push(repo.toString());
-            var title = repo.owner + '/' + repo.name + '- Augur';
-          }
-          if (payload.gitURL) {
-            state.gitRepo = repo.gitURL;
-          }
-=======
         if (!window.AugurRepos[repo.toString()]) {
           window.AugurRepos[repo.toString()] = repo;
         } else {
@@ -315,7 +270,6 @@
           window.history.pushState(null, 'Git Analysis - Augur', window.location.search + _queryString2);
           state.tab = 'git';
           state.gitRepo = repo.gitURL;
->>>>>>> f0442be7
         }
       },
       setDates: function setDates(state, payload) {
@@ -793,35 +747,28 @@
     }
   }, {
     key: 'convertKey',
-    value: function convertKey(data, key) {
+    value: function convertKey(data, key, newName) {
+      newName = newName || "value";
       if (Array.isArray(data[0])) {
         data = data.map(function (datum) {
           return AugurStats.convertKey(datum, key);
         });
       } else if (key.length > 1) {
         return data.map(function (d) {
-          return {
+          var obj = {
             date: d.date,
-            value: d[key[0]],
             field: d[key[1]]
           };
-<<<<<<< HEAD
           obj[newName] = d[key];
           return obj;
-=======
->>>>>>> f0442be7
         });
       } else {
         return data.map(function (d) {
-          return {
-            date: d.date,
-            value: d[key]
+          var obj = {
+            date: d.date
           };
-<<<<<<< HEAD
           obj[newName] = d[key] || 0;
           return obj;
-=======
->>>>>>> f0442be7
         });
       }
       return data;
@@ -882,7 +829,7 @@
         var newObj = {};
         if (e.date) {
           newObj.date = new Date(e.date);
-          newObj[key] = e[key];
+          newObj[key + extension] = e[key];
         }
         newObj['upper' + extension] = e[key] + Math.sqrt(AugurStats.averageArray(distances));
         newObj['lower' + extension] = e[key] - Math.sqrt(AugurStats.averageArray(distances));
@@ -1428,13 +1375,8 @@
 if (module.exports.__esModule) module.exports = module.exports.default
 var __vue__options__ = (typeof module.exports === "function"? module.exports.options: module.exports)
 if (__vue__options__.functional) {console.error("[vueify] functional components are not supported and should be defined in plain js files using render functions.")}
-<<<<<<< HEAD
-__vue__options__.render = function render () {var _vm=this;var _h=_vm.$createElement;var _c=_vm._self._c||_h;return _c('div',[_c('div',{staticClass:"fullwidth"},[_c('augur-header')],1),_vm._v(" "),_c('div',{class:{ hidden: _vm.hasState }},[_c('section',{staticClass:"unmaterialized"},[_vm._m(0),_vm._v(" "),_c('downloaded-repos-card')],1)]),_vm._v(" "),_c('div',{class:{ hidden: !_vm.hasState }},[_c('nav',{staticClass:"tabs"},[_c('ul',[_c('li',{class:{ active: (_vm.currentTab == 'gmd'), hidden: !_vm.baseRepo }},[_c('a',{attrs:{"href":"#","data-value":"gmd"},on:{"click":_vm.changeTab}},[_vm._v("Growth, Maturity, and Decline")])]),_vm._v(" "),_c('li',{class:{ active: (_vm.currentTab == 'diversityInclusion'), hidden: !_vm.baseRepo }},[_c('a',{attrs:{"href":"#","data-value":"diversityInclusion"},on:{"click":_vm.changeTab}},[_vm._v("Diversity and Inclusion")])]),_vm._v(" "),_c('li',{class:{ active: (_vm.currentTab == 'risk'), hidden: !_vm.baseRepo }},[_c('a',{attrs:{"href":"#","data-value":"risk"},on:{"click":_vm.changeTab}},[_vm._v("Risk")])]),_vm._v(" "),_c('li',{class:{ active: (_vm.currentTab == 'value'), hidden: !_vm.baseRepo }},[_c('a',{attrs:{"href":"#","data-value":"value"},on:{"click":_vm.changeTab}},[_vm._v("Value")])]),_vm._v(" "),_c('li',{class:{ active: (_vm.currentTab == 'activity'), hidden: !_vm.baseRepo }},[_c('a',{attrs:{"href":"#","data-value":"activity"},on:{"click":_vm.changeTab}},[_vm._v("Activity")])]),_vm._v(" "),_c('li',{class:{ active: (_vm.currentTab == 'experimental'), hidden: !_vm.baseRepo }},[_c('a',{attrs:{"href":"#","data-value":"experimental"},on:{"click":_vm.changeTab}},[_vm._v("Experimental")])]),_vm._v(" "),_c('li',{class:{ active: (_vm.currentTab == 'git'), hidden: !_vm.gitRepo }},[_c('a',{attrs:{"href":"#","data-value":"git"},on:{"click":_vm.changeTab}},[_vm._v("Git")])])])]),_vm._v(" "),_c('div',{ref:"cards"},[_c('main-controls'),_vm._v(" "),((_vm.baseRepo && (_vm.currentTab == 'gmd')))?_c('div',{key:_vm.update},[_c('growth-maturity-decline-card')],1):_vm._e(),_vm._v(" "),((_vm.baseRepo && (_vm.currentTab == 'diversityInclusion')))?_c('div',[_c('diversity-inclusion-card')],1):_vm._e(),_vm._v(" "),((_vm.baseRepo && (_vm.currentTab == 'risk')))?_c('div',[_c('risk-card')],1):_vm._e(),_vm._v(" "),((_vm.baseRepo && (_vm.currentTab == 'value')))?_c('div',[_c('value-card')],1):_vm._e(),_vm._v(" "),((_vm.baseRepo && (_vm.currentTab == 'activity')))?_c('div',{attrs:{"id":"activity"}},[_c('base-repo-activity-card'),_vm._v(" "),_c('base-repo-ecosystem-card')],1):_vm._e(),_vm._v(" "),((_vm.baseRepo && (_vm.currentTab == 'experimental')))?_c('div',[_c('experimental-card')],1):_vm._e(),_vm._v(" "),((_vm.gitRepo && (_vm.currentTab == 'git')))?_c('div',[_c('git-card')],1):_vm._e()],1)])])}
+__vue__options__.render = function render () {var _vm=this;var _h=_vm.$createElement;var _c=_vm._self._c||_h;return _c('div',[_c('div',{staticClass:"fullwidth"},[_c('augur-header')],1),_vm._v(" "),_c('div',{class:{ hidden: _vm.hasState }},[_c('section',{staticClass:"unmaterialized"},[_vm._m(0),_vm._v(" "),_c('downloaded-repos-card')],1)]),_vm._v(" "),_c('div',{class:{ hidden: !_vm.hasState }},[_c('nav',{staticClass:"tabs"},[_c('ul',[_c('li',{class:{ active: (_vm.currentTab == 'gmd'), hidden: !_vm.baseRepo }},[_c('a',{attrs:{"href":"#","data-value":"gmd"},on:{"click":_vm.changeTab}},[_vm._v("Growth, Maturity, and Decline")])]),_vm._v(" "),_c('li',{class:{ active: (_vm.currentTab == 'diversityInclusion'), hidden: !_vm.baseRepo }},[_c('a',{attrs:{"href":"#","data-value":"diversityInclusion"},on:{"click":_vm.changeTab}},[_vm._v("Diversity and Inclusion")])]),_vm._v(" "),_c('li',{class:{ active: (_vm.currentTab == 'risk'), hidden: !_vm.baseRepo }},[_c('a',{attrs:{"href":"#","data-value":"risk"},on:{"click":_vm.changeTab}},[_vm._v("Risk")])]),_vm._v(" "),_c('li',{class:{ active: (_vm.currentTab == 'value'), hidden: !_vm.baseRepo }},[_c('a',{attrs:{"href":"#","data-value":"value"},on:{"click":_vm.changeTab}},[_vm._v("Value")])]),_vm._v(" "),_c('li',{class:{ active: (_vm.currentTab == 'activity'), hidden: !_vm.baseRepo }},[_c('a',{attrs:{"href":"#","data-value":"activity"},on:{"click":_vm.changeTab}},[_vm._v("Activity")])]),_vm._v(" "),_c('li',{class:{ active: (_vm.currentTab == 'experimental'), hidden: !_vm.baseRepo }},[_c('a',{attrs:{"href":"#","data-value":"experimental"},on:{"click":_vm.changeTab}},[_vm._v("Experimental")])]),_vm._v(" "),_c('li',{class:{ active: (_vm.currentTab == 'git'), hidden: !_vm.gitRepo }},[_c('a',{attrs:{"href":"#","data-value":"git"},on:{"click":_vm.changeTab}},[_vm._v("Git")])])])]),_vm._v(" "),_c('div',{ref:"cards"},[_c('main-controls'),_vm._v(" "),((_vm.baseRepo && (_vm.currentTab == 'gmd')))?_c('div',{key:_vm.update},[_c('growth-maturity-decline-card'),_vm._v(" "),_vm._l((_vm.comparedRepos),function(repo){return _c('div',{class:{ hidden: !_vm.comparedRepos.length },attrs:{"id":"comparisonCards"}},[_c('compared-repo-growth-maturity-decline-card',{attrs:{"comparedTo":repo}})],1)})],2):_vm._e(),_vm._v(" "),((_vm.baseRepo && (_vm.currentTab == 'diversityInclusion')))?_c('div',[_c('diversity-inclusion-card')],1):_vm._e(),_vm._v(" "),((_vm.baseRepo && (_vm.currentTab == 'risk')))?_c('div',[_c('risk-card')],1):_vm._e(),_vm._v(" "),((_vm.baseRepo && (_vm.currentTab == 'value')))?_c('div',[_c('value-card')],1):_vm._e(),_vm._v(" "),((_vm.baseRepo && (_vm.currentTab == 'activity')))?_c('div',{attrs:{"id":"activity"}},[_c('base-repo-activity-card'),_vm._v(" "),_c('base-repo-ecosystem-card')],1):_vm._e(),_vm._v(" "),((_vm.baseRepo && (_vm.currentTab == 'experimental')))?_c('div',[_c('experimental-card')],1):_vm._e(),_vm._v(" "),((_vm.gitRepo && (_vm.currentTab == 'git')))?_c('div',[_c('git-card')],1):_vm._e()],1)])])}
 __vue__options__.staticRenderFns = [function render () {var _vm=this;var _h=_vm.$createElement;var _c=_vm._self._c||_h;return _c('div',{attrs:{"id":"collapse"}},[_c('h3',[_vm._v("Downloaded Git Repos by Project")])])}]
-=======
-__vue__options__.render = function render () {var _vm=this;var _h=_vm.$createElement;var _c=_vm._self._c||_h;return _c('div',[_c('div',{class:{ hidden: _vm.hasState }},[_c('section',{staticClass:"unmaterialized"},[_c('div',{attrs:{"id":"collapse"}},[(_vm.isCollapsed)?_c('h3',{on:{"click":_vm.collapseText}},[_vm._v("Downloaded Git Repos by Project  "),_c('span',{staticStyle:{"font-size":"16px"}},[_vm._v("▼")])]):_c('h3',{on:{"click":_vm.collapseText}},[_vm._v("Downloaded Git Repos by Project  "),_c('span',{staticStyle:{"font-size":"16px"}},[_vm._v("▶")])])]),_vm._v(" "),_c('downloaded-repos-card')],1),_vm._v(" "),_c('section',{staticClass:"unmaterialized"},[_c('all-metrics-status-card')],1)]),_vm._v(" "),_c('div',{class:{ hidden: !_vm.hasState }},[_c('nav',{staticClass:"tabs"},[_c('ul',[_c('li',{class:{ active: (_vm.currentTab == 'gmd'), hidden: !_vm.baseRepo }},[_c('a',{attrs:{"href":"#","data-value":"gmd"},on:{"click":_vm.changeTab}},[_vm._v("Growth, Maturity, and Decline")])]),_vm._v(" "),_c('li',{class:{ active: (_vm.currentTab == 'diversityInclusion'), hidden: !_vm.baseRepo }},[_c('a',{attrs:{"href":"#","data-value":"diversityInclusion"},on:{"click":_vm.changeTab}},[_vm._v("Diversity and Inclusion")])]),_vm._v(" "),_c('li',{class:{ active: (_vm.currentTab == 'risk'), hidden: !_vm.baseRepo }},[_c('a',{attrs:{"href":"#","data-value":"risk"},on:{"click":_vm.changeTab}},[_vm._v("Risk")])]),_vm._v(" "),_c('li',{class:{ active: (_vm.currentTab == 'value'), hidden: !_vm.baseRepo }},[_c('a',{attrs:{"href":"#","data-value":"value"},on:{"click":_vm.changeTab}},[_vm._v("Value")])]),_vm._v(" "),_c('li',{class:{ active: (_vm.currentTab == 'activity'), hidden: !_vm.baseRepo }},[_c('a',{attrs:{"href":"#","data-value":"activity"},on:{"click":_vm.changeTab}},[_vm._v("Activity")])]),_vm._v(" "),_c('li',{class:{ active: (_vm.currentTab == 'experimental'), hidden: !_vm.baseRepo }},[_c('a',{attrs:{"href":"#","data-value":"experimental"},on:{"click":_vm.changeTab}},[_vm._v("Experimental")])]),_vm._v(" "),_c('li',{class:{ active: (_vm.currentTab == 'git'), hidden: !_vm.gitRepo }},[_c('a',{attrs:{"href":"#","data-value":"git"},on:{"click":_vm.changeTab}},[_vm._v("Git")])])])]),_vm._v(" "),_c('div',{ref:"cards"},[_c('main-controls'),_vm._v(" "),((_vm.baseRepo && (_vm.currentTab == 'gmd')))?_c('div',[_c('growth-maturity-decline-card'),_vm._v(" "),_vm._l((_vm.comparedRepos),function(repo){return _c('div',{class:{ hidden: !_vm.comparedRepos.length },attrs:{"id":"comparisonCards"}},[_c('compared-repo-growth-maturity-decline-card',{attrs:{"comparedTo":repo}})],1)})],2):_vm._e(),_vm._v(" "),((_vm.baseRepo && (_vm.currentTab == 'diversityInclusion')))?_c('div',[_c('diversity-inclusion-card')],1):_vm._e(),_vm._v(" "),((_vm.baseRepo && (_vm.currentTab == 'risk')))?_c('div',[_c('risk-card')],1):_vm._e(),_vm._v(" "),((_vm.baseRepo && (_vm.currentTab == 'value')))?_c('div',[_c('value-card')],1):_vm._e(),_vm._v(" "),((_vm.baseRepo && (_vm.currentTab == 'activity')))?_c('div',{attrs:{"id":"activity"}},[_c('base-repo-activity-card'),_vm._v(" "),_c('base-repo-ecosystem-card'),_vm._v(" "),_vm._l((_vm.comparedRepos),function(repo){return _c('div',{class:{ hidden: !_vm.comparedRepos.length },attrs:{"id":"comparisonCards"}},[_c('compared-repo-activity-card',{attrs:{"comparedTo":repo}})],1)})],2):_vm._e(),_vm._v(" "),((_vm.baseRepo && (_vm.currentTab == 'experimental')))?_c('div',[_c('experimental-card'),_vm._v(" "),_vm._l((_vm.comparedRepos),function(repo){return _c('div',{class:{ hidden: !_vm.comparedRepos.length },attrs:{"id":"comparisonCards"}},[_c('compared-repo-experimental-card',{attrs:{"comparedTo":repo}})],1)})],2):_vm._e(),_vm._v(" "),((_vm.gitRepo && (_vm.currentTab == 'git')))?_c('div',[_c('git-card')],1):_vm._e()],1)])])}
-__vue__options__.staticRenderFns = []
->>>>>>> f0442be7
 if (module.hot) {(function () {  var hotAPI = require("vue-hot-reload-api")
   hotAPI.install(require("vue"), true)
   if (!hotAPI.compatible) return
@@ -1858,7 +1800,6 @@
 module.exports = {
   components: {
     BubbleChart: _BubbleChart2.default,
-<<<<<<< HEAD
     StackedBarChart: _StackedBarChart2.default,
     DynamicLineChart: _DynamicLineChart2.default
   },
@@ -1867,38 +1808,6 @@
       colors: ["#FF3647", "#4736FF", "#3cb44b", "#ffe119", "#f58231", "#911eb4", "#42d4f4", "#f032e6"]
     };
   },
-=======
-    StackedBarChart: _StackedBarChart2.default
-  }
-};
-})()
-if (module.exports.__esModule) module.exports = module.exports.default
-var __vue__options__ = (typeof module.exports === "function"? module.exports.options: module.exports)
-if (__vue__options__.functional) {console.error("[vueify] functional components are not supported and should be defined in plain js files using render functions.")}
-__vue__options__.render = function render () {var _vm=this;var _h=_vm.$createElement;var _c=_vm._self._c||_h;return _c('section',[_c('h1',[_vm._v("Experimental")]),_vm._v(" "),_c('h2',[_vm._v(_vm._s(_vm.$store.state.baseRepo))]),_vm._v(" "),_c('div',{staticClass:"row"},[_c('div',{staticClass:"col col-6"},[_c('line-chart',{attrs:{"source":"commitComments","title":"Commit Comments / Week ","cite-url":"","cite-text":"Commit Comments"}})],1),_vm._v(" "),_c('div',{staticClass:"col col-6"},[_c('line-chart',{attrs:{"source":"totalCommitters","title":"Committers","cite-url":"","cite-text":"Total Commiters","disable-rolling-average":"1"}})],1),_vm._v(" "),_c('div',{staticClass:"col col-6"},[_c('line-chart',{attrs:{"source":"contributionAcceptance","title":"Contribution Acceptance Rate","cite-url":"","cite-text":"Contribution Acceptance"}})],1),_vm._v(" "),_c('div',{staticClass:"col col-6"},[_c('line-chart',{attrs:{"source":"communityEngagement:issues_open","title":"Community Engagement: Open Issues","cite-url":"https://github.com/OSSHealth/wg-gmd/blob/master/activity-metrics/open-issues.md","cite-text":"Open Issues","disable-rolling-average":"1"}})],1),_vm._v(" "),_c('div',{staticClass:"col col-6"},[_c('line-chart',{attrs:{"source":"communityEngagement:issues_closed_total","title":"Community Engagement: Closed Issues","cite-url":"https://github.com/OSSHealth/wg-gmd/blob/master/activity-metrics/closed-issues.md","cite-text":"Closed Issues","disable-rolling-average":"1"}})],1),_vm._v(" "),_c('div',{staticClass:"col col-6"},[_c('line-chart',{attrs:{"source":"fakes","title":"Fakes","cite-url":"","cite-text":"Fakes","disable-rolling-average":"1"}})],1),_vm._v(" "),_c('div',{staticClass:"col col-12"},[_c('stacked-bar-chart',{attrs:{"source":"issueActivity","title":"Issue Activity","cite-url":"","cite-text":"Issue Activity"}})],1),_vm._v(" "),_c('div',{staticClass:"col col-12"},[_c('bubble-chart',{attrs:{"source":"contributors","title":"Contributor Overview","size":"total","cite-url":"","cite-text":"Contributors"}})],1)])])}
-__vue__options__.staticRenderFns = []
-if (module.hot) {(function () {  var hotAPI = require("vue-hot-reload-api")
-  hotAPI.install(require("vue"), true)
-  if (!hotAPI.compatible) return
-  module.hot.accept()
-  if (!module.hot.data) {
-    hotAPI.createRecord("data-v-b05646f6", __vue__options__)
-  } else {
-    hotAPI.reload("data-v-b05646f6", __vue__options__)
-  }
-})()}
-});
-
-;require.register("components/GitCard.vue", function(exports, require, module) {
-;(function(){
-'use strict';
-
-var _LineChart = require('./charts/LineChart');
-
-var _LineChart2 = _interopRequireDefault(_LineChart);
-
-var _LinesOfCodeChart = require('./charts/LinesOfCodeChart');
->>>>>>> f0442be7
 
   methods: {
     getMetricsStatus: function getMetricsStatus() {
@@ -1906,7 +1815,6 @@
 
       var query_string = "group=" + this.selected_group + "&data_source=" + this.selected_source + "&metric_type=" + this.selected_metric_type + "&backend_status=" + this.selected_backend_status + "&frontend_status=" + this.selected_frontend_status + "&is_defined=" + this.selected_is_defined;
 
-<<<<<<< HEAD
       window.AugurAPI.getMetricsStatus(query_string).then(function (data) {
         _this.metricsData = data;
       });
@@ -1923,25 +1831,14 @@
     this.selected_frontend_status = 'all';
     this.selected_is_defined = 'all';
     this.getMetricsStatus();
-=======
-module.exports = {
-  components: {
-    LineChart: _LineChart2.default,
-    LinesOfCodeChart: _LinesOfCodeChart2.default
->>>>>>> f0442be7
   }
 };
 })()
 if (module.exports.__esModule) module.exports = module.exports.default
 var __vue__options__ = (typeof module.exports === "function"? module.exports.options: module.exports)
 if (__vue__options__.functional) {console.error("[vueify] functional components are not supported and should be defined in plain js files using render functions.")}
-<<<<<<< HEAD
 __vue__options__.render = function render () {var _vm=this;var _h=_vm.$createElement;var _c=_vm._self._c||_h;return _c('section',[_c('div',{staticStyle:{"display":"inline-block"}},[_c('h2',{staticStyle:{"display":"inline-block","color":"black !important"}},[_vm._v(_vm._s(_vm.$store.state.baseRepo))]),_vm._v(" "),(_vm.$store.state.comparedRepos.length > 0)?_c('h2',{staticClass:"repolisting",staticStyle:{"display":"inline-block"}},[_vm._v(" compared to: ")]):_vm._e(),_vm._v(" "),_vm._l((_vm.$store.state.comparedRepos),function(repo,index){return _c('h2',{staticStyle:{"display":"inline-block"}},[_c('span',{staticClass:"repolisting",style:({ 'color': _vm.colors[index] }),attrs:{"value":repo},on:{"click":function($event){}}},[_vm._v(" "+_vm._s(repo)+" ")])])})],2),_vm._v(" "),_c('div',{staticClass:"row"},[_c('div',{staticClass:"col col-6"},[_c('dynamic-line-chart',{attrs:{"source":"closedIssues","title":"Closed Issues / Week","cite-url":"https://github.com/OSSHealth/wg-gmd/blob/master/activity-metrics/closed-issues.md","cite-text":"Issues Closed"}})],1),_vm._v(" "),_c('div',{staticClass:"col col-6"},[_c('dynamic-line-chart',{attrs:{"source":"codeCommits","title":"Code Commits / Week","cite-url":"https://github.com/OSSHealth/wg-gmd/blob/master/activity-metrics/commits.md","cite-text":"Commits"}})],1),_vm._v(" "),_c('div',{staticClass:"col col-6"},[_c('dynamic-line-chart',{attrs:{"source":"codeReviewIteration","title":"Number of Code Review Iterations","size":"total","cite-url":"https://github.com/chaoss/metrics/blob/master/activity-metrics/code-review-iteration.md","cite-text":"Code Review Iterations"}})],1),_vm._v(" "),_c('div',{staticClass:"col col-6"},[_c('dynamic-line-chart',{attrs:{"source":"contributionAcceptance","title":"Contribution Acceptance","size":"total","cite-url":"https://github.com/chaoss/metrics/blob/master/activity-metrics/contribution-acceptance.md","cite-text":"Contribution Acceptance"}})],1),_vm._v(" "),_c('div',{staticClass:"col col-6"},[_c('dynamic-line-chart',{attrs:{"source":"forks","title":"Forks / Week","cite-url":"https://github.com/OSSHealth/wg-gmd/blob/master/activity-metrics/forks.md","cite-text":"Forks"}})],1),_vm._v(" "),_c('div',{staticClass:"col col-6"},[_c('dynamic-line-chart',{attrs:{"source":"maintainerResponseToMergeRequestDuration","title":"Time to First Maintainer Response to Merge Request","size":"total","cite-url":"https://github.com/chaoss/metrics/blob/master/activity-metrics/maintainer-response-to-merge-request-duration.md","cite-text":"Time to First Maintainer Response to Merge Request"}})],1),_vm._v(" "),_c('div',{staticClass:"col col-6"},[_c('dynamic-line-chart',{attrs:{"source":"newContributingGithubOrganizations","title":"New Contributing Github Organizations","size":"total","cite-url":"https://github.com/chaoss/metrics/blob/master/activity-metrics/new-contributing-organizations.md","cite-text":"New Contributing Organizations"}})],1),_vm._v(" "),_c('div',{staticClass:"col col-6"},[_c('dynamic-line-chart',{attrs:{"source":"openIssues","title":"Open Issues / Week","cite-url":"https://github.com/OSSHealth/wg-gmd/blob/master/activity-metrics/open-issues.md","cite-text":"Issues Open"}})],1),_vm._v(" "),_c('div',{staticClass:"col col-6"},[_c('dynamic-line-chart',{attrs:{"source":"pullRequestComments","title":"Pull Request Comments / Week ","cite-url":"https://github.com/OSSHealth/wg-gmd/blob/master/activity-metrics/pull-request-comments.md","cite-text":"Pull Request Comments"}})],1),_vm._v(" "),_c('div',{staticClass:"col col-6"},[_c('dynamic-line-chart',{attrs:{"source":"pullRequestsOpen","title":"Pull Requests Open / Week","cite-url":"https://github.com/OSSHealth/wg-gmd/blob/master/activity-metrics/pull-requests-open.md","cite-text":"Open Pull Requests"}})],1),_vm._v(" "),_c('div',{staticClass:"col col-12"},[_c('bubble-chart',{attrs:{"source":"contributingGithubOrganizations","title":"Contributing Github Organizations Overview","size":"total","cite-url":"https://github.com/chaoss/metrics/blob/master/activity-metrics/contributing-organizations.md","cite-text":"Contributing Organizations"}})],1)]),_vm._v(" "),_vm._m(0)])}
 __vue__options__.staticRenderFns = [function render () {var _vm=this;var _h=_vm.$createElement;var _c=_vm._self._c||_h;return _c('small',[_vm._v("Data provided by "),_c('a',{attrs:{"href":"http://ghtorrent.org/msr14.html"}},[_vm._v("GHTorrent")]),_vm._v(" "),_c('span',{staticClass:"ghtorrent-version"}),_vm._v(" and the "),_c('a',{attrs:{"href":"https://developer.github.com/"}},[_vm._v("GitHub API")])])}]
-=======
-__vue__options__.render = function render () {var _vm=this;var _h=_vm.$createElement;var _c=_vm._self._c||_h;return _c('section',[_c('h1',[_vm._v("Git Metrics")]),_vm._v(" "),_c('h2',[_vm._v(_vm._s(_vm.$store.state.gitRepo))]),_vm._v(" "),_c('div',{staticClass:"row"},[_c('lines-of-code-chart')],1)])}
-__vue__options__.staticRenderFns = []
->>>>>>> f0442be7
 if (module.hot) {(function () {  var hotAPI = require("vue-hot-reload-api")
   hotAPI.install(require("vue"), true)
   if (!hotAPI.compatible) return
@@ -1956,7 +1853,6 @@
 
 ;require.register("components/LoginForm.vue", function(exports, require, module) {
 ;(function(){
-<<<<<<< HEAD
 "use strict";
 
 module.exports = {
@@ -1966,42 +1862,13 @@
 
   methods: {},
   computed: {}
-=======
-'use strict';
-
-var _LineChart = require('./charts/LineChart');
-
-var _LineChart2 = _interopRequireDefault(_LineChart);
-
-var _BubbleChart = require('./charts/BubbleChart');
-
-var _BubbleChart2 = _interopRequireDefault(_BubbleChart);
-
-var _StackedBarChart = require('./charts/StackedBarChart');
-
-var _StackedBarChart2 = _interopRequireDefault(_StackedBarChart);
-
-function _interopRequireDefault(obj) { return obj && obj.__esModule ? obj : { default: obj }; }
-
-module.exports = {
-  components: {
-    LineChart: _LineChart2.default,
-    BubbleChart: _BubbleChart2.default,
-    StackedBarChart: _StackedBarChart2.default
-  }
->>>>>>> f0442be7
 };
 })()
 if (module.exports.__esModule) module.exports = module.exports.default
 var __vue__options__ = (typeof module.exports === "function"? module.exports.options: module.exports)
 if (__vue__options__.functional) {console.error("[vueify] functional components are not supported and should be defined in plain js files using render functions.")}
-<<<<<<< HEAD
 __vue__options__.render = function render () {var _vm=this;var _h=_vm.$createElement;var _c=_vm._self._c||_h;return _vm._m(0)}
 __vue__options__.staticRenderFns = [function render () {var _vm=this;var _h=_vm.$createElement;var _c=_vm._self._c||_h;return _c('div',{staticClass:"limiter"},[_c('div',{staticClass:"container-login background"},[_c('div',{staticClass:"wrap-login"},[_c('form',{staticClass:"login-form validate-form"},[_c('div',{staticStyle:{"text-align":"center","padding-right":"10px"}},[_c('img',{attrs:{"src":"static/logo.png","id":"logo","alt":"CHAOSS: Community Health Analytics for Open Source Software"}})]),_vm._v(" "),_c('span',{staticClass:"login-form-title"},[_vm._v("\n          Log in\n        ")]),_vm._v(" "),_c('div',{staticClass:"wrap-input validate-input",attrs:{"data-validate":"Enter username"}},[_c('input',{staticClass:"input",attrs:{"type":"text","name":"username","placeholder":"Username"}}),_vm._v(" "),_c('span',{staticClass:"focus-input",staticStyle:{"padding":"12px 0px 0px 10px"}},[_vm._v("👤")])]),_vm._v(" "),_c('div',{staticClass:"wrap-input validate-input",attrs:{"data-validate":"Enter password"}},[_c('input',{staticClass:"input",attrs:{"type":"password","placeholder":"Password"}}),_vm._v(" "),_c('span',{staticClass:"focus-input",staticStyle:{"padding":"12px 0px 0px 10px"}},[_vm._v("🔒")])]),_vm._v(" "),_c('div',{staticClass:"contact-form-checkbox"},[_c('input',{staticClass:"input-checkbox",attrs:{"id":"ckb1","type":"checkbox"}}),_vm._v(" "),_c('label',{staticClass:"label-checkbox",attrs:{"for":"ckb1"}},[_vm._v("\n            Remember me\n          ")])]),_vm._v(" "),_c('div',{staticClass:"container-login-form-btn"},[_c('button',{staticClass:"login-form-btn"},[_vm._v("\n            Login\n          ")])])])])])])}]
-=======
-__vue__options__.render = function render () {var _vm=this;var _h=_vm.$createElement;var _c=_vm._self._c||_h;return _c('section',[_c('h1',[_vm._v("Growth, Maturity, and Decline")]),_vm._v(" "),_c('h2',[_vm._v(_vm._s(_vm.$store.state.baseRepo))]),_vm._v(" "),_c('div',{staticClass:"row"},[_c('div',{staticClass:"col col-6"},[_c('line-chart',{attrs:{"source":"closedIssues","title":"Closed Issues / Week","cite-url":"https://github.com/OSSHealth/wg-gmd/blob/master/activity-metrics/closed-issues.md","cite-text":"Issues Closed"}})],1),_vm._v(" "),_c('div',{staticClass:"col col-6"},[_c('line-chart',{attrs:{"source":"codeCommits","title":"Code Commits / Week","cite-url":"https://github.com/OSSHealth/wg-gmd/blob/master/activity-metrics/commits.md","cite-text":"Commits"}})],1),_vm._v(" "),_c('div',{staticClass:"col col-6"},[_c('line-chart',{attrs:{"source":"codeReviewIteration","title":"Number of Code Review Iterations","size":"total","cite-url":"https://github.com/chaoss/metrics/blob/master/activity-metrics/code-review-iteration.md","cite-text":"Code Review Iterations"}})],1),_vm._v(" "),_c('div',{staticClass:"col col-6"},[_c('line-chart',{attrs:{"source":"contributionAcceptance","title":"Contribution Acceptance","size":"total","cite-url":"https://github.com/chaoss/metrics/blob/master/activity-metrics/contribution-acceptance.md","cite-text":"Contribution Acceptance"}})],1),_vm._v(" "),_c('div',{staticClass:"col col-6"},[_c('line-chart',{attrs:{"source":"forks","title":"Forks / Week","cite-url":"https://github.com/OSSHealth/wg-gmd/blob/master/activity-metrics/forks.md","cite-text":"Forks"}})],1),_vm._v(" "),_c('div',{staticClass:"col col-6"},[_c('line-chart',{attrs:{"source":"maintainerResponseToMergeRequestDuration","title":"Time to First Maintainer Response to Merge Request","size":"total","cite-url":"https://github.com/chaoss/metrics/blob/master/activity-metrics/maintainer-response-to-merge-request-duration.md","cite-text":"Time to First Maintainer Response to Merge Request"}})],1),_vm._v(" "),_c('div',{staticClass:"col col-6"},[_c('line-chart',{attrs:{"source":"newContributingGithubOrganizations","title":"New Contributing Github Organizations","size":"total","cite-url":"https://github.com/chaoss/metrics/blob/master/activity-metrics/new-contributing-organizations.md","cite-text":"New Contributing Organizations"}})],1),_vm._v(" "),_c('div',{staticClass:"col col-6"},[_c('line-chart',{attrs:{"source":"openIssues","title":"Open Issues / Week","cite-url":"https://github.com/OSSHealth/wg-gmd/blob/master/activity-metrics/open-issues.md","cite-text":"Issues Open"}})],1),_vm._v(" "),_c('div',{staticClass:"col col-6"},[_c('line-chart',{attrs:{"source":"pullRequestComments","title":"Pull Request Comments / Week ","cite-url":"https://github.com/OSSHealth/wg-gmd/blob/master/activity-metrics/pull-request-comments.md","cite-text":"Pull Request Comments"}})],1),_vm._v(" "),_c('div',{staticClass:"col col-6"},[_c('line-chart',{attrs:{"source":"pullRequestsOpen","title":"Pull Requests Open / Week","cite-url":"https://github.com/OSSHealth/wg-gmd/blob/master/activity-metrics/pull-requests-open.md","cite-text":"Open Pull Requests"}})],1),_vm._v(" "),_c('div',{staticClass:"col col-12"},[_c('bubble-chart',{attrs:{"source":"contributingGithubOrganizations","title":"Contributing Github Organizations Overview","size":"total","cite-url":"https://github.com/chaoss/metrics/blob/master/activity-metrics/contributing-organizations.md","cite-text":"Contributing Organizations"}})],1)]),_vm._v(" "),_vm._m(0)])}
-__vue__options__.staticRenderFns = [function render () {var _vm=this;var _h=_vm.$createElement;var _c=_vm._self._c||_h;return _c('small',[_vm._v("Data provided by "),_c('a',{attrs:{"href":"http://ghtorrent.org/msr14.html"}},[_vm._v("GHTorrent")]),_vm._v(" "),_c('span',{staticClass:"ghtorrent-version"}),_vm._v(" and the "),_c('a',{attrs:{"href":"https://developer.github.com/"}},[_vm._v("GitHub API")])])}]
->>>>>>> f0442be7
 if (module.hot) {(function () {  var hotAPI = require("vue-hot-reload-api")
   hotAPI.install(require("vue"), true)
   if (!hotAPI.compatible) return
@@ -2016,17 +1883,8 @@
 
 ;require.register("components/MainControls.vue", function(exports, require, module) {
 ;(function(){
-"use strict";
-
-<<<<<<< HEAD
-var _vueMultiselect = require("vue-multiselect");
-
-var _vueMultiselect2 = _interopRequireDefault(_vueMultiselect);
-
-function _interopRequireDefault(obj) { return obj && obj.__esModule ? obj : { default: obj }; }
-
-=======
->>>>>>> f0442be7
+'use strict';
+
 module.exports = {
   data: function data() {
     return {
@@ -2034,73 +1892,11 @@
         days: 180,
         points: 45
       },
-<<<<<<< HEAD
-      isCollapsed: false,
-      project: "Select project",
-      values: [],
-      options: [],
-      repos: {},
-      projects: [],
-      disabled: false,
-      compCount: 0,
-      compared: true
+      isCollapsed: false
+
     };
   },
 
-  watch: {
-    project: function project() {
-      var _this = this;
-
-      this.options = [];
-      this.repos[this.project].forEach(function (repo) {
-        var url = repo.url;
-        var first = url.indexOf(".");
-        var last = url.lastIndexOf(".");
-
-        var option = null;
-
-        if (first == last) option = url.slice(url.indexOf('/') + 1);else if (url.slice(last) == '.git') option = url.slice(url.indexOf('/') + 1);else option = url.substring(first + 1, last) + repo.url.slice(url.indexOf('/'));
-        _this.options.push(option);
-      });
-    },
-    compCount: function compCount() {
-      if (this.$store.state.comparedRepos.length < 2) this.disabled = true;
-      if (this.$store.state.comparedRepos.length == 1) this.compared = true;
-    }
-
-  },
-  directives: {
-    'click-outside': {
-      bind: function bind(el, binding, vNode) {
-        if (typeof binding.value !== 'function') {
-          var compName = vNode.context.name;
-          var warn = "[Vue-click-outside:] provided expression '" + binding.expression + "' is not a function, but has to be";
-          if (compName) {
-            warn += "Found in component '" + compName + "'";
-          }
-        }
-        var bubble = binding.modifiers.bubble;
-        var handler = function handler(e) {
-          if (bubble || !el.contains(e.target) && el !== e.target) {
-            binding.value(e);
-          }
-        };
-        el.__vueClickOutside__ = handler;
-        document.addEventListener('click', handler);
-      },
-      unbind: function unbind(el, binding) {
-        document.removeEventListener('click', el.__vueClickOutside__);
-        el.__vueClickOutside__ = null;
-      }
-    }
-  },
-=======
-      isCollapsed: false
-
-    };
-  },
-
->>>>>>> f0442be7
   methods: {
     collapseText: function collapseText() {
       this.isCollapsed = !this.isCollapsed;
@@ -2117,12 +1913,7 @@
         delete this.startDateTimeout;
       }
       this.startDateTimeout = setTimeout(function () {
-<<<<<<< HEAD
-        _this2.$store.commit('setDates', {
-=======
-        console.log(date);
         _this.$store.commit('setDates', {
->>>>>>> f0442be7
           startDate: date
         });
       }, 500);
@@ -2136,12 +1927,7 @@
         delete this.endDateTimeout;
       }
       this.endDateTimeout = setTimeout(function () {
-<<<<<<< HEAD
-        _this3.$store.commit('setDates', {
-=======
-        console.log(date);
         _this2.$store.commit('setDates', {
->>>>>>> f0442be7
           endDate: date
         });
       }, 500);
@@ -2179,35 +1965,8 @@
       });
     },
     onCompare: function onCompare(e) {
-      var element = document.getElementById("invalid");
-      this.compCount++;
-      var repo = window.AugurAPI.Repo({
+      this.$store.commit('addComparedRepo', {
         githubURL: e.target.value
-      });
-      console.log(repo.batch(['codeCommits'], true));
-      if (!repo.batch(['codeCommits'], true)[0]) {
-        element.classList.remove("invisible");
-      } else {
-        this.$store.commit('addComparedRepo', {
-          githubURL: e.target.value
-
-        });
-        element.classList.add("invisible");
-      }
-    },
-<<<<<<< HEAD
-    onArrayCompare: function onArrayCompare() {
-      var _this4 = this;
-
-      this.compCount += this.values.length;
-      this.values.forEach(function (url) {
-        var link = url;
-        var end = url.slice(url.length - 4);
-        if (end == ".git") link = link.substring(0, url.length - 4);
-        console.log("link: ", link);
-        _this4.$store.commit('addComparedRepo', {
-          githubURL: link
-        });
       });
     },
     onValuesClear: function onValuesClear() {
@@ -2217,30 +1976,10 @@
       this.values = [];
       this.$store.commit('resetComparedRepos');
     },
-=======
->>>>>>> f0442be7
     onDetailChange: function onDetailChange(e) {
       this.$store.commit('setVizOptions', {
         showDetail: e.target.checked
       });
-<<<<<<< HEAD
-    },
-    getDownloadedRepos: function getDownloadedRepos() {
-      var _this5 = this;
-
-      this.downloadedRepos = [];
-      window.AugurAPI.getDownloadedGitRepos().then(function (data) {
-        _this5.repos = window._.groupBy(data, 'project_name');
-        _this5.projects = Object.keys(_this5.repos);
-      });
-    },
-    keepSelecting: function keepSelecting() {
-      $(this.$el).find('.multiselect__content-wrapper').addClass('selecting');
-    },
-    stopSelecting: function stopSelecting() {
-      $(this.$el).find('.multiselect__content-wrapper').removeClass('selecting');
-=======
->>>>>>> f0442be7
     }
   },
   computed: {
@@ -2260,30 +1999,14 @@
       }
       return yearArray;
     }
-<<<<<<< HEAD
-  },
-  mounted: function mounted() {
-    this.getDownloadedRepos();
-
-    window.$(this.$el).find('.multiselect__input').addClass('search');
-    window.$(this.$el).find('.multiselect__input').addClass('reposearch');
-
-    if (this.projects.length == 1) this.project = this.projects[0];
-=======
->>>>>>> f0442be7
   }
 };
 })()
 if (module.exports.__esModule) module.exports = module.exports.default
 var __vue__options__ = (typeof module.exports === "function"? module.exports.options: module.exports)
 if (__vue__options__.functional) {console.error("[vueify] functional components are not supported and should be defined in plain js files using render functions.")}
-<<<<<<< HEAD
-__vue__options__.render = function render () {var _vm=this;var _h=_vm.$createElement;var _c=_vm._self._c||_h;return _c('div',{staticClass:"row",attrs:{"id":"controls"}},[_c('div',{staticClass:"col col-12"},[_c('div',{staticClass:"form"},[_c('div',{staticClass:"topic"},[_c('div',{staticClass:"container"},[_c('div',{staticClass:"row justify-content-md-center"},[_c('div',{staticClass:"col col-9"},[_c('div',{staticClass:"row"},[_vm._m(0),_vm._v(" "),_c('div',{directives:[{name:"click-outside",rawName:"v-click-outside",value:(_vm.stopSelecting),expression:"stopSelecting"}],staticClass:"row col col-4",staticStyle:{"text-align":"center !important"}},[_c('div',{staticClass:"col col-6",staticStyle:{"display":"inline !important"},on:{"click":_vm.keepSelecting}},[_c('multiselect',{attrs:{"options":_vm.projects,"placeholder":_vm.project},model:{value:(_vm.project),callback:function ($$v) {_vm.project=$$v},expression:"project"}})],1),_vm._v(" "),_c('div',{staticClass:"col col-6",staticStyle:{"display":"inline !important"},on:{"click":_vm.keepSelecting}},[_c('multiselect',{staticClass:"search reposearch special",attrs:{"options":_vm.options,"multiple":true,"group-label":"url","placeholder":"Select repos"},model:{value:(_vm.values),callback:function ($$v) {_vm.values=$$v},expression:"values"}})],1)]),_vm._v(" "),_c('div',{staticClass:"col col-1"},[_c('input',{staticStyle:{"max-width":"69.9px"},attrs:{"type":"button","value":"Apply"},on:{"click":function($event){_vm.onArrayCompare(); _vm.onValuesClear()}}})]),_vm._v(" "),_c('div',{staticClass:"col col-1"},[_c('input',{staticStyle:{"max-width":"69.9px"},attrs:{"type":"button","value":"Reset"},on:{"click":function($event){_vm.onClear()}}})]),_vm._v(" "),_c('div',{staticClass:"col col-3"},[_c('input',{staticClass:"search reposearch",attrs:{"type":"text","placeholder":"Search other GitHub URL"},on:{"change":_vm.onCompare}}),_vm._v(" "),_c('p')])])]),_vm._v(" "),_c('div',{staticClass:"col col-1 invisible invalid-search",attrs:{"id":"invalid","align":"center"}},[_vm._v("Repo not found.")]),_vm._v(" "),_c('div',{staticClass:"col col-2",attrs:{"id":"collapse"}},[_c('div',{directives:[{name:"show",rawName:"v-show",value:(_vm.isCollapsed),expression:"isCollapsed"}],staticClass:"col col-12 align-bottom",attrs:{"align":"right"},on:{"click":function($event){_vm.collapseText()}}},[_vm._v("Less configuration options ▼")]),_vm._v(" "),_c('div',{directives:[{name:"show",rawName:"v-show",value:(!_vm.isCollapsed),expression:"!isCollapsed"}],staticClass:"col col-12 align-bottom",attrs:{"align":"right"},on:{"click":function($event){_vm.collapseText()}}},[_vm._v("More configuration options ▶")])])])]),_vm._v(" "),_c('div',{staticClass:"row gutters section collapsible collapsed"},[_c('div',{staticClass:"col col-5"},[_c('label',[_vm._v("Line Charts\n            "),_c('div',{staticClass:"row"},[_c('div',{staticClass:"col col-6"},[_c('div',{staticClass:"form-item form-checkboxes"},[_c('label',{staticClass:"checkbox"},[_c('input',{attrs:{"name":"comparebaseline","value":"each","type":"checkbox"},on:{"change":_vm.onRawWeeklyChange}}),_vm._v("Raw weekly values"),_c('sup',{staticClass:"warn"})])]),_vm._v(" "),_c('div',{staticClass:"form-item form-checkboxes"},[_c('label',{staticClass:"checkbox"},[_c('input',{attrs:{"name":"comparebaseline","value":"each","type":"checkbox","disabled":!_vm.disabled,"checked":""},domProps:{"checked":_vm.disabled},on:{"change":_vm.onAreaChange}}),_vm._v("Standard deviation")])])]),_vm._v(" "),_c('div',{staticClass:"col col-6"},[_c('div',{staticClass:"form-item form-checkboxes"},[_c('label',{staticClass:"checkbox"},[_c('input',{attrs:{"name":"comparebaseline","value":"each","type":"checkbox","disabled":!_vm.disabled,"checked":""},domProps:{"checked":_vm.disabled},on:{"change":_vm.onTooltipChange}}),_vm._v("Show tooltip")])]),_vm._v(" "),_c('div',{staticClass:"form-item form-checkboxes"},[_c('label',{staticClass:"checkbox"},[_c('input',{attrs:{"name":"comparebaseline","value":"each","type":"checkbox","checked":""},on:{"change":_vm.onDetailChange}}),_vm._v("Enable detail")])])]),_vm._v(" "),_c('label',[_vm._v("Bubble Charts\n              "),_c('div',{staticClass:"form-item form-checkboxes"},[_c('label',{staticClass:"checkbox"},[_c('input',{attrs:{"name":"comparebaseline","value":"each","type":"checkbox"},on:{"change":_vm.onShowBelowAverageChange}}),_vm._v("Show users with below-average total contributions"),_c('sup',{staticClass:"warn"})]),_c('br')])]),_vm._v(" "),_vm._m(1),_vm._v(" "),_c('div',{staticClass:"col col-11"},[_c('small',[_vm._v("1. Line charts show a rolling mean over "+_vm._s(_vm.info.days)+" days with data points at each "+_vm._s(_vm.info.points)+"-day interval")])])])])]),_vm._v(" "),_c('div',{staticClass:"col col-7"},[_c('div',{staticClass:"row"},[_c('div',{staticClass:"col col-6"},[_c('h6',[_vm._v("Configuration")]),_vm._v(" "),_c('div',{staticClass:"row gutters"},[_c('div',{staticClass:"col col-11"},[_c('div',{staticClass:"form-item"},[_c('label',[_vm._v("Start Date\n                          "),_c('div',{staticClass:"row gutters"},[_c('div',{staticClass:"col col-7"},[_c('div',{staticClass:"form-item"},[_c('select',{ref:"startMonth",on:{"change":_vm.onStartDateChange}},_vm._l((_vm.months),function(month){return _c('option',{domProps:{"value":month.value,"selected":month.value == _vm.thisMonth}},[_vm._v(_vm._s(month.name))])})),_vm._v(" "),_c('div',{staticClass:"desc"},[_vm._v("Month")])])]),_vm._v(" "),_c('div',{staticClass:"col col-5"},[_c('div',{staticClass:"form-item"},[_c('select',{ref:"startYear",on:{"change":_vm.onStartDateChange}},_vm._l((_vm.years),function(year){return _c('option',{domProps:{"value":year,"selected":year == 2010}},[_vm._v(_vm._s(year))])})),_vm._v(" "),_c('div',{staticClass:"desc"},[_vm._v("Year")])])])])])])])]),_vm._v(" "),_c('p'),_vm._v(" "),_c('div',{staticClass:"row gutters"},[_c('div',{staticClass:"col col-11"},[_c('div',{staticClass:"form-item"},[_c('label',[_vm._v("End Date\n                          "),_c('div',{staticClass:"row gutters"},[_c('div',{staticClass:"col col-7"},[_c('div',{staticClass:"form-item"},[_c('select',{ref:"endMonth",on:{"change":_vm.onEndDateChange}},_vm._l((_vm.months),function(month){return _c('option',{domProps:{"value":month.value,"selected":month.value == _vm.thisMonth}},[_vm._v(_vm._s(month.name))])})),_vm._v(" "),_c('div',{staticClass:"desc"},[_vm._v("Month")])])]),_vm._v(" "),_c('div',{staticClass:"col col-5"},[_c('div',{staticClass:"form-item"},[_c('select',{ref:"endYear",on:{"change":_vm.onEndDateChange}},_vm._l((_vm.years),function(year){return _c('option',{domProps:{"value":year,"selected":year == _vm.thisYear}},[_vm._v(_vm._s(year))])})),_vm._v(" "),_c('div',{staticClass:"desc"},[_vm._v("Year")])])])])])])])]),_vm._v(" "),_c('br')]),_vm._v(" "),_c('div',{staticClass:"col col-1"}),_vm._v(" "),_c('div',{staticClass:"col col-5"},[_c('h6',[_vm._v("Rendering")]),_vm._v(" "),_c('label',[_vm._v("Line Charts"),_c('sup',[_vm._v("1")]),_c('sup',{staticClass:"warn"}),_vm._v(" "),_c('div',{staticClass:"append col col-10"},[_c('input',{ref:"info",attrs:{"type":"number","min":"20","id":"averagetimespan","value":"180","placeholder":"180"},on:{"change":_vm.onTrailingAverageChange}}),_c('span',[_vm._v("day average")])]),_vm._v(" "),_c('p'),_vm._v(" "),_c('h6',[_vm._v("Comparison Type")]),_vm._v(" "),_c('label',[_c('div',{staticClass:"form-item form-checkboxes"},[_c('label',{staticClass:"checkbox"},[_c('input',{attrs:{"name":"comparebaseline","value":"zscore","type":"radio"},domProps:{"checked":_vm.compared},on:{"change":_vm.onCompareChange}}),_vm._v("Z-score")]),_c('br'),_vm._v(" "),_c('label',{staticClass:"checkbox"},[_c('input',{attrs:{"name":"comparebaseline","value":"baseline","type":"radio"},domProps:{"checked":!_vm.compared},on:{"change":_vm.onCompareChange}}),_vm._v("Baseline is compared")]),_vm._v(" "),_c('label',{staticClass:"checkbox"},[_c('input',{attrs:{"name":"comparebaseline","value":"rolling","type":"radio"},domProps:{"checked":!_vm.compared},on:{"change":_vm.onCompareChange}}),_vm._v("Rolling average")])])])]),_vm._v(" "),_c('br')])])])])])])])])}
-__vue__options__.staticRenderFns = [function render () {var _vm=this;var _h=_vm.$createElement;var _c=_vm._self._c||_h;return _c('div',{staticClass:"col col-3",attrs:{"align":"center","id":"comparetext"}},[_c('h6',[_vm._v("Compare from your repos:")])])},function render () {var _vm=this;var _h=_vm.$createElement;var _c=_vm._self._c||_h;return _c('div',{staticClass:"col col-12"},[_c('small',{staticClass:"warn"},[_vm._v(" - These options affect performance")])])}]
-=======
-__vue__options__.render = function render () {var _vm=this;var _h=_vm.$createElement;var _c=_vm._self._c||_h;return _c('div',{staticClass:"row",attrs:{"id":"controls"}},[_c('div',{staticClass:"col col-12"},[_c('div',{staticClass:"form"},[_c('div',{staticClass:"topic"},[_c('div',{staticClass:"container"},[_c('div',{staticClass:"row justify-content-md-center"},[_c('div',{staticClass:"col col-9"},[_c('div',{staticClass:"row"},[_vm._m(0),_vm._v(" "),_c('div',{staticClass:"col col-9"},[_c('input',{staticClass:"search reposearch",attrs:{"type":"text","placeholder":"GitHub URL"},on:{"change":_vm.onCompare}}),_vm._v(" "),_c('p')])])]),_vm._v(" "),_c('div',{staticClass:"col col-3",attrs:{"id":"collapse"}},[_c('div',{directives:[{name:"show",rawName:"v-show",value:(_vm.isCollapsed),expression:"isCollapsed"}],staticClass:"col col-12 align-bottom",attrs:{"align":"right"},on:{"click":_vm.collapseText}},[_vm._v("Less configuration options ▼")]),_vm._v(" "),_c('div',{directives:[{name:"show",rawName:"v-show",value:(!_vm.isCollapsed),expression:"!isCollapsed"}],staticClass:"col col-12 align-bottom",attrs:{"align":"right"},on:{"click":_vm.collapseText}},[_vm._v("More configuration options ▶")])])])]),_vm._v(" "),_c('div',{staticClass:"row gutters section collapsible collapsed"},[_c('div',{staticClass:"col col-5"},[_c('label',[_vm._v("Line Charts\n            "),_c('div',{staticClass:"row"},[_c('div',{staticClass:"col col-6"},[_c('div',{staticClass:"form-item form-checkboxes"},[_c('label',{staticClass:"checkbox"},[_c('input',{attrs:{"name":"comparebaseline","value":"each","type":"checkbox"},on:{"change":_vm.onRawWeeklyChange}}),_vm._v("Raw weekly values"),_c('sup',{staticClass:"warn"})])]),_vm._v(" "),_c('div',{staticClass:"form-item form-checkboxes"},[_c('label',{staticClass:"checkbox"},[_c('input',{attrs:{"name":"comparebaseline","value":"each","type":"checkbox","checked":""},on:{"change":_vm.onAreaChange}}),_vm._v("Standard deviation")])])]),_vm._v(" "),_c('div',{staticClass:"col col-6"},[_c('div',{staticClass:"form-item form-checkboxes"},[_c('label',{staticClass:"checkbox"},[_c('input',{attrs:{"name":"comparebaseline","value":"each","type":"checkbox","checked":""},on:{"change":_vm.onTooltipChange}}),_vm._v("Show tooltip")])]),_vm._v(" "),_c('div',{staticClass:"form-item form-checkboxes"},[_c('label',{staticClass:"checkbox"},[_c('input',{attrs:{"name":"comparebaseline","value":"each","type":"checkbox","checked":""},on:{"change":_vm.onDetailChange}}),_vm._v("Enable detail")])])]),_vm._v(" "),_c('label',[_vm._v("Bubble Charts\n              "),_c('div',{staticClass:"form-item form-checkboxes"},[_c('label',{staticClass:"checkbox"},[_c('input',{attrs:{"name":"comparebaseline","value":"each","type":"checkbox"},on:{"change":_vm.onShowBelowAverageChange}}),_vm._v("Show users with below-average total contributions"),_c('sup',{staticClass:"warn"})]),_c('br')])]),_vm._v(" "),_vm._m(1),_vm._v(" "),_c('div',{staticClass:"col col-11"},[_c('small',[_vm._v("1. Line charts show a rolling mean over "+_vm._s(_vm.info.days)+" days with data points at each "+_vm._s(_vm.info.points)+"-day interval")])])])])]),_vm._v(" "),_c('div',{staticClass:"col col-7"},[_c('div',{staticClass:"row"},[_c('div',{staticClass:"col col-6"},[_c('h6',[_vm._v("Configuration")]),_vm._v(" "),_c('div',{staticClass:"row gutters"},[_c('div',{staticClass:"col col-11"},[_c('div',{staticClass:"form-item"},[_c('label',[_vm._v("Start Date\n                          "),_c('div',{staticClass:"row gutters"},[_c('div',{staticClass:"col col-7"},[_c('div',{staticClass:"form-item"},[_c('select',{ref:"startMonth",on:{"change":_vm.onStartDateChange}},_vm._l((_vm.months),function(month){return _c('option',{domProps:{"value":month.value,"selected":month.value == _vm.thisMonth}},[_vm._v(_vm._s(month.name))])})),_vm._v(" "),_c('div',{staticClass:"desc"},[_vm._v("Month")])])]),_vm._v(" "),_c('div',{staticClass:"col col-5"},[_c('div',{staticClass:"form-item"},[_c('select',{ref:"startYear",on:{"change":_vm.onStartDateChange}},_vm._l((_vm.years),function(year){return _c('option',{domProps:{"value":year,"selected":year == 2010}},[_vm._v(_vm._s(year))])})),_vm._v(" "),_c('div',{staticClass:"desc"},[_vm._v("Year")])])])])])])])]),_vm._v(" "),_c('p'),_vm._v(" "),_c('div',{staticClass:"row gutters"},[_c('div',{staticClass:"col col-11"},[_c('div',{staticClass:"form-item"},[_c('label',[_vm._v("End Date\n                          "),_c('div',{staticClass:"row gutters"},[_c('div',{staticClass:"col col-7"},[_c('div',{staticClass:"form-item"},[_c('select',{ref:"endMonth",on:{"change":_vm.onEndDateChange}},_vm._l((_vm.months),function(month){return _c('option',{domProps:{"value":month.value,"selected":month.value == _vm.thisMonth}},[_vm._v(_vm._s(month.name))])})),_vm._v(" "),_c('div',{staticClass:"desc"},[_vm._v("Month")])])]),_vm._v(" "),_c('div',{staticClass:"col col-5"},[_c('div',{staticClass:"form-item"},[_c('select',{ref:"endYear",on:{"change":_vm.onEndDateChange}},_vm._l((_vm.years),function(year){return _c('option',{domProps:{"value":year,"selected":year == _vm.thisYear}},[_vm._v(_vm._s(year))])})),_vm._v(" "),_c('div',{staticClass:"desc"},[_vm._v("Year")])])])])])])])]),_vm._v(" "),_c('br')]),_vm._v(" "),_c('div',{staticClass:"col col-1"}),_vm._v(" "),_c('div',{staticClass:"col col-5"},[_c('h6',[_vm._v("Rendering")]),_vm._v(" "),_c('label',[_vm._v("Line Charts"),_c('sup',[_vm._v("1")]),_c('sup',{staticClass:"warn"}),_vm._v(" "),_c('div',{staticClass:"append col col-10"},[_c('input',{ref:"info",attrs:{"type":"number","min":"20","id":"averagetimespan","value":"180","placeholder":"180"},on:{"change":_vm.onTrailingAverageChange}}),_c('span',[_vm._v("day average")])]),_vm._v(" "),_c('p'),_vm._v(" "),_c('h6',[_vm._v("Comparison Type")]),_vm._v(" "),_c('label',[_c('div',{staticClass:"form-item form-checkboxes"},[_c('label',{staticClass:"checkbox"},[_c('input',{attrs:{"name":"comparebaseline","value":"zscore","type":"radio"},on:{"change":_vm.onCompareChange}}),_vm._v("Z-score")]),_c('br'),_vm._v(" "),_c('label',{staticClass:"checkbox"},[_c('input',{attrs:{"name":"comparebaseline","value":"baseline","checked":"","type":"radio"},on:{"change":_vm.onCompareChange}}),_vm._v("Baseline is compared")])])])]),_vm._v(" "),_c('br')])])])])])])])])}
+__vue__options__.render = function render () {var _vm=this;var _h=_vm.$createElement;var _c=_vm._self._c||_h;return _c('div',{staticClass:"row",attrs:{"id":"controls"}},[_c('div',{staticClass:"col col-12"},[_c('div',{staticClass:"form"},[_c('div',{staticClass:"topic"},[_c('div',{staticClass:"container"},[_c('div',{staticClass:"row justify-content-md-center"},[_c('div',{staticClass:"col col-9"},[_c('div',{staticClass:"row"},[_vm._m(0),_vm._v(" "),_c('div',{staticClass:"col col-9"},[_c('input',{staticClass:"search reposearch",attrs:{"type":"text","placeholder":"GitHub URL"},on:{"change":_vm.onCompare}}),_vm._v(" "),_c('p')])])]),_vm._v(" "),_c('div',{staticClass:"col col-1 invisible invalid-search",attrs:{"id":"invalid","align":"center"}},[_vm._v("Repo not found.")]),_vm._v(" "),_c('div',{staticClass:"col col-2",attrs:{"id":"collapse"}},[_c('div',{directives:[{name:"show",rawName:"v-show",value:(_vm.isCollapsed),expression:"isCollapsed"}],staticClass:"col col-12 align-bottom",attrs:{"align":"right"},on:{"click":function($event){_vm.collapseText()}}},[_vm._v("Less configuration options ▼")]),_vm._v(" "),_c('div',{directives:[{name:"show",rawName:"v-show",value:(!_vm.isCollapsed),expression:"!isCollapsed"}],staticClass:"col col-12 align-bottom",attrs:{"align":"right"},on:{"click":function($event){_vm.collapseText()}}},[_vm._v("More configuration options ▶")])])])]),_vm._v(" "),_c('div',{staticClass:"row gutters section collapsible collapsed"},[_c('div',{staticClass:"col col-5"},[_c('label',[_vm._v("Line Charts\n            "),_c('div',{staticClass:"row"},[_c('div',{staticClass:"col col-6"},[_c('div',{staticClass:"form-item form-checkboxes"},[_c('label',{staticClass:"checkbox"},[_c('input',{attrs:{"name":"comparebaseline","value":"each","type":"checkbox"},on:{"change":_vm.onRawWeeklyChange}}),_vm._v("Raw weekly values"),_c('sup',{staticClass:"warn"})])]),_vm._v(" "),_c('div',{staticClass:"form-item form-checkboxes"},[_c('label',{staticClass:"checkbox"},[_c('input',{attrs:{"name":"comparebaseline","value":"each","type":"checkbox","checked":""},on:{"change":_vm.onAreaChange}}),_vm._v("Standard deviation")])])]),_vm._v(" "),_c('div',{staticClass:"col col-6"},[_c('div',{staticClass:"form-item form-checkboxes"},[_c('label',{staticClass:"checkbox"},[_c('input',{attrs:{"name":"comparebaseline","value":"each","type":"checkbox","checked":""},on:{"change":_vm.onTooltipChange}}),_vm._v("Show tooltip")])]),_vm._v(" "),_c('div',{staticClass:"form-item form-checkboxes"},[_c('label',{staticClass:"checkbox"},[_c('input',{attrs:{"name":"comparebaseline","value":"each","type":"checkbox","checked":""},on:{"change":_vm.onDetailChange}}),_vm._v("Enable detail")])])]),_vm._v(" "),_c('label',[_vm._v("Bubble Charts\n              "),_c('div',{staticClass:"form-item form-checkboxes"},[_c('label',{staticClass:"checkbox"},[_c('input',{attrs:{"name":"comparebaseline","value":"each","type":"checkbox"},on:{"change":_vm.onShowBelowAverageChange}}),_vm._v("Show users with below-average total contributions"),_c('sup',{staticClass:"warn"})]),_c('br')])]),_vm._v(" "),_vm._m(1),_vm._v(" "),_c('div',{staticClass:"col col-11"},[_c('small',[_vm._v("1. Line charts show a rolling mean over "+_vm._s(_vm.info.days)+" days with data points at each "+_vm._s(_vm.info.points)+"-day interval")])])])])]),_vm._v(" "),_c('div',{staticClass:"col col-7"},[_c('div',{staticClass:"row"},[_c('div',{staticClass:"col col-6"},[_c('h6',[_vm._v("Configuration")]),_vm._v(" "),_c('div',{staticClass:"row gutters"},[_c('div',{staticClass:"col col-11"},[_c('div',{staticClass:"form-item"},[_c('label',[_vm._v("Start Date\n                          "),_c('div',{staticClass:"row gutters"},[_c('div',{staticClass:"col col-7"},[_c('div',{staticClass:"form-item"},[_c('select',{ref:"startMonth",on:{"change":_vm.onStartDateChange}},_vm._l((_vm.months),function(month){return _c('option',{domProps:{"value":month.value,"selected":month.value == _vm.thisMonth}},[_vm._v(_vm._s(month.name))])})),_vm._v(" "),_c('div',{staticClass:"desc"},[_vm._v("Month")])])]),_vm._v(" "),_c('div',{staticClass:"col col-5"},[_c('div',{staticClass:"form-item"},[_c('select',{ref:"startYear",on:{"change":_vm.onStartDateChange}},_vm._l((_vm.years),function(year){return _c('option',{domProps:{"value":year,"selected":year == 2010}},[_vm._v(_vm._s(year))])})),_vm._v(" "),_c('div',{staticClass:"desc"},[_vm._v("Year")])])])])])])])]),_vm._v(" "),_c('p'),_vm._v(" "),_c('div',{staticClass:"row gutters"},[_c('div',{staticClass:"col col-11"},[_c('div',{staticClass:"form-item"},[_c('label',[_vm._v("End Date\n                          "),_c('div',{staticClass:"row gutters"},[_c('div',{staticClass:"col col-7"},[_c('div',{staticClass:"form-item"},[_c('select',{ref:"endMonth",on:{"change":_vm.onEndDateChange}},_vm._l((_vm.months),function(month){return _c('option',{domProps:{"value":month.value,"selected":month.value == _vm.thisMonth}},[_vm._v(_vm._s(month.name))])})),_vm._v(" "),_c('div',{staticClass:"desc"},[_vm._v("Month")])])]),_vm._v(" "),_c('div',{staticClass:"col col-5"},[_c('div',{staticClass:"form-item"},[_c('select',{ref:"endYear",on:{"change":_vm.onEndDateChange}},_vm._l((_vm.years),function(year){return _c('option',{domProps:{"value":year,"selected":year == _vm.thisYear}},[_vm._v(_vm._s(year))])})),_vm._v(" "),_c('div',{staticClass:"desc"},[_vm._v("Year")])])])])])])])]),_vm._v(" "),_c('br')]),_vm._v(" "),_c('div',{staticClass:"col col-1"}),_vm._v(" "),_c('div',{staticClass:"col col-5"},[_c('h6',[_vm._v("Rendering")]),_vm._v(" "),_c('label',[_vm._v("Line Charts"),_c('sup',[_vm._v("1")]),_c('sup',{staticClass:"warn"}),_vm._v(" "),_c('div',{staticClass:"append col col-10"},[_c('input',{ref:"info",attrs:{"type":"number","min":"20","id":"averagetimespan","value":"180","placeholder":"180"},on:{"change":_vm.onTrailingAverageChange}}),_c('span',[_vm._v("day average")])]),_vm._v(" "),_c('p'),_vm._v(" "),_c('h6',[_vm._v("Comparison Type")]),_vm._v(" "),_c('label',[_c('div',{staticClass:"form-item form-checkboxes"},[_c('label',{staticClass:"checkbox"},[_c('input',{attrs:{"name":"comparebaseline","value":"zscore","type":"radio"},domProps:{"checked":_vm.compared},on:{"change":_vm.onCompareChange}}),_vm._v("Z-score")]),_c('br'),_vm._v(" "),_c('label',{staticClass:"checkbox"},[_c('input',{attrs:{"name":"comparebaseline","value":"baseline","type":"radio"},domProps:{"checked":!_vm.compared},on:{"change":_vm.onCompareChange}}),_vm._v("Baseline is compared")]),_vm._v(" "),_c('label',{staticClass:"checkbox"},[_c('input',{attrs:{"name":"comparebaseline","value":"rolling","type":"radio"},domProps:{"checked":!_vm.compared},on:{"change":_vm.onCompareChange}}),_vm._v("Rolling average")])])])]),_vm._v(" "),_c('br')])])])])])])])])}
 __vue__options__.staticRenderFns = [function render () {var _vm=this;var _h=_vm.$createElement;var _c=_vm._self._c||_h;return _c('div',{staticClass:"col col-3",attrs:{"align":"center","id":"comparetext"}},[_c('h6',[_vm._v("Compare Repository:")])])},function render () {var _vm=this;var _h=_vm.$createElement;var _c=_vm._self._c||_h;return _c('div',{staticClass:"col col-12"},[_c('small',{staticClass:"warn"},[_vm._v(" - These options affect performance")])])}]
->>>>>>> f0442be7
 if (module.hot) {(function () {  var hotAPI = require("vue-hot-reload-api")
   hotAPI.install(require("vue"), true)
   if (!hotAPI.compatible) return
@@ -2898,7 +2621,7 @@
 })()}
 });
 
-;require.register("components/charts/EmptyChart.vue", function(exports, require, module) {
+;require.register("components/charts/DynamicLineChart.vue", function(exports, require, module) {
 ;(function(){
 'use strict';
 
@@ -2906,78 +2629,20 @@
   value: true
 });
 
-var _AugurStats = require('../../AugurStats');
+var _vuex = require('vuex');
+
+var _AugurStats = require('AugurStats');
 
 var _AugurStats2 = _interopRequireDefault(_AugurStats);
 
-var _d = require('d3');
-
-var d3 = _interopRequireWildcard(_d);
-
-function _interopRequireWildcard(obj) { if (obj && obj.__esModule) { return obj; } else { var newObj = {}; if (obj != null) { for (var key in obj) { if (Object.prototype.hasOwnProperty.call(obj, key)) newObj[key] = obj[key]; } } newObj.default = obj; return newObj; } }
-
 function _interopRequireDefault(obj) { return obj && obj.__esModule ? obj : { default: obj }; }
 
 exports.default = {
-  computed: {
-    chart: function chart() {
-      MG.data_graphic({
-        title: "Missing Data",
-        error: 'Data unavaliable',
-        chart_type: 'missing-data',
-        missing_text: 'Data could not be loaded',
-        target: this.$refs.chart,
-        full_width: true,
-        height: 200
-      });
-    }
-  }
-};
-})()
-if (module.exports.__esModule) module.exports = module.exports.default
-var __vue__options__ = (typeof module.exports === "function"? module.exports.options: module.exports)
-if (__vue__options__.functional) {console.error("[vueify] functional components are not supported and should be defined in plain js files using render functions.")}
-__vue__options__.render = function render () {var _vm=this;var _h=_vm.$createElement;var _c=_vm._self._c||_h;return _c('div',{ref:"chart",staticClass:"linechart"})}
-__vue__options__.staticRenderFns = []
-if (module.hot) {(function () {  var hotAPI = require("vue-hot-reload-api")
-  hotAPI.install(require("vue"), true)
-  if (!hotAPI.compatible) return
-  module.hot.accept()
-  if (!module.hot.data) {
-    hotAPI.createRecord("data-v-ebdae2a4", __vue__options__)
-  } else {
-    hotAPI.reload("data-v-ebdae2a4", __vue__options__)
-  }
-})()}
-});
-
-;require.register("components/charts/LineChart.vue", function(exports, require, module) {
-;(function(){
-'use strict';
-
-Object.defineProperty(exports, "__esModule", {
-  value: true
-});
-
-var _vuex = require('vuex');
-
-var _AugurStats = require('AugurStats');
-
-var _AugurStats2 = _interopRequireDefault(_AugurStats);
-
-function _interopRequireDefault(obj) { return obj && obj.__esModule ? obj : { default: obj }; }
-
-exports.default = {
-<<<<<<< HEAD
   props: ['source', 'citeUrl', 'citeText', 'title', 'disableRollingAverage', 'alwaysByDate', 'domain', 'data'],
-=======
-  props: ['source', 'citeUrl', 'citeText', 'title', 'disableRollingAverage', 'alwaysByDate', 'data', 'comparedTo'],
->>>>>>> f0442be7
   data: function data() {
     return {
       legendLabels: [],
       values: [],
-<<<<<<< HEAD
       status: {},
       detail: this.$store.state.showDetail,
       compRepos: this.$store.state.comparedRepos,
@@ -3003,16 +2668,6 @@
   },
   mounted: function mounted() {},
 
-=======
-      status: {
-        base: true,
-        compared: true
-      },
-      detail: this.$store.state.showDetail
-    };
-  },
-
->>>>>>> f0442be7
   computed: {
     repo: function repo() {
       return this.$store.state.baseRepo;
@@ -3050,7 +2705,6 @@
     spec: function spec() {
       var _this = this;
 
-<<<<<<< HEAD
       var repos = [];
       if (this.repo) {
         if (window.AugurRepos[this.repo]) repos.push(window.AugurRepos[this.repo]);else if (this.domain) {
@@ -3069,8 +2723,6 @@
 
       var colors = ["black", "#FF3647", "#4736FF", "#3cb44b", "#ffe119", "#f58231", "#911eb4", "#42d4f4", "#f032e6"];
       var brush = { "filter": { "selection": "brush" } };
-=======
->>>>>>> f0442be7
       var config = {
         "$schema": "https://vega.github.io/schema/vega-lite/v2.json",
         "config": {
@@ -3120,25 +2772,17 @@
 
       var selectionAdded = false;
 
-      var getStandardLine = function getStandardLine(key) {
-        var raw = true;
-        var opacity = 1;
-        if (key.substring(key.length - 7) == "Rolling") raw = false;
-        var range = ['#FF3647', '#4736FF'];
-        if (!_this.status.base) {
-          range = ['#7d7d7d', '#4736FF'];
-        }
-        if (!_this.status.compared) {
-          range = ['#7d7d7d', '#4736FF'];
-        }
-        selectionAdded = true;
+      var getStandardLine = function getStandardLine(key, color) {
+        var raw = key.substring(key.length - 7) == "Rolling" ? false : true;
         return {
           "transform": [brush],
           "encoding": {
             "x": {
               "field": "date",
               "type": "temporal",
-              "axis": { "format": "%b %Y", "title": " " }
+              "axis": {
+                "labels": !_this.showDetail,
+                "format": "%b %Y", "title": " " }
             },
             "y": {
               "field": key,
@@ -3148,12 +2792,7 @@
               }
             },
             "color": {
-              "field": "name",
-              "type": "nominal",
-              "scale": { "range": range }
-            },
-            "opacity": {
-              "value": opacity
+              "value": color
             }
           },
           "mark": {
@@ -3197,23 +2836,19 @@
       };
 
       var getToolPoint = function getToolPoint(key) {
-        var selection = {
+        var selection = !selectionAdded ? {
           "tooltip": {
             "type": "single",
             "on": "mouseover",
             "encodings": ["x"],
             "empty": "none"
           }
-        };
+        } : null;
         var size = 17;
-
         var timeDiff = Math.abs(_this.latest.getTime() - _this.earliest.getTime());
         var diffDays = Math.ceil(timeDiff / (1000 * 3600 * 24));
         size = diffDays / 150;
         if (_this.rawWeekly) size = 3;
-        if (selectionAdded) {
-          selection = null;
-        }
         selectionAdded = true;
         return {
           "transform": [brush],
@@ -3226,12 +2861,9 @@
             "opacity": {
               "value": 0
             },
-<<<<<<< HEAD
             "color": {
               "value": "black"
             },
-=======
->>>>>>> f0442be7
             "size": {
               "value": size
             }
@@ -3244,29 +2876,17 @@
         };
       };
 
-      var getStandardPoint = function getStandardPoint(key) {
-        var selection = {
+      var getStandardPoint = function getStandardPoint(key, color) {
+        var selection = !selectionAdded ? {
           "tooltip": {
-            "type": "interval",
-            "nearest": true,
+            "type": "single",
             "on": "mouseover",
             "encodings": ["x"],
             "empty": "none"
           }
-        };
-        if (selectionAdded) {
-          selection = null;
-        }
+        } : null;
         selectionAdded = true;
-        var raw = true;
-        if (key.substring(key.length - 7) == "Rolling") raw = false;
-        var range = ['#FF3647', '#4736FF'];
-        if (!_this.status.base) {
-          range = ['#7d7d7d', '#4736FF'];
-        }
-        if (!_this.status.compared) {
-          range = ['#7d7d7d', '#4736FF'];
-        }
+        var raw = key.substring(key.length - 7) == "Rolling" ? false : true;
         return {
           "transform": [brush],
           "encoding": {
@@ -3286,13 +2906,7 @@
               }
             },
             "color": {
-<<<<<<< HEAD
               "value": "black"
-=======
-              "field": "name",
-              "type": "nominal",
-              "scale": { "range": range }
->>>>>>> f0442be7
             },
             "opacity": {
               "condition": {
@@ -3350,7 +2964,7 @@
           "filter": {
             "selection": "tooltip"
           }
-        }],
+        }, brush],
         "mark": "rule",
         "encoding": {
           "x": {
@@ -3371,7 +2985,7 @@
             "filter": {
               "selection": "tooltip"
             }
-          }],
+          }, brush],
           "mark": {
             "type": "text",
             "align": "left",
@@ -3409,7 +3023,7 @@
             "filter": {
               "selection": "tooltip"
             }
-          }],
+          }, brush],
           "mark": {
             "type": "text",
             "align": "left",
@@ -3441,12 +3055,7 @@
       };
 
       var getDetail = function getDetail(key) {
-<<<<<<< HEAD
         var color = _this.comparedTo && _this.status.compared ? '#FF3647' : 'black';
-=======
-        var color = '#FF3647';
-        if (!_this.status.compared || !_this.status.base) color = '#4736FF';
->>>>>>> f0442be7
         return {
           "width": 520,
           "height": 60,
@@ -3481,11 +3090,22 @@
         };
       };
 
-      var comparedTo = this.comparedTo;
-      var rawWeekly = this.rawWeekly;
+      if (this.showArea && repos.length < 3) {
+        repos.forEach(function (repo) {
+          config.vconcat[0].layer.push(getArea(repo));
+        });
+      } else {
+        repos.forEach(function (repo) {
+          for (var x = 0; x < config.vconcat[0].layer.length; x++) {
+            if (config.vconcat[0].layer[x] == getArea(repo)) {
+              config.vconcat[0].layer[x] = {};
+              buildMetric();
+            }
+          }
+        });
+      }
 
       var buildMetric = function buildMetric() {
-<<<<<<< HEAD
         var color = 0;
         repos.forEach(function (repo) {
           buildLines("valueRolling" + repo, colors[color]);
@@ -3495,24 +3115,14 @@
           if (_this.showDetail) config.vconcat[1] = getDetail("valueRolling" + _this.repo);else if (config.vconcat[1]) config.vconcat.pop();
           color++;
         });
-=======
-        buildLines("valueRolling");
-
-        if (_this.comparedTo) buildLines("comparedValueRolling");
-        if (_this.rawWeekly) {
-          buildLines("value");
-          if (comparedTo) buildLines("comparedValue");
-        }
->>>>>>> f0442be7
       };
 
-      var buildLines = function buildLines(key) {
-        config.vconcat[0].layer.push(getStandardLine(key));
+      var buildLines = function buildLines(key, color) {
+        config.vconcat[0].layer.push(getStandardLine(key, color));
       };
 
       var buildTooltip = function buildTooltip(key) {
         config.vconcat[0].layer.push(getToolPoint(key));
-<<<<<<< HEAD
         if (repos.length < 3) {
           var col = -1;
           repos.forEach(function (repo) {
@@ -3521,59 +3131,19 @@
           });
           config.vconcat[0].layer.push(getValueText(key));
           config.vconcat[0].layer.push(getDateText(key));
-=======
-        config.vconcat[0].layer.push(getStandardPoint(key));
-        config.vconcat[0].layer.push(getValueText(key));
-        config.vconcat[0].layer.push(getDateText(key));
-      };
-
-      if (this.showDetail) {
-        if (this.comparedTo && !this.status.compared) config.vconcat[1] = getDetail("comparedValueRolling");else config.vconcat[1] = getDetail("valueRolling");
-      } else {
-        if (config.vconcat[1]) config.vconcat.pop();
-      }
->>>>>>> f0442be7
-
-      if (this.showArea) {
-        config.vconcat[0].layer.push(getArea(""));
-        if (comparedTo) {
-          config.vconcat[0].layer.push(getArea("Compared"));
-        }
-      } else {
-        for (var x = 0; x < config.vconcat[0].layer.length; x++) {
-          if (config.vconcat[0].layer[x] == getArea("")) {
-            buildMetric();
+
+          if (repos.length > 1) {
+            config.vconcat[0].layer.push(rule);
           }
         }
-      }
+      };
 
       if (this.showTooltip) {
-<<<<<<< HEAD
         repos.forEach(function (repo) {
           var key = _this.rawWeekly ? "value" + repo : "valueRolling" + repo;
           buildTooltip(key);
         });
       } else {}
-=======
-        if (this.rawWeekly) {
-          buildTooltip("value");
-        } else buildTooltip("valueRolling");
-
-        if (this.comparedTo) {
-          if (this.rawWeekly) {
-            buildTooltip("comparedValue");
-          } else buildTooltip("comparedValueRolling");
-          config.vconcat[0].layer.push(rule);
-        }
-      } else {
-        for (var x = 0; x < config.vconcat[0].layer.length; x++) {
-          if (config.vconcat[0].layer[x] == getValueText("valueRolling")) {
-            config.vconcat[0].layer = [];
-            buildMetric();
-          }
-        }
-      }
->>>>>>> f0442be7
 
       buildMetric();
 
@@ -3634,7 +3204,6 @@
         }
       }
 
-<<<<<<< HEAD
       var endpoints = [];
       var fields = {};
       this.source.split(',').forEach(function (endpointAndFields) {
@@ -4436,11 +4005,6 @@
           dest['deletions'] += src['deletions'] || 0;
         }
       };
-=======
-      var hideRaw = !this.rawWeekly;
-      var compare = this.compare;
-      var period = this.period;
->>>>>>> f0442be7
 
       var group = function group(obj, name, change, filter) {
         if (filter(change)) {
@@ -4970,7 +4534,6 @@
 })()}
 });
 
-<<<<<<< HEAD
 ;require.register("components/charts/TickChart.vue", function(exports, require, module) {
 ;(function(){
 'use strict';
@@ -5227,8 +4790,6 @@
 })()}
 });
 
-=======
->>>>>>> f0442be7
 ;require.register("include/kube/kube.js", function(exports, require, module) {
 'use strict';
 
