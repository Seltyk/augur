--- conflicted
+++ resolved
@@ -31,7 +31,6 @@
         'base'
       ]),
     },
-<<<<<<< HEAD
     methods: {
       download(e) {
       var dataStr = "data:text/json;charset=utf-8," + encodeURIComponent(JSON.stringify(this.$data.msg[0]));
@@ -41,8 +40,6 @@
       link.click();
       }
     }
-=======
->>>>>>> 645e5608
   })
   export default class CountBlock extends AppProps{
 
