.arrow_down:before {
  content: '▼'
}
.arrow_up:before {
  content: '▲'
}
.arrow {
  float: right;
  width: 12px;
  height: 15px;
  background-repeat: no-repeat;
  background-size: contain;
  background-position-y: bottom;
  padding-right: 2rem
}


background = #eaeaea
foreground = #fafafa
full-shadow = 5px 5px 20px 2px rgba(0, 0, 0, 0.03)

<<<<<<< HEAD
.background { 
  background-image: url("https://images.unsplash.com/photo-1537464976111-32238740972e?ixlib=rb-0.3.5&ixid=eyJhcHBfaWQiOjEyMDd9&s=bfd24ee1151c895aa8bad12346753cf2&auto=format&fit=crop&w=1662&q=80") !important;
  height: 100% !important;
  width: 100% !important;
=======
body
  background: background
  padding-bottom: 216px

#repo_nav:hover
  background: #eaeaea

.btn-white 
  margin-top: 0.2rem !important

header
  width: 100%
  min-height: 50px
  padding: 20px
  margin-bottom: 20px
  background: foreground

header .search
  width: 100%
  margin-top: 25px

.header-nav
  margin-top: 25px
  display: block

.header-nav-item
  padding: 10px 10px
  display: inline-block
  float: right
  text-decoration: none
  color: #777

#logo
  display: inline-block
  margin-top: -0rem
  max-width: 7rem
  transform: translateY(-0px)

.content


.tabs li.active a
  color: #000
  background: #eaeaea
  border-bottom: 1px solid #eaeaea

.tabs li.active label
  color: #000 !important
  border-bottom: 3px solid #dddddd !important
>>>>>>> 7cd0cfaf

  animation: slide 60s linear infinite !important;
}

.below-chart
  position: relative
  z-index: 2

body
  background: background
  padding-bottom: 216px

.bubblechart svg
  width: 100%;

.cd-divider {
  border-bottom: 2px solid #ebebeb;
  color: #000000 !important
}

.chart-title {
  padding-top: 7rem
}

cite.metric
  display: block;
  width:100%
  height: 0
  margin-left: 52px;
  float: left
  text-align: left;
  font-size: 12px
  color: #ccc
  font-style: normal

cite.metric a
  color: #aaa
  text-decoration: underline;


.clickable-header
  cursor: pointer
  text-decoration: underline
  color: #3794de

.checkbox_select_anchor
{
  display: block;
  background: firebrick;
  color: white;
  cursor: pointer;
  padding: 10px 5px 5px;
  position: relative;
}

.checkbox_select_anchor:after
{
  width: 0; 
  height: 0; 
  border-left: 10px solid transparent;
  border-right: 10px solid transparent;
  border-top: 10px solid darkred;
  content: "";
  position: absolute;
  right: 10px;
  top: 15px;
}

.checkbox_select_anchor:hover
{
  background: #FF3030 !important;
}

.checkbox_select_dropdown
{
    display: none;
    background: whitesmoke;
}

.checkbox_select_dropdown.show
{
    display: block;
}

.checkbox_select_dropdown ul
{
    max-height: 150px;
    overflow-y: scroll;
    overflow-x: hidden;
    padding: 0;
  margin: 0;
      border: 1px solid #999;
  border-top: 0;
  border-bottom: 0;
}
.checkbox_select_dropdown ul li
{
    list-style: none;
    position: relative;
    color: #666;
}
.checkbox_select_dropdown ul li label
{
  position: relative;
      padding: 10px 5px 5px 40px;
     display: block;
  cursor: pointer;
}
.checkbox_select_dropdown ul li label:hover
{
  background: #cbcbcb;
  color: white;
}
.checkbox_select_dropdown ul li input:checked + label
{
  background: #bbb;
  color: white;
  text-shadow: 0px 1px 1px rgba(150, 150, 150, 1);
}
.checkbox_select_dropdown ul li input
{
  position: absolute;
  left:0;
  z-index:1;
  display: inline-block;
  height: 100%;
  width: 30px;
}
.checkbox_select_search
{
    width: 200px;
    padding: 10px 5px 5px;
    border: 1px solid #999;
      border-top: 0;
    -webkit-box-sizing: border-box;
    -moz-box-sizing: border-box;
    box-sizing: border-box;
}

.checkbox_select_submit
{
    background: #00A600;
    color: white;
    padding: 10px 5px 5px;
    border: 0;
    width: 100%;
    font-size: 14px;
    cursor: pointer;
}



#collapse {
  padding: 10px 0px 15px 0px
}

.collapsible.fade::after {
            content: '';
            position: absolute;
            bottom: 0;
            width: 100%;
            height: 40px;
            background: -webkit-linear-gradient(
                    rgba(250, 250, 250, 0) 0%,
                    (foreground - 4%) 100%
            );
            background-image: -moz-linear-gradient(
                    rgba(250, 250, 250, 0) 0%,
                    (foreground - 4%) 100%
            );
            background-image: -o-linear-gradient(
                    rgba(250, 250, 250, 0) 0%,
                    (foreground - 4%) 100%
            );
            background-image: linear-gradient(
                    rgba(250, 250, 250, 0) 0%,
                    (foreground - 4%) 100%
            );
            background-image: -ms-linear-gradient(
                    rgba(25, 250, 250, 0) 0%,
                    (foreground - 4%) 100%
            );

}

#comparetext
  padding: 10px 0px 0px 0px

.comp_manager {
  height: 13.5rem !important;
  position: absolute !important; 
  bottom: 0 !important; 
  margin-top: auto !important
}

.content

#controls
  padding: 18px 36px 5px 36px
  background: (foreground - 4%)
  border-right: 1px solid (background - 5%)
  border-bottom: 1px solid (background - 5%)
  margin-bottom: 20px

details summary
  text-align: center !important;
  max-width: 53px
  float: left
  transform: translateX(1.3rem) translateY(-0.4rem)

details summary::after {
  display: inline-block;
    position: relative;
  content: " Download Links "
  font-size: 0.5rem;
}

details summary svg
  display: none

div.checkbox_select .select_input
{
    width: 100%;
    cursor: pointer;
}

.expanded .checkbox_select_anchor
{
    background: #7C1818;
}

.expanded .checkbox_select_anchor:after
{
  border-top: 0;
  border-bottom: 10px solid firebrick;
}

.error
  justify-content: center
  text-align: center
  margin: auto
  max-height: 6rem

.underline
  text-decoration: underline

.error:before
  font-size: 3em;
  justify-content: center
  padding: 50px 50px 50px 50px
  text-align: center
  margin: auto

.fixed
  position: relative

.flex-column {
  margin: 0 !important
}

.fullwidth {
  width: 100vw;
  position: relative;
  left: 50%;
  right: 50%;
  margin-left: -50vw;
  margin-right: -50vw;
}

.graph-download
  background: 0
  color: #ccc
  font-size: 0.7em
  height: 5px !important
  line-height: 30px;
  float: right
  margin: -7px 7px 0 0 !important;
  padding: 3px !important;

.graph-download:hover
  background: #eee;
  color: #000

header
  width: 100%
  min-height: 50px
  padding: 20px
  margin-bottom: 20px
  background: foreground

header .search
  width: 100%
  margin-top: 25px

.header-nav
  margin-top: 25px
  display: block

.header-nav-item
  padding: 10px 10px
  display: inline-block
  float: right
  text-decoration: none
  color: #777

.hide
{
    display: none;
}

.hidden, .hidden > *, .hidden > small
  display: none !important

.intro
  animation: intro 2s

.invis, .invis > *, .invis > small
  z-index: -1;
  opacity: 0 !important;
  max-height: 116px !important;

.invisDet, .invisDet > *, .invisDet > small
  z-index: -1;
  opacity: 0 !important;
  max-height: 191px !important;

<<<<<<< HEAD
.issue_overview_scroll
  overflow-y: auto
  height:720px
=======
.shrunk
  max-height: 0px !important

.lines-of-code-table th, .lines-of-code-table td
  font-size:0.78rem
  padding: 0.7rem
>>>>>>> 7cd0cfaf


.issue_overview_head
  thead
    width: calc( 100% - 1em )

.is-active {
  display: table;
}

.invisible {
  visibility: hidden
}

.invalid-search {
  color: red
  font-size: 14px
  display: -webkit-flex;
  display: flex;
  -webkit-align-items: center;
  align-items: center;
  -webkit-justify-content: center;
  justify-content: center;
  padding-bottom: 14px
}

.inputGroup {
    top:30%
    display: inline;
    position: relative;
    width: 300px;
    height: 100%;

    label {
      padding: 0 2.6rem 0 0;

      width: 100%px;
      height: 100%;
      display: inline;
      text-align: left;
      color: #3C454C;
      cursor: pointer;
      position: relative;
      z-index: 2;
      transition: color 200ms ease-in;
      overflow: hidden;
      }
    

    label:after {
      width: 22px;
      height: 22px;
      content: '';
      border: 2px solid #D1D7DC;
      background-image: url("data:image/svg+xml,%3Csvg width='32' height='32' viewBox='0 0 22 22' xmlns='http://www.w3.org/2000/svg'%3E%3Cpath d='M5.414 11L4 12.414l5.414 5.414L20.828 6.414 19.414 5l-10 10z' fill='%23fff' fill-rule='nonzero'/%3E%3C/svg%3E ");
      background-repeat: no-repeat;
      background-position: 2px 3px;
      border-radius: 50%;
      z-index: 2;
      position: absolute;
      right: 12px;
      top: 50%;
      transform: translateY(-50%);
      cursor: pointer;
      transition: all 200ms ease-in;
    }
    

    input:checked ~ label {

      &:before {
        transform: translate(-50%, -50%) scale3d(56, 56, 1);
        opacity: 1;
      }

      &:after {
        background-color: #54E0C7;
        border-color: #54E0C7;
      }
    }

    input {
      width: 32px;
      height: 32px;
      padding-left: 10px
      order: 1;
      z-index: 20000;
      position: absolute;
      right: 30px;
      top: 50%;
      transform: translateY(-50%);
      cursor: pointer;
      visibility: hidden;
    }

    *,
    *::before,
    *::after {
    box-sizing: inherit;
    }

    html {
     box-sizing: border-box;
    }

    #placehold::-webkit-input-placeholder { 
      color: #fff;
    }

  code {
    background-color: #9AA3AC;
    padding: 0 8px;
  }
}

@keyframes spin {
    0% { transform: rotate(0deg); }
    100% { transform: rotate(360deg); }
}

@keyframes outro
  0%
    opacity: 1
    filter: grayscale(0%)
  100%
    opacity: 0.2
    filter: grayscale(100%)

@keyframes loader
  0%
    opacity: 0.2
    filter: grayscale(100%)
  50%
    opacity: 0.4
    filter: grayscale(50%)
  100%
    opacity: 0.2
    filter: grayscale(100%)


@keyframes intro
  0%
    opacity: 0.2
    filter: grayscale(100%)
  100%
    opacity: 1
    filter: grayscale(0%)

@keyframes slide {
  0%{
    transform: translateX(0px)!important;
  }
  100%{
    transform: translateX(100px) !important;
  }
}

.legend
  position: relative
  margin: 0
  padding: 0
  height: 0
  top: 31px
  left: 55px
  font-size: 14px
  font-weight: bold
  opacity: 0.8

.limiter * {
  margin: 0px;
  padding: 0px;
  box-sizing: border-box;
  overflow: hidden;
}


.limiter a {
  font-size: 14px;
  line-height: 1.7;
  color: #666666;
  margin: 0px;
  transition: all 0.4s;
  -webkit-transition: all 0.4s;
  -o-transition: all 0.4s;
  -moz-transition: all 0.4s;
}

.limiter a:focus {
  outline: none !important;
}

.limiter a:hover {
  text-decoration: none;
  color: #fff;
}

.limiter h1,h2,h3,h4,h5,h6 {
  margin: 0px;
}

.limiter p {
  font-size: 14px;
  line-height: 1.7;
  color: #666666;
  margin: 0px;
}

.limiter ul, li {
  margin: 0px;
  list-style-type: none;
}

.limiter input {
  outline: none;
  border: none;
}

.limiter textarea {
  outline: none;
  border: none;
}

.limiter textarea:focus, input:focus {
  border-color: transparent !important;
}

.limiter label {
  margin: 0;
  display: block;
}

.limiter button {
  outline: none !important;
  border: none;
  background: transparent;
}

.limiter button:hover {
  cursor: pointer;
}

.limiter {
  width: 100%;
  margin: 0 auto;
}

.limiter .container-login {
  width: 100%;
  min-height: 100vh;
  display: -webkit-box;
  display: -webkit-flex;
  display: -moz-box;
  display: -ms-flexbox;
  display: flex;
  flex-wrap: wrap;
  justify-content: center;
  align-items: center;
  padding: 15px;

  background-repeat: no-repeat;
  background-position: center;
  background-size: cover;
  position: relative;
  z-index: 1;
}

.limiter .container-login::before {
  content: "";
  display: block;
  position: absolute;
  z-index: -1;
  width: 100%;
  height: 100%;
  top: 0;
  left: 0;
  background-color: rgba(255,255,255,0.9);
}

.limiter .wrap-login {
  width: 500px;
  border-radius: 10px;
  overflow: hidden;
  padding: 55px 55px 37px 55px;

  background: #9152f8;
  background: -webkit-linear-gradient(top, #ff6976, #7669ff);
  background: -o-linear-gradient(top, #ff6976, #7669ff);
  background: -moz-linear-gradient(top, #ff6976, #7669ff);
  background: linear-gradient(top, #ff6976, #7669ff);
}

.limiter .login-form {
  width: 100%;
}

.limiter .login-form-title {
  font-size: 24px;
  color: #fff;
  line-height: 1.2;
  text-align: center;
  text-transform: uppercase;

  display: block;
}

.limiter .forgot-password {
  width: 100%;
}

.limiter .forgot-password-title {
  font-size: 24px;
  color: #fff;
  line-height: 1.2;
  text-align: center;
  text-transform: uppercase;

  display: block;
}

.limiter .wrap-input {
  width: 100%;
  position: relative;
  border-bottom: 2px solid rgba(255,255,255,0.24);
  margin-bottom: 30px;
  padding: 0 0px 0 0px;
}

.limiter .input {
  font-size: 14px;
  color: #fff;
  line-height: 1.2;

  display: block;
  width: 100%;
  height: 45px;
  background: transparent;

}

.limiter .focus-input {
  position: absolute;
  display: block;
  width: 100%;
  height: 100%;
  top: 0;
  left: 0;
  pointer-events: none;
}

.limiter .focus-input::before {
  content: "";
  display: block;
  position: absolute;
  bottom: -2px;
  left: 0;
  width: 0;
  height: 2px;

  -webkit-transition: all 0.4s;
  -o-transition: all 0.4s;
  -moz-transition: all 0.4s;
  transition: all 0.4s;

  background: #fff;
}

.limiter .focus-input::after {
  font-size: 22px;
  color: #fff;

  content: attr(data-placeholder);
  display: block;
  width: 100%;
  position: absolute;
  top: 6px;
  left: 0px;


  -webkit-transition: all 0.4s;
  -o-transition: all 0.4s;
  -moz-transition: all 0.4s;
  transition: all 0.4s;
}

.limiter .input:focus {
  padding-left: 5px;
}

.limiter .input:focus + .focus-input::after {
  top: -22px;
  font-size: 18px;
}

.limiter .input:focus + .focus-input::before {
  width: 100%;
}

.limiter .has-val.input + .focus-input::after {
  top: -22px;
  font-size: 18px;
}

.limiter .has-val.input + .focus-input::before {
  width: 100%;
}

.limiter .has-val.input {
  padding-left: 5px;
}

.limiter .contact-form-checkbox {
  padding-left: 5px;
  padding-top: 5px;
  padding-bottom: 35px;
}

.limiter .input-checkbox {
  display: none;
}

.limiter .label-checkbox {
  font-size: 13px;
  color: #fff;
  line-height: 1.2;

  display: block;
  position: relative;
  padding-left: 26px;
  cursor: pointer;
}

.limiter .label-checkbox::before {
  content: "\2714";
  font-size: 13px;
  color: transparent;

  display: -webkit-box;
  display: -webkit-flex;
  display: -moz-box;
  display: -ms-flexbox;
  display: flex;
  justify-content: center;
  align-items: center;
  position: absolute;
  width: 16px;
  height: 16px;
  border-radius: 2px;
  background: #fff;
  left: 0;
  top: 50%;
  -webkit-transform: translateY(-50%);
  -moz-transform: translateY(-50%);
  -ms-transform: translateY(-50%);
  -o-transform: translateY(-50%);
  transform: translateY(-50%);
}

.limiter .input-checkbox:checked + .label-checkbox::before {
  color: #555555;
}

.limiter .container-login-form-btn {
  width: 100%;
  display: -webkit-box;
  display: -webkit-flex;
  display: -moz-box;
  display: -ms-flexbox;
  display: flex;
  flex-wrap: wrap;
  justify-content: center;
}

.limiter .login-form-btn {
  font-size: 16px;
  color: #555555;
  line-height: 1.2;

  display: -webkit-box;
  display: -webkit-flex;
  display: -moz-box;
  display: -ms-flexbox;
  display: flex;
  justify-content: center;
  align-items: center;
  padding: 0 20px;
  min-width: 120px;
  height: 50px;
  border-radius: 25px;

  background: #9152f8;
  background: -webkit-linear-gradient(bottom, #7579ff, #b224ef);
  background: -o-linear-gradient(bottom, #7579ff, #b224ef);
  background: -moz-linear-gradient(bottom, #7579ff, #b224ef);
  background: linear-gradient(bottom, #7579ff, #b224ef);
  position: relative;
  z-index: 1;

  -webkit-transition: all 0.4s;
  -o-transition: all 0.4s;
  -moz-transition: all 0.4s;
  transition: all 0.4s;
}

.limiter .login-form-btn::before {
  content: "";
  display: block;
  position: absolute;
  z-index: -1;
  width: 100%;
  height: 100%;
  border-radius: 25px;
  background-color: #fff;
  top: 0;
  left: 0;
  opacity: 1;

  -webkit-transition: all 0.4s;
  -o-transition: all 0.4s;
  -moz-transition: all 0.4s;
  transition: all 0.4s;
}

.limiter .login-form-btn:hover {
  color: #fff;
}

.limiter .login-form-btn:hover:before {
  opacity: 0;
}

.limiter .dashboard-btn {
  font-size: 16px;
  color: #fff;
  line-height: 1.2;

  display: -webkit-box;
  display: -webkit-flex;
  display: -moz-box;
  display: -ms-flexbox;
  display: flex;
  justify-content: center;
  align-items: center;
  padding: 0 20px;
  min-width: 120px;
  height: 50px;
  border-radius: 25px;

  background: #9152f8;
  background: -webkit-linear-gradient(bottom, #7579ff, #b224ef);
  background: -o-linear-gradient(bottom, #7579ff, #b224ef);
  background: -moz-linear-gradient(bottom, #7579ff, #b224ef);
  background: linear-gradient(bottom, #7579ff, #b224ef);
  position: relative;
  z-index: 1;

  -webkit-transition: all 0.4s;
  -o-transition: all 0.4s;
  -moz-transition: all 0.4s;
  transition: all 0.4s;
}

.limiter .dashboard-btn::before {
  content: "";
  display: block;
  position: absolute;
  z-index: -1;
  width: 100%;
  height: 100%;
  border-radius: 25px;
  background-color: black;
  top: 0;
  left: 0;
  opacity: 1;

  -webkit-transition: all 0.4s;
  -o-transition: all 0.4s;
  -moz-transition: all 0.4s;
  transition: all 0.4s;
}

.limiter .dashboard-btn:hover {
  color: #fff;
}

.limiter .dashboard-btn:hover:before {
  opacity: 0;
}

@media (max-width: 576px) {
  .wrap-login {
    padding: 55px 15px 37px 15px;
  }
}

.limiter .validate-input {
  position: relative;
}

.limiter .alert-validate::before {
  content: attr(data-validate);
  position: absolute;
  max-width: 70%;
  background-color: #fff;
  border: 1px solid #c80000;
  border-radius: 2px;
  padding: 4px 25px 4px 10px;
  top: 50%;
  -webkit-transform: translateY(-50%);
  -moz-transform: translateY(-50%);
  -ms-transform: translateY(-50%);
  -o-transform: translateY(-50%);
  transform: translateY(-50%);
  right: 0px;
  pointer-events: none;

  color: #c80000;
  font-size: 13px;
  line-height: 1.4;
  text-align: left;

  visibility: hidden;
  opacity: 0;

  -webkit-transition: opacity 0.4s;
  -o-transition: opacity 0.4s;
  -moz-transition: opacity 0.4s;
  transition: opacity 0.4s;
}

.limiter .alert-validate::after {
  content: "\f12a";
  font-size: 16px;
  color: #c80000;

  display: block;
  position: absolute;
  top: 50%;
  -webkit-transform: translateY(-50%);
  -moz-transform: translateY(-50%);
  -ms-transform: translateY(-50%);
  -o-transform: translateY(-50%);
  transform: translateY(-50%);
  right: 5px;
}

.limiter .alert-validate:hover:before {
  visibility: visible;
  opacity: 1;
}


.linechart .tabs 
  display: table;  
  margin: 0 auto;
  //transform: translateY(88px)
  transform: translateY(-50px)

.linechart .tabs ul
  list-style: none;

.linechart .tabs ul li
  display: inline;

.linechart
  text-align: center

.lines-of-code-table th, .lines-of-code-table td
  font-size:0.7rem
  padding: 0.7rem

.lines-of-code-table {
  th {
    padding-left: 0
    padding-right: 5
  }
  max-width:100%
}

.loader {
  width: 100%
  text-align: center
  line-height: 10

  margin: 0px 0px 0px 270px;
  position: absolute;
  transform: translateY(-50%);

  border: 16px solid #7d7d7d; /* our red */
  border-top: 16px solid #FF3647; /* our gray */
  border-radius: 50%;
  opacity: 0.5
  width: 120px;
  height: 120px;
  animation: spin 2s linear infinite;
}

#logo
  display: inline-block
  margin-top: 0px
  max-width: 200px
  transform: translateY(-12px)

.list-group-small .list-group-item {
  font-size: 1.3rem !important
}

@media (min-width: 1230px) 
  .tabs ul
    border-bottom-style: none !important
    margin: 0px auto

@media (min-width: 1230px)
  #cards
    width: 100%;
    padding-bottom: 100px
    position: relative
    z-index: 9

  section
    z-index: 10

  #landing
    width:100%

  .fixed-container
    z-index: 0
    position: absolute
    top: 245px
    left: calc(50% - (540px))

  .fixed
    position: fixed !important
    top: 25px

.mg-line-legend
  display: none

.mg-baselines
  opacity: 0.5

@media print
  body
    zoom: 75%
  section
    min-width: 800px
    min-height: 10.5in
    page-break-after: always;

  section.unmaterialized
    display: none


@media (max-width: 992px) {
  .alert-validate::before {
    visibility: visible;
    opacity: 1;
  }
}

.modal-mask {
  position: fixed;
  z-index: 9998;
  top: 0;
  left: 0;
  width: 100%;
  height: 100%;
  background-color: rgba(0, 0, 0, .5);
  transition: opacity .3s ease;
  display: none

}


.modal-wrapper {
  display: table-cell;
  vertical-align: middle;
}

.modal-container {
  width: 80%;
  margin: 0px auto;
  padding: 20px 30px;
  background-color: #fff;
  border-radius: 2px;
  box-shadow: 0 2px 8px rgba(0, 0, 0, .33);
  transition: all .3s ease;
  font-family: Helvetica, Arial, sans-serif;
}

.modal-header h3 {
  margin-top: 0;
  color: #42b983;
  width: auto
}

.modal-body {
  margin: 10px 0;
}

.modal-default-button {

}

.modal-enter {
  opacity: 0;
}

.modal-leave-active {
  opacity: 0;
}

.modal-enter .modal-container,
.modal-leave-active .modal-container {
  -webkit-transform: scale(1.1);
  transform: scale(1.1);
}

.modal-footer
  text-align: right
  text-align: right
.comp_info {
  padding: 10px !important
}

.multiselect__content-wrapper {
  position: absolute !important
}

.multiselect__tags {
  height: 40px !important
}

.normalbar *
  overflow: visible !important;
  width: 100%;
  // position: relative

.note {
  font-size: 10px
  opacity: .8
  margin: 0
  text-align: center
}

.parent{
  position: absolute
  z-index: 1 !important
  align-content: center
}

.quality
  
  position: relative
  display: inline-block
  width: 33.33%
  height: 100%
  line-height: 40px
  &:first-child
    label
      border-radius: 5px 0 0 5px
  &:last-child
    label
      border-radius: 0 5px 5px 0
  label
    border:1px solid black
    position: absolute
    top: 0
    left: 0
    width: 100%
    height: 100%
    cursor: pointer
    font-style: italic
    text-align: center
    transition: transform 0.4s, color 0.4s, background-color 0.4s
  input[type="radio"]
    appearance: none

    width: 0
    height: 0
    opacity: 0
    &:focus 
      outline: 0
      outline-offset: 0
    &:checked ~ label
      background-color: #ff838d
      color: #111
    &:active ~ label
      transform: scale(1.05)

.relative {
  position: relative !important
}

.repolisting {
  margin-left:1.25em;
}

.repo-link-holder
  background: rgb(234, 234, 234)
  padding: 10px

.repo-link-table-body
  background: rgb(234, 234, 234)

section#landing h1
  font-size: 25px

section
  width: 100%;
  padding: 36px
  float: right
  margin: 0 0 24px 0
  background: foreground
  box-shadow: full-shadow

section h2
  font-size: 21px
  line-height: 32px
  color: foreground - 50%
  margin-bottom: 50px

section small
  display: block
  width: 100%
  margin-top: 30px
  padding-right: 20px
  text-align: right
  color: #aaa

section small a
  color: #aaf
  text-decoration: none

section.unmaterialized
  box-shadow: 0 0 0 0
  background: (foreground - 4%)
  padding: 24px 24px 48px 24px
  border-right: 1px solid (background - 5%)
  border-bottom: 1px solid (background - 5%)


section.status
  box-shadow: 0 0 0 0
  background: (foreground - 4%)
  padding: 24px 24px 48px 24px

.section {
  height: auto
  overflow: hidden
  position: relative
}

.section.collapsed {
  max-height:0;
}


.section.showsome
  max-height: 100px
  .selecting {
  display: block !important
}

.shrunk
  max-height: 0px !important

.stackedbarchart *
  overflow: visible !important;
  width: 100%;
  // position: relative
  margin-bottom: 30px

.spacing
  height: 11rem

.switch
  position: relative
  margin: 10px auto
  width: 480px
  height: 40px

  color: #45f
  font-size: 25px
  border-radius: 10px
  transform: translateY(-30px)

.tabs li.active a
  color: #000
  background: #eaeaea
  border-bottom: 1px solid #eaeaea

.tabs li.active label
  color: #000 !important
  border-bottom: 3px solid #dddddd !important

.tabs li input
  visibility:hidden;

.tabs li label:hover 
  background: #eaeaea


.tabs li label  
  position: relative;
  top: 1px;
  font-style: normal;
  display: block;
  padding: .5rem 1rem;
  border: 1px solid transparent;
  color: rgba(0, 0, 0, 0.5);
  text-decoration: none;

thead tr {
  border-bottom: 10px solid rgb(234, 234, 234);
}

th,td
  padding: 0

#optionheader
  font-size: 1.1em;
  font-weigth: 600

.role-title > text
  font-size: 20px !important
  font-weight: normal !important

// .stackedbarchart

.text-semibold:hover {
  color: black !important
}

.tickchart *
  overflow: visible !important;
  width: 100%;
  // position: relative

.tickradios {
  text-align: center
  height: 60px
  margin-bottom: 0
  font-size: 0.7rem
}

.warn
  color: #f00

.warn:before
  content: ' ⚠ '
<|MERGE_RESOLUTION|>--- conflicted
+++ resolved
@@ -19,62 +19,10 @@
 foreground = #fafafa
 full-shadow = 5px 5px 20px 2px rgba(0, 0, 0, 0.03)
 
-<<<<<<< HEAD
 .background { 
   background-image: url("https://images.unsplash.com/photo-1537464976111-32238740972e?ixlib=rb-0.3.5&ixid=eyJhcHBfaWQiOjEyMDd9&s=bfd24ee1151c895aa8bad12346753cf2&auto=format&fit=crop&w=1662&q=80") !important;
   height: 100% !important;
   width: 100% !important;
-=======
-body
-  background: background
-  padding-bottom: 216px
-
-#repo_nav:hover
-  background: #eaeaea
-
-.btn-white 
-  margin-top: 0.2rem !important
-
-header
-  width: 100%
-  min-height: 50px
-  padding: 20px
-  margin-bottom: 20px
-  background: foreground
-
-header .search
-  width: 100%
-  margin-top: 25px
-
-.header-nav
-  margin-top: 25px
-  display: block
-
-.header-nav-item
-  padding: 10px 10px
-  display: inline-block
-  float: right
-  text-decoration: none
-  color: #777
-
-#logo
-  display: inline-block
-  margin-top: -0rem
-  max-width: 7rem
-  transform: translateY(-0px)
-
-.content
-
-
-.tabs li.active a
-  color: #000
-  background: #eaeaea
-  border-bottom: 1px solid #eaeaea
-
-.tabs li.active label
-  color: #000 !important
-  border-bottom: 3px solid #dddddd !important
->>>>>>> 7cd0cfaf
 
   animation: slide 60s linear infinite !important;
 }
@@ -148,6 +96,8 @@
   background: #FF3030 !important;
 }
 
+/* consider combining all checkbox_select_dropdown */ 
+
 .checkbox_select_dropdown
 {
     display: none;
@@ -225,7 +175,7 @@
     cursor: pointer;
 }
 
-
+/* this doesnt need to be its own thing*/
 
 #collapse {
   padding: 10px 0px 15px 0px
@@ -260,25 +210,66 @@
 
 }
 
+/* new class */ 
+.compareControlContainer {
+  max-width: 1240px;
+  padding-bottom: 1rem;
+}
+.compareControlDiv1 {
+  font-size: 1.3rem;
+}
+.compareControlDiv2 {
+  font-size: 18px;
+  font-weight: 500;
+}
+
+
 #comparetext
   padding: 10px 0px 0px 0px
 
-.comp_manager {
+.comp_info {  /* MainSidebar.vue */
+  padding: 10px !important
+}
+
+.comp_manager { /* MainSidebar.vue */
   height: 13.5rem !important;
   position: absolute !important; 
   bottom: 0 !important; 
   margin-top: auto !important
 }
 
-.content
-
-#controls
+/*.content */ /* unsure if used */
+
+#controls /* index.html */ 
   padding: 18px 36px 5px 36px
   background: (foreground - 4%)
   border-right: 1px solid (background - 5%)
   border-bottom: 1px solid (background - 5%)
   margin-bottom: 20px
 
+/*new style*/
+.CountBlockSpan {
+  font-size: 1.3em;
+}
+/* new style */
+.CoverageCardDiv1 {
+  float:left;
+  text-align:right;
+  width:49%;
+}
+/* new style*/
+.CoverageCardDiv2 {
+  float:right;
+  text-align: left;
+  width:49%;
+}
+
+/*new class */
+.countryReportsDiv {
+  width: 100%;
+  height: 180px;
+}
+
 details summary
   text-align: center !important;
   max-width: 53px
@@ -300,7 +291,53 @@
     width: 100%;
     cursor: pointer;
 }
-
+/*new stule*/
+.DualLineChartDiv3 {
+  padding: 0 50px 0 50px;
+  font-size:12px;
+}
+/*new style*/
+.DynamicLineChartDiv1 {
+  color:black;
+}
+.DynamicLineChartDiv2 {
+  font-size:70px;
+  padding-bottom: 3px;
+}
+.DynamicLineChartDiv3{
+  color: blue !important;
+}
+
+.DynamicLineChartDiv13 {
+  top: -28px !important;
+}
+.DynamicLineChartDiv15 {
+  padding-left: 10px;
+  position: relative;
+  top:-8px !important;
+}
+.DynamicLineChart17 {
+  width: 154px !important;
+  height: 38px !important;
+  position: relative;
+  top: -12px !important;
+}
+.DynamicLineChart18-1 {
+  width:100px !important;
+  height: 38px !important;
+  position: absolute;
+}
+.DynamicLineChart18-2 {
+  width: 100px;
+  position: relative;
+}
+.DynamicLineChart20 {
+  position: relative;
+  top: -8px !important;
+}
+.DynamicLineChartSpan {
+  font-size:12px;
+}
 .expanded .checkbox_select_anchor
 {
     background: #7C1818;
@@ -318,7 +355,7 @@
   margin: auto
   max-height: 6rem
 
-.underline
+.underline  /*used*/
   text-decoration: underline
 
 .error:before
@@ -331,11 +368,11 @@
 .fixed
   position: relative
 
-.flex-column {
+.flex-column { /* used */
   margin: 0 !important
 }
 
-.fullwidth {
+.fullwidth { /* used */
   width: 100vw;
   position: relative;
   left: 50%;
@@ -343,8 +380,12 @@
   margin-left: -50vw;
   margin-right: -50vw;
 }
-
-.graph-download
+/* new class */
+.generalSize{
+  max-width: 130px;
+}
+
+.graph-download /* used */
   background: 0
   color: #ccc
   font-size: 0.7em
@@ -354,9 +395,21 @@
   margin: -7px 7px 0 0 !important;
   padding: 3px !important;
 
-.graph-download:hover
+.graph-download:hover /* used */
   background: #eee;
   color: #000
+
+  /*new style*/
+.GroupedBarChartSpinner {
+  top: 30%;
+  position: relative;
+  transform: translateY(-50%);
+  margin: 3.5rem 3.9rem 0px auto;
+}
+.GroupedBarChartDiv {
+  padding: 0 50px 0 50px; 
+  font-size: 12px;
+}
 
 header
   width: 100%
@@ -369,18 +422,20 @@
   width: 100%
   margin-top: 25px
 
+/* potentially not used
 .header-nav
   margin-top: 25px
   display: block
-
-.header-nav-item
+*/
+
+.header-nav-item /* used AugurHead.vue */
   padding: 10px 10px
   display: inline-block
   float: right
   text-decoration: none
   color: #777
 
-.hide
+.hide /* used */
 {
     display: none;
 }
@@ -388,46 +443,69 @@
 .hidden, .hidden > *, .hidden > small
   display: none !important
 
+/*new class*/
+.horizontalBarChartDiv {
+  position: relative; 
+  top: -0px !important;
+  transform: translateY(-0.45rem);
+}
+/* new class */
+.insightChartDiv {
+  position: relative;
+  z-index: 5; 
+  transform: translateY(-40%); 
+  transform: translateX(-2rem);
+}
+
+.insightChartSpinner {
+  top: 30%; 
+  position: relative; 
+  transform: translateY(-40%); 
+  margin: 3.5rem 5.9rem 0px auto;
+}
+
 .intro
   animation: intro 2s
 
-.invis, .invis > *, .invis > small
+.invis, .invis > *, .invis > small  
   z-index: -1;
   opacity: 0 !important;
   max-height: 116px !important;
 
-.invisDet, .invisDet > *, .invisDet > small
+.invisDet, .invisDet > *, .invisDet > small /* maybe used, recheck */
   z-index: -1;
   opacity: 0 !important;
   max-height: 191px !important;
 
-<<<<<<< HEAD
-.issue_overview_scroll
+/*new class */
+.issueChartCellA {
+  width: 5%;
+}
+.issueChartCellB {
+  width: 40%;
+}
+.issueChartCellC {
+  width:20%;
+}
+
+.issue_overview_scroll /* used IssueChart.vue */
   overflow-y: auto
   height:720px
-=======
-.shrunk
-  max-height: 0px !important
-
-.lines-of-code-table th, .lines-of-code-table td
-  font-size:0.78rem
-  padding: 0.7rem
->>>>>>> 7cd0cfaf
-
-
-.issue_overview_head
+
+
+.issue_overview_head /* used IssueChar.vue */
   thead
     width: calc( 100% - 1em )
 
-.is-active {
+.is-active { /* used IssusOverViewModal.vue */
   display: table;
 }
 
-.invisible {
+.invisible { /* MainControls.vue */
   visibility: hidden
 }
 
-.invalid-search {
+.invalid-search { /* MainControls.vue */
   color: red
   font-size: 14px
   display: -webkit-flex;
@@ -439,7 +517,7 @@
   padding-bottom: 14px
 }
 
-.inputGroup {
+.inputGroup { /* used in multiple files */
     top:30%
     display: inline;
     position: relative;
@@ -581,6 +659,12 @@
   font-weight: bold
   opacity: 0.8
 
+  /* limiter is used in LoginForm.vue */
+/* new calss */
+.licenseTable {
+  width: 100%;
+}
+
 .limiter * {
   margin: 0px;
   padding: 0px;
@@ -659,7 +743,7 @@
   margin: 0 auto;
 }
 
-.limiter .container-login {
+.limiter .container-login { /*used */
   width: 100%;
   min-height: 100vh;
   display: -webkit-box;
@@ -679,7 +763,7 @@
   z-index: 1;
 }
 
-.limiter .container-login::before {
+.limiter .container-login::before { /*potentially not used */ 
   content: "";
   display: block;
   position: absolute;
@@ -691,7 +775,7 @@
   background-color: rgba(255,255,255,0.9);
 }
 
-.limiter .wrap-login {
+.limiter .wrap-login { /* used */
   width: 500px;
   border-radius: 10px;
   overflow: hidden;
@@ -703,12 +787,12 @@
   background: -moz-linear-gradient(top, #ff6976, #7669ff);
   background: linear-gradient(top, #ff6976, #7669ff);
 }
-
-.limiter .login-form {
-  width: 100%;
-}
-
-.limiter .login-form-title {
+ 
+.limiter .login-form { /* used */
+  width: 100%;
+}
+
+.limiter .login-form-title { /* may not be used */ 
   font-size: 24px;
   color: #fff;
   line-height: 1.2;
@@ -732,7 +816,7 @@
   display: block;
 }
 
-.limiter .wrap-input {
+.limiter .wrap-input { /* used */ 
   width: 100%;
   position: relative;
   border-bottom: 2px solid rgba(255,255,255,0.24);
@@ -796,10 +880,12 @@
   -moz-transition: all 0.4s;
   transition: all 0.4s;
 }
-
+/* limiter used */
 .limiter .input:focus {
   padding-left: 5px;
 }
+
+/* unsure if any of these are used */
 
 .limiter .input:focus + .focus-input::after {
   top: -22px;
@@ -823,17 +909,17 @@
   padding-left: 5px;
 }
 
-.limiter .contact-form-checkbox {
+.limiter .contact-form-checkbox { /*used */
   padding-left: 5px;
   padding-top: 5px;
   padding-bottom: 35px;
 }
 
-.limiter .input-checkbox {
+.limiter .input-checkbox { /* used */
   display: none;
 }
 
-.limiter .label-checkbox {
+.limiter .label-checkbox { /* used */
   font-size: 13px;
   color: #fff;
   line-height: 1.2;
@@ -844,7 +930,7 @@
   cursor: pointer;
 }
 
-.limiter .label-checkbox::before {
+.limiter .label-checkbox::before { /*used LoginForm.vue */ 
   content: "\2714";
   font-size: 13px;
   color: transparent;
@@ -874,7 +960,7 @@
   color: #555555;
 }
 
-.limiter .container-login-form-btn {
+.limiter .container-login-form-btn { /* used */
   width: 100%;
   display: -webkit-box;
   display: -webkit-flex;
@@ -885,7 +971,7 @@
   justify-content: center;
 }
 
-.limiter .login-form-btn {
+.limiter .login-form-btn { /* used */ 
   font-size: 16px;
   color: #555555;
   line-height: 1.2;
@@ -916,7 +1002,7 @@
   transition: all 0.4s;
 }
 
-.limiter .login-form-btn::before {
+.limiter .login-form-btn::before { /* used */
   content: "";
   display: block;
   position: absolute;
@@ -943,7 +1029,7 @@
   opacity: 0;
 }
 
-.limiter .dashboard-btn {
+.limiter .dashboard-btn { /* may not be used */
   font-size: 16px;
   color: #fff;
   line-height: 1.2;
@@ -1007,11 +1093,11 @@
   }
 }
 
-.limiter .validate-input {
-  position: relative;
-}
-
-.limiter .alert-validate::before {
+.limiter .validate-input { /* used */
+  position: relative;
+}
+
+.limiter .alert-validate::before { /* may not be used */
   content: attr(data-validate);
   position: absolute;
   max-width: 70%;
@@ -1063,6 +1149,7 @@
   opacity: 1;
 }
 
+/* linechart used */
 
 .linechart .tabs 
   display: table;  
@@ -1078,6 +1165,11 @@
 
 .linechart
   text-align: center
+
+/*new class */
+.linesOfCodeChart {
+  padding-top: 1rem;
+}
 
 .lines-of-code-table th, .lines-of-code-table td
   font-size:0.7rem
@@ -1115,8 +1207,15 @@
   max-width: 200px
   transform: translateY(-12px)
 
-.list-group-small .list-group-item {
+.list-group-small .list-group-item { /* used Dashboard.vue InspectInsight.vue */
   font-size: 1.3rem !important
+}
+/* new class */
+.mainInsightDiv {
+  position: relative;
+}
+.mainInsightSpinner {
+  transform: translateY(3rem);
 }
 
 @media (min-width: 1230px) 
@@ -1172,7 +1271,7 @@
   }
 }
 
-.modal-mask {
+.modal-mask { /* used IssusOverViewModal.vue */
   position: fixed;
   z-index: 9998;
   top: 0;
@@ -1186,12 +1285,12 @@
 }
 
 
-.modal-wrapper {
+.modal-wrapper { /* IssusOverViewModal.vue */
   display: table-cell;
   vertical-align: middle;
 }
 
-.modal-container {
+.modal-container { /* IssusOverViewModal.vue */
   width: 80%;
   margin: 0px auto;
   padding: 20px 30px;
@@ -1202,25 +1301,25 @@
   font-family: Helvetica, Arial, sans-serif;
 }
 
-.modal-header h3 {
+.modal-header h3 { /* IssusOverViewModal.vue */
   margin-top: 0;
   color: #42b983;
   width: auto
 }
 
-.modal-body {
+.modal-body { /* IssusOverViewModal.vue */ 
   margin: 10px 0;
 }
 
-.modal-default-button {
-
-}
-
-.modal-enter {
+.modal-default-button { /* IssusOverViewModal.vue */
+
+}
+
+.modal-enter { /* unsure if used, referenced on line 1175 */
   opacity: 0;
 }
 
-.modal-leave-active {
+.modal-leave-active { /* unsure if used, referenced on line 1175 */
   opacity: 0;
 }
 
@@ -1230,25 +1329,46 @@
   transform: scale(1.1);
 }
 
-.modal-footer
+.modal-footer /* IssusOverViewModal.vue */
   text-align: right
   text-align: right
-.comp_info {
-  padding: 10px !important
-}
-
-.multiselect__content-wrapper {
+
+.multiselect__content-wrapper { /* used MainControls.vue */
   position: absolute !important
 }
 
-.multiselect__tags {
+.multiselect__tags { /* used Multiselect.vue */
   height: 40px !important
 }
 
-.normalbar *
+/* new class */
+.navbarNavli {
+  width: auto !important;
+}
+.nav
+
+/*.normalbar       /* do not believed this is used  
   overflow: visible !important;
   width: 100%;
   // position: relative
+*/
+
+/* new class */
+.normalizedStackedDiv1 {
+  margin-bottom: 0 !important;
+}
+.normalizedStackedDiv2 {
+  padding: 0;
+}
+.normalizedStackedDiv3 {
+  position: relative; 
+  top: -0px !important; 
+  transform: translateY(-0rem);
+}
+.normalizedStackedDiv4 {
+  padding-top: 5px;
+}
+
 
 .note {
   font-size: 10px
@@ -1263,7 +1383,7 @@
   align-content: center
 }
 
-.quality
+/*.quality  
   
   position: relative
   display: inline-block
@@ -1301,20 +1421,20 @@
       color: #111
     &:active ~ label
       transform: scale(1.05)
-
+*/
 .relative {
   position: relative !important
 }
 
-.repolisting {
+.repolisting { /* used in a lot of places */
   margin-left:1.25em;
 }
 
-.repo-link-holder
+.repo-link-holder /* used */ 
   background: rgb(234, 234, 234)
   padding: 10px
 
-.repo-link-table-body
+.repo-link-table-body /* used */ 
   background: rgb(234, 234, 234)
 
 section#landing h1
@@ -1370,11 +1490,11 @@
 }
 
 
-.section.showsome
+/*.section.showsome
   max-height: 100px
   .selecting {
   display: block !important
-}
+}*/
 
 .shrunk
   max-height: 0px !important
@@ -1387,6 +1507,22 @@
 
 .spacing
   height: 11rem
+
+/*new class */
+.sparkChartDiv {
+  position: relative;
+  z-index: 5;
+}
+.sparkChartHeader {
+  font-size:0.6rem;
+  text-align: center; 
+  padding: 0 0 0.3rem 0;
+}
+.sparkChartSpinner {
+  top: 5%; 
+  position: relative; 
+  transform: translateY(-50%);
+}
 
 .switch
   position: relative
@@ -1451,13 +1587,32 @@
   width: 100%;
   // position: relative
 
-.tickradios {
+/* new class */
+.tickChartDiv {
+  transform: translateY(-35px) !important;
+}
+
+.tickradios { /* used multiple places */
   text-align: center
   height: 60px
   margin-bottom: 0
   font-size: 0.7rem
 }
 
+/*new CLass */
+.timeIntervalChartDiv {
+  padding: 0 50px 0 50 px;
+  font-size: 12px;
+}
+/* new class */ 
+.UsersByDeviceCanvas {
+  height:200;
+}
+
+.UsersByDeviceD-Select {
+  max-width: 130px;
+}
+
 .warn
   color: #f00
 
