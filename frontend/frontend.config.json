--- conflicted
+++ resolved
@@ -1,11 +1,7 @@
-{
-    "Frontend": {
-<<<<<<< HEAD
-        "host": "augur.chaoss.io",
-=======
-        "host": "ebay.chaoss.io",
->>>>>>> ec779bfd
-        "port": 5000,
-        "ssl": false
-    }
-}
+{
+    "Frontend": {
+        "host": "ebay.chaoss.io",
+        "port": 5000,
+        "ssl": false
+    }
+}