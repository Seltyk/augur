# Augur

branch | status
   --- | ---
master | [![Build Status](https://travis-ci.org/OSSHealth/augur.svg?branch=master)](https://travis-ci.org/OSSHealth/augur)
   dev | [![Build Status](https://travis-ci.org/OSSHealth/augur.svg?branch=dev)](https://travis-ci.org/OSSHealth/augur)

<<<<<<< HEAD
Augur is focused on prototyping open source software metrics. 

Functionally, Augur is a prototyped implementation of the Linux Foundation's [CHAOSS Project](http://chaoss.community) on [open source software metrics](https://github.com/CHAOSS/metrics). Technically, Augur is a [Flask Web Application](http://augurlabs.io), [Python library](https://osshealth.github.io/augur/python/build/html/index.html) and [REST server](https://osshealth.github.io/augur/api/index.html) that presents metrics on open source software development project health and sustainability. Hosting the Augur project requires 

 - The [GHTorrent database](http://ghtorrent.org/downloads.html). 
    - You can use the *much smaller [MSR14 dataset](http://ghtorrent.org/msr14.html) for a quick look or to perform development.  

To **get Augur up and running quickly**, install our docker image. [Installation Instructions for Docker Image of Augur](./docker-install.md)

To **contribute to our code base routinely**, we recommended that developers configure Augur on their local workstations.  [Installation Instructions for Developers](./dev-install.md)

**Both configurations require a MariaDB database with a subset of the GHTorrent dataset** 

Roadmap
-------
Our technical, outreach, and academic goals [roadmap](https://github.com/OSSHealth/augur/wiki/Release-Schedule).


License and Copyright
=======
## About Augur

Augur is focused on prototyping open source software metrics. 

Functionally, Augur is a prototyped implementation of the Linux Foundation's [CHAOSS Project](http://chaoss.community) on [open source software metrics](https://github.com/CHAOSS/metrics). Technically, Augur is a [Flask Web Application](http://augurlabs.io), [Python library](https://osshealth.github.io/augur/python/build/html/index.html) and [REST server](https://osshealth.github.io/augur/api/index.html) that presents metrics on open source software development project health and sustainability. Hosting the Augur project requires 

## Installing Augur 

 - The [GHTorrent database](http://ghtorrent.org/downloads.html). 
    - You can use the *much smaller [MSR14 dataset](http://ghtorrent.org/msr14.html) for a quick look or to perform development.  

To **get Augur up and running quickly**, install our docker image. [Installation Instructions for Docker Image of Augur](./docker-install.md)

To **contribute to our code base routinely**, we recommended that developers configure Augur on their local workstations. Get started with our [Installation Instructions for Developers](./dev-install.md), and then check out our [development guide](./DEV-GUIDE.md)

**Both configurations require a MariaDB database with a subset of the GHTorrent dataset** 

-------

# Augur Development
To contribute to Augur, check out our [development guide](./DEV-GUIDE.md) and our [notes on making contributions](CONTRIBUTING.md). Also, please note our [code of conduct](CODE_OF_CONDUCT.md). We want Augur to be open for everyone and to be a welcoming development community. 

## Roadmap
Our technical, outreach, and academic goals [roadmap](https://github.com/OSSHealth/augur/wiki/Release-Schedule).

>>>>>>> f8f446d9
---------------------

# License and Copyright
Copyright © 2018 University of Nebraska at Omaha, University of Missouri and CHAOSS Project at the Linux Foundation

Augur is free software: you can redistribute it and/or modify it under the terms of the MIT License as published by the Open Source Initiative. See the file [LICENSE](LICENSE) for more details.

(This work has been funded through the Alfred P. Sloan Foundation)<|MERGE_RESOLUTION|>--- conflicted
+++ resolved
@@ -5,27 +5,6 @@
 master | [![Build Status](https://travis-ci.org/OSSHealth/augur.svg?branch=master)](https://travis-ci.org/OSSHealth/augur)
    dev | [![Build Status](https://travis-ci.org/OSSHealth/augur.svg?branch=dev)](https://travis-ci.org/OSSHealth/augur)
 
-<<<<<<< HEAD
-Augur is focused on prototyping open source software metrics. 
-
-Functionally, Augur is a prototyped implementation of the Linux Foundation's [CHAOSS Project](http://chaoss.community) on [open source software metrics](https://github.com/CHAOSS/metrics). Technically, Augur is a [Flask Web Application](http://augurlabs.io), [Python library](https://osshealth.github.io/augur/python/build/html/index.html) and [REST server](https://osshealth.github.io/augur/api/index.html) that presents metrics on open source software development project health and sustainability. Hosting the Augur project requires 
-
- - The [GHTorrent database](http://ghtorrent.org/downloads.html). 
-    - You can use the *much smaller [MSR14 dataset](http://ghtorrent.org/msr14.html) for a quick look or to perform development.  
-
-To **get Augur up and running quickly**, install our docker image. [Installation Instructions for Docker Image of Augur](./docker-install.md)
-
-To **contribute to our code base routinely**, we recommended that developers configure Augur on their local workstations.  [Installation Instructions for Developers](./dev-install.md)
-
-**Both configurations require a MariaDB database with a subset of the GHTorrent dataset** 
-
-Roadmap
--------
-Our technical, outreach, and academic goals [roadmap](https://github.com/OSSHealth/augur/wiki/Release-Schedule).
-
-
-License and Copyright
-=======
 ## About Augur
 
 Augur is focused on prototyping open source software metrics. 
@@ -51,7 +30,6 @@
 ## Roadmap
 Our technical, outreach, and academic goals [roadmap](https://github.com/OSSHealth/augur/wiki/Release-Schedule).
 
->>>>>>> f8f446d9
 ---------------------
 
 # License and Copyright
