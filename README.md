--- conflicted
+++ resolved
@@ -1,9 +1,5 @@
-<<<<<<< HEAD
 ### Team reflection:
 * https://docs.google.com/document/d/1wJIKuDrpYS1JgvB8m3qCE8xPP6noEOwAixIEhFqs_Vk/edit?usp=sharing
-=======
-# Augur NEW Release v0.42.0
->>>>>>> 27438503
 
 ### Test Stubs (mock-ups of how our components will look on the website):
 
@@ -24,56 +20,8 @@
 
 * Add Filter Functionality to Table on Repos Page: https://github.com/CadenHicks/Group_1_Semester_Project/issues/5
 
-<<<<<<< HEAD
 * Add Project Health Description to Repos Page: https://github.com/CadenHicks/Group_1_Semester_Project/issues/4
-=======
-We gather trace data for a group of repositories, normalize it into our data model, and provide a variety of metrics about said data. The structure of our data model enables us to synthesize data across various platforms to provide meaningful context for meaningful questions about the way these communities evolve.
-Augur’s main focus is to measure the overall health and sustainability of open source projects, as these types of projects are system critical for nearly every software organization or company. We do this by gathering data about project repositories and normalizing that into our data model to provide useful metrics about your project’s health. For example, one of our metrics is Burstiness. Burstiness – how are short timeframes of intense activity, followed by a corresponding return to a typical pattern of activity, observed in a project?
->>>>>>> 27438503
 
 * Add Project Health Description to Insights Page: https://github.com/CadenHicks/Group_1_Semester_Project/issues/3
 
-<<<<<<< HEAD
 * Adding Trending Tab: https://github.com/CadenHicks/Group_1_Semester_Project/issues/1
-=======
-We are a [CHAOSS](https://chaoss.community) project, and many of our
-metrics are implementations of the metrics defined by our awesome community. You can find a full list of them [here](https://chaoss.community/metrics/).
-
-For more information on [how to get involved on the CHAOSS website](https://chaoss.community/participate/).
-
-## Collecting Data
-
-Augur supports Python3.6 through Python3.9 on all platforms. Python3.10 and above do not yet work because of machine learning worker dependencies. On OSX, you can create a Python 3.9 environment this way: `python3.9 -m venv path/to/venv`.
-
-Augur's main focus is to measure the overall health and sustainability of open source projects.
-
-Augur collects more data about open source software projects than any other available software. Augur's main focus is to measure the overall health and sustainability of open source projects.
-One of Augur's core tenets is a desire to openly gather data that people can trust, and then provide useful and well-defined metrics that help give important context to the larger stories being told by that data. We do this in a variety of ways, one of which is doing all our own data collection in house. We currently collect data from a few main sources:
-
-1. Raw Git commit logs (commits, contributors)
-2. GitHub's API (issues, pull requests, contributors, releases, repository metadata)
-3. The Linux Foundation's [Core Infrastructure Initiative](https://www.coreinfrastructure.org/) API (repository metadata)
-4. [Succinct Code Counter](https://github.com/boyter/scc), a blazingly fast Sloc, Cloc, and Code tool that also performs COCOMO calculations
-
-This data is collected by dedicated data collection workers controlled by Augur, each of which is responsible for querying some subset of these data sources. We are also hard at work building workers for new data sources. If you have an idea for a new one, [please tell us](https://github.com/chaoss/augur/issues/new?template=feature_request.md) - we'd love your input!
-
-
-## Getting Started
-
-If you're interested in collecting data with our tool, the Augur team has worked hard to develop a detailed guide to get started with our project which can be found [in our documentation](https://oss-augur.readthedocs.io/en/main/getting-started/toc.html).
-
-If you're looking to contribute to Augur's code, you can find installation instructions, development guides, architecture references (coming soon), best practices and more in our [developer documentation](https://oss-augur.readthedocs.io/en/main/development-guide/toc.html). Please know that while it's still rather sparse right now,
-but we are actively adding to it all the time. If you get stuck, please feel free to [ask for help](https://github.com/chaoss/augur/issues/new)!
-
-## Contributing
-
-To contribute to Augur, please follow the guidelines found in our [CONTRIBUTING.md](CONTRIBUTING.md) and our [Code of Conduct](CODE_OF_CONDUCT.md). Augur is a welcoming community that is open to all, regardless if you're working on your 1000th contribution to open source or your 1st. We strongly believe that much of what makes open source so great is the incredible communities it brings together, so we invite you to join us!
-
-## License, Copyright, and Funding
-
-Copyright © 2112 University of Nebraska at Omaha, University of Missouri and the CHAOSS Project.
-
-Augur is free software: you can redistribute it and/or modify it under the terms of the MIT License as published by the Open Source Initiative. See the [LICENSE](LICENSE) file for more details.
-
-This work has been funded through the Alfred P. Sloan Foundation, Mozilla, The Reynolds Journalism Institute, contributions from VMWare, Red Hat Software, Grace Hopper's Open Source Day, GitHub, Microsoft, Twitter, Adobe, the Gluster Project, Open Source Summit (NA/Europe), and the Linux Foundation Compliance Summit. Significant design contributors include Kate Stewart, Dawn Foster, Duane O'Brien, Remy Decausemaker, others omitted due to the  memory limitations of project maintainers, and 15 Google Summer of Code Students.
->>>>>>> 27438503
