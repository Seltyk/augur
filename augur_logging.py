#SPDX-License-Identifier: MIT
from __future__ import annotations
import logging
import logging.config
import logging.handlers
from logging import FileHandler, StreamHandler, Formatter
from multiprocessing import Process, Queue, Event, current_process
from inspect import getmembers, isfunction
from time import sleep
import os
from pathlib import Path
import atexit
import shutil
import coloredlogs
from copy import deepcopy
import typing
from celery.local import PromiseProxy
import tasks.facade_tasks
import tasks.issue_tasks
import tasks.start_tasks

import os
ROOT_AUGUR_DIRECTORY = os.path.dirname(os.path.dirname(os.path.realpath(__file__)))

# logger = logging.getLogger(__name__)


SIMPLE_FORMAT_STRING = "[%(process)d] %(name)s [%(levelname)s] %(message)s"
VERBOSE_FORMAT_STRING = "%(asctime)s,%(msecs)dms [PID: %(process)d] %(name)s [%(levelname)s] %(message)s"
CLI_FORMAT_STRING = "CLI: [%(module)s.%(funcName)s] [%(levelname)s] %(message)s"
CONFIG_FORMAT_STRING = "[%(levelname)s] %(message)s"
ERROR_FORMAT_STRING = "%(asctime)s [PID: %(process)d] %(name)s [%(funcName)s() in %(filename)s:L%(lineno)d] [%(levelname)s]: %(message)s"

#Deal with creating the handler in one line with proper handler and log level
def genHandler(file,fmt,level):
    handler = FileHandler(filename=file,mode='a')
    formatter = logging.Formatter(fmt=fmt)
    handler.setFormatter(fmt=formatter)
    handler.setLevel(level)

    return handler

#TODO dynamically define loggers for every task names.
class TaskLogConfig():

    def __init__(self,disable_logs=False,reset_logfiles=True,base_log_dir=ROOT_AUGUR_DIRECTORY + "/logs/",logLevel=logging.INFO):
        if reset_logfiles is True:
            try:
                shutil.rmtree(base_log_dir)
            except FileNotFoundError as e:
                pass

        self.base_log_dir = Path(base_log_dir)

        self.disable_logs = disable_logs

        self.base_log_dir.mkdir(exist_ok=True)

        task_files = [tasks.facade_tasks,tasks.issue_tasks,tasks.start_tasks]

        self.logger_names = []

        self.__initLoggers(task_files,logLevel)
    
    def __initLoggers(self,task_modules,logLevel):
        
        
        for module in task_modules:
            """
            get the name strings of all functions in each module that have the celery.task decorator.
            
            Celery task functions with the decorator are of type celery.local.PromiseProxy
            """

            allTasksInModule = [str(obj[0]) for obj in getmembers(module) if isinstance(obj[1],PromiseProxy)]
            
            #seperate log files by module
            #module_dir = Path(str(self.base_log_dir) + "/" +)

            for task in allTasksInModule:
                #Create logging profiles for each task in seperate files.
                lg = logging.getLogger(task)
                self.logger_names.append(task)

                #Don't bother if logs are disabled.
                if self.disable_logs:
                    lg.disabled = True
                    break
                
                #Put logs in seperate folders by module.
                module_folder = Path(str(self.base_log_dir) + "/" + module.__name__ + "/")
                module_folder.mkdir(exist_ok=True)

                #Each task should have a seperate folder
                task_folder = Path(str(module_folder) + "/" + str(task) + "/")
                task_folder.mkdir(exist_ok=True)

                lg.setLevel(logLevel)

                #Absolute path to log file
                file = str(task_folder) + "/" + str(task)

                stream = logging.StreamHandler()

                stream.setLevel(logLevel)

                lg.addHandler(stream)

                #Create file handlers for each relevant log level and make them colorful
                lg.addHandler(genHandler((file + ".info"), SIMPLE_FORMAT_STRING, logging.INFO)) 
                coloredlogs.install(level=logging.INFO,logger=lg,fmt=SIMPLE_FORMAT_STRING)

                lg.addHandler(genHandler((file + ".err"), ERROR_FORMAT_STRING, logging.ERROR)) 
                coloredlogs.install(level=logging.ERROR,logger=lg,fmt=ERROR_FORMAT_STRING)

                if logLevel == logging.DEBUG:
                    lg.addHandler(genHandler((file + ".debug"), VERBOSE_FORMAT_STRING, logging.DEBUG)) 
                    coloredlogs.install(level=logging.DEBUG,logger=lg,fmt=VERBOSE_FORMAT_STRING)
                
                lg.propagate = False

        
        def getLoggerNames(self):
            return self.logger_names


class AugurLogger():
    def __init__(self, logger_name, disable_logs=False,reset_logfiles=True,base_log_dir="/home/isaac/logs",logLevel=logging.INFO):
        if reset_logfiles is True:
            try:
                shutil.rmtree(base_log_dir)
            except FileNotFoundError as e:
                pass

        self.base_log_dir = Path(base_log_dir)

        self.disable_logs = disable_logs

        self.base_log_dir.mkdir(exist_ok=True)

        self.logger_name = logger_name

        self.lg = logging.getLogger(self.logger_name)

        #Don't bother if logs are disabled.
        if self.disable_logs:
            self.lg.disabled = True
            return

        lg.setLevel(logLevel)

        file = str(self.base_log_dir) + "/" + str(self.logger_name)

        self.lg.addHandler(genHandler((file + ".info"), SIMPLE_FORMAT_STRING, logging.INFO))
        coloredlogs.install(level=logging.INFO,logger=self.lg,fmt=SIMPLE_FORMAT_STRING)

        self.lg.addHandler(genHandler((file + ".err"), ERROR_FORMAT_STRING, logging.ERROR))
        coloredlogs.install(level=logging.ERROR,logger=self.lg,fmt=ERROR_FORMAT_STRING)

<<<<<<< HEAD
        lg.addHandler(genHandler((file + ".debug"), VERBOSE_FORMAT_STRING, logging.DEBUG))
        coloredlogs.install(level=logging.DEBUG,logger=lg,fmt=VERBOSE_FORMAT_STRING)

        lg.propagate = False
=======
        self.lg.addHandler(genHandler((file + ".debug"), VERBOSE_FORMAT_STRING, logging.DEBUG))
        coloredlogs.install(level=logging.DEBUG,logger=self.lg,fmt=VERBOSE_FORMAT_STRING)

        self.lg.propogate = False
>>>>>>> 7a163938
    
    def __str__(self):
        return self.logger_name

    def get_logger(self):
        return self.lg
<|MERGE_RESOLUTION|>--- conflicted
+++ resolved
@@ -157,17 +157,10 @@
         self.lg.addHandler(genHandler((file + ".err"), ERROR_FORMAT_STRING, logging.ERROR))
         coloredlogs.install(level=logging.ERROR,logger=self.lg,fmt=ERROR_FORMAT_STRING)
 
-<<<<<<< HEAD
         lg.addHandler(genHandler((file + ".debug"), VERBOSE_FORMAT_STRING, logging.DEBUG))
         coloredlogs.install(level=logging.DEBUG,logger=lg,fmt=VERBOSE_FORMAT_STRING)
 
         lg.propagate = False
-=======
-        self.lg.addHandler(genHandler((file + ".debug"), VERBOSE_FORMAT_STRING, logging.DEBUG))
-        coloredlogs.install(level=logging.DEBUG,logger=self.lg,fmt=VERBOSE_FORMAT_STRING)
-
-        self.lg.propogate = False
->>>>>>> 7a163938
     
     def __str__(self):
         return self.logger_name
