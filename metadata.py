--- conflicted
+++ resolved
@@ -5,14 +5,8 @@
 
 __short_description__ = "Python 3 package for free/libre and open-source software community metrics, models & data collection"
 
-<<<<<<< HEAD
 __version__ = "0.25.10"
 __release__ = "v0.25.10"
-=======
-__version__ = "0.25.9"
-__release__ = "v0.25.9"
->>>>>>> 2c8f76a1
-
 
 __license__ = "MIT"
 __copyright__ = "University of Missouri, University of Nebraska-Omaha, CHAOSS, & Augurlabs 2022"