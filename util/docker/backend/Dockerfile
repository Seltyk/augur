--- conflicted
+++ resolved
@@ -12,10 +12,7 @@
         git \
         gcc \
         python3-pip \
-<<<<<<< HEAD
-=======
         wget \
->>>>>>> f3e6a1e8
         postgresql-client \
     && rm -rf /var/lib/apt/lists/*
 
@@ -31,12 +28,6 @@
 COPY ./schema/ schema/
 
 COPY ./util/docker/backend/backend.docker.config.json .
-<<<<<<< HEAD
-RUN set -x \
-    && pip install . \
-    && ./scripts/install/workers.sh \
-    && augur config init --rc-config-file /augur/backend.docker.config.json \
-=======
 
 RUN set -x \
     && pip install .
@@ -44,7 +35,6 @@
 RUN ./scripts/docker/install-go.sh
 RUN ./scripts/install/workers.sh 
 RUN augur config init --rc-config-file /augur/backend.docker.config.json \
->>>>>>> f3e6a1e8
     && mkdir -p repos/ logs/
 
 COPY ./util/docker/backend/entrypoint.sh /
