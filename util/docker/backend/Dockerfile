--- conflicted
+++ resolved
@@ -10,23 +10,6 @@
 
 COPY ./README.md .
 COPY ./requirements.txt .
-<<<<<<< HEAD
-COPY ./dev_requirements.txt .
-COPY ./augur/ ./augur/
-COPY ./scripts/ ./scripts/
-COPY ./util/ ./util/
-COPY ./metadata.py .
-COPY ./tox.ini .
-COPY ./setup.py .
-COPY ./workers/ ./workers/
-
-RUN pip install .
-RUN ./scripts/install/workers.sh prod
-
-RUN mkdir repos/;
-COPY ./util/docker/docker.config.json .
-RUN augur configure generate --rc-config-file docker.config.json
-=======
 COPY ./augur/ augur/
 COPY ./metadata.py .
 COPY ./setup.py .
@@ -38,6 +21,5 @@
 
 COPY ./util/docker/docker.config.json .
 RUN augur configure generate --rc-config-file docker.config.json; mkdir repos/;
->>>>>>> f79a17c2
 
 CMD augur db update-repo-directory /augur/repos/; augur run