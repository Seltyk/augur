import pandas as pd


class GitHubAPI(object):
    """
    GitHubAPI is a class for getting metrics from the GitHub API
    """
    def __init__(self, api_key):
      """
      Creates a new GitHub instance

      :param api_key: GitHub API key
      """
      import github
      self.GITUB_API_KEY = api_key
      self.__api = github.Github(api_key)

    def contributions_by_file(self, owner, repo, start=None, end=None):
        """
        Gets number of addtions and deletions in each file by user

        Puts it in dataframe with columns:
        file    user    num of additions    num of deletion   total changes

        Currently ignores changes from local users unattributed to Github users

        WORK IN PROGRESS

        """
<<<<<<< HEAD
        df = pd.DataFrame()
        commits = self.g.get_repo((owner + "/" + repo)).get_commits(since=start, until=end)
        for commit in commits:
            for file in commit.files:
                df.append({'user': commit.author, 'file': file.filename, 'additions': file.additions, 'deletions': file.deletions, 'total': file.changes})
=======

        df = []
        for commit in self.__api.get_repo((owner + "/" + repo)).get_commits(since=start,until=end):
            for file in commit.files:
                try:
                    df.append({'user': commit.author.login, 'file': file.filename, 'number of additions': file.additions, 'number of deletions': file.deletions, 'total': file.changes})
                except AttributeError:
                    pass

        df = pd.DataFrame(df)

        df.groupby(["file" ,"user"]).sum()
>>>>>>> 4d65b361

        return df<|MERGE_RESOLUTION|>--- conflicted
+++ resolved
@@ -27,25 +27,16 @@
         WORK IN PROGRESS
 
         """
-<<<<<<< HEAD
-        df = pd.DataFrame()
-        commits = self.g.get_repo((owner + "/" + repo)).get_commits(since=start, until=end)
-        for commit in commits:
-            for file in commit.files:
-                df.append({'user': commit.author, 'file': file.filename, 'additions': file.additions, 'deletions': file.deletions, 'total': file.changes})
-=======
-
         df = []
         for commit in self.__api.get_repo((owner + "/" + repo)).get_commits(since=start,until=end):
             for file in commit.files:
                 try:
-                    df.append({'user': commit.author.login, 'file': file.filename, 'number of additions': file.additions, 'number of deletions': file.deletions, 'total': file.changes})
+                    df.append({'user': commit.author.login, 'file': file.filename, 'additions': file.additions, 'deletions': file.deletions, 'total': file.changes})
                 except AttributeError:
                     pass
 
         df = pd.DataFrame(df)
 
         df.groupby(["file" ,"user"]).sum()
->>>>>>> 4d65b361
 
         return df